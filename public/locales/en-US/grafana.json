{
  "_comment": "The code is the source of truth for English phrases. They should be updated in the components directly, and additional plurals specified in this file.",
  "access-control": {
    "add-permission": {
      "role-label": "Role",
      "serviceaccount-label": "Service Account",
      "team-label": "Team",
      "title": "Add permission for",
      "user-label": "User"
    },
    "add-permissions": {
      "save": "Save"
    },
    "permission-list": {
      "permission": "Permission"
    },
    "permissions": {
      "add-label": "Add a permission",
      "no-permissions": "There are no permissions",
      "permissions-change-warning": "This will change permissions for this folder and all its descendants. In total, this will affect:",
      "role": "Role",
      "serviceaccount": "Service Account",
      "team": "Team",
      "title": "Permissions",
      "user": "User"
    }
  },
  "alert-labels": {
    "button": {
      "hide": "Hide common labels",
      "show": {
        "tooltip": "Show common labels"
      }
    }
  },
  "alert-rule-form": {
    "evaluation-behaviour": {
      "description": {
        "text": "Define how the alert rule is evaluated."
      },
      "info-help": {
        "text": "Define the alert behavior when the evaluation fails or the query returns no data."
      },
      "pending-period": "Pending period"
    },
    "evaluation-behaviour-description1": "Evaluation groups are containers for evaluating alert and recording rules.",
    "evaluation-behaviour-description2": "An evaluation group defines an evaluation interval - how often a rule is evaluated. Alert rules within the same evaluation group are evaluated over the same evaluation interval.",
    "evaluation-behaviour-description3": "Pending period specifies how long the threshold condition must be met before the alert starts firing. This option helps prevent alerts from being triggered by temporary issues.",
    "evaluation-behaviour-for": {
      "error-parsing": "Failed to parse duration",
      "validation": "Pending period must be greater than or equal to the evaluation interval."
    },
    "evaluation-behaviour-group": {
      "text": "All rules in the selected group are evaluated every {{evaluateEvery}}."
    },
    "pause": "Pause evaluation"
  },
  "alerting": {
    "annotations": {
      "description": "Add more context to your alert notifications.",
      "title": "Configure notification message"
    },
    "central-alert-history": {
      "details": {
        "error": "Error loading rule for this event.",
        "header": {
          "alert-rule": "Alert rule",
          "instance": "Instance",
          "state": "State",
          "timestamp": "Timestamp"
        },
        "loading": "Loading...",
        "no-recognized-state": "No recognized state",
        "no-values": "No values",
        "not-found": "Rule not found for this event.",
        "number-transitions": "State transitions for selected period:",
        "state": {
          "alerting": "Alerting",
          "error": "Error",
          "no-data": "No data",
          "normal": "Normal",
          "pending": "Pending"
        },
        "state-transitions": "State transition",
        "unknown-event-state": "Unknown",
        "unknown-rule": "Unknown",
        "value-in-transition": "Value in transition"
      },
      "error": "Something went wrong loading the alert state history",
      "filter": {
        "clear": "Clear filters",
        "info": {
          "label1": "Filter events using label querying without spaces, ex:",
          "label2": "Invalid use of spaces:",
          "label3": "Valid use of spaces:",
          "label4": "Filter alerts using label querying without braces, ex:"
        }
      },
      "filterBy": "Filter by:",
      "too-many-events": {
        "text": "The selected time period has too many events to display. Diplaying the latest 5000 events. Try using a shorter time period.",
        "title": "Unable to display all events"
      }
    },
    "common": {
      "cancel": "Cancel",
      "delete": "Delete",
      "edit": "Edit",
      "export": "Export",
      "export-all": "Export all",
      "view": "View"
    },
    "contact-point": "Contact Point",
    "contact-points": {
      "create": "Create contact point",
      "delete-reasons": {
        "heading": "Contact point cannot be deleted for the following reasons:",
        "no-permissions": "You do not have the required permission to delete this contact point",
        "policies": "Contact point is referenced by one or more notification policies",
        "provisioned": "Contact point is provisioned and cannot be deleted via the UI",
        "rules": "Contact point is referenced by one or more alert rules"
      },
      "delivery-duration": "Last delivery took <1></1>",
      "empty-state": {
        "title": "You don't have any contact points yet"
      },
      "last-delivery-attempt": "Last delivery attempt",
      "last-delivery-failed": "Last delivery attempt failed",
      "no-delivery-attempts": "No delivery attempts",
      "no-integrations": "No integrations configured",
      "only-firing": "Delivering <1>only firing</1> notifications",
      "telegram": {
        "parse-mode-warning-body": "If you use a <1>parse_mode</1> option other than <3>None</3>, truncation may result in an invalid message, causing the notification to fail. For longer messages, we recommend using an alternative contact method.",
        "parse-mode-warning-title": "Telegram messages are limited to 4096 UTF-8 characters."
      },
      "used-by_one": "Used by {{ count }} notification policy",
      "used-by_other": "Used by {{ count }} notification policies",
      "used-by-rules_one": "Used by {{ count }} alert rule",
      "used-by-rules_other": "Used by {{ count }} alert rules"
    },
    "contactPointFilter": {
      "label": "Contact point"
    },
    "list-view": {
      "empty": {
        "new-alert-rule": "New alert rule",
        "new-recording-rule": "New recording rule",
        "provisioning": "You can also define rules through file provisioning or Terraform. <2>Learn more</2>"
      },
      "section": {
        "dataSourceManaged": {
          "title": "Data source-managed"
        },
        "grafanaManaged": {
          "export-rules": "Export rules",
          "loading": "Loading...",
          "new-recording-rule": "New recording rule",
          "title": "Grafana-managed"
        }
      }
    },
    "manage-permissions": {
      "button": "Manage permissions",
      "title": "Manage permissions"
    },
    "mute_timings": {
      "error-loading": {
        "description": "Could not load mute timings. Please try again later.",
        "title": "Error loading mute timings"
      }
    },
    "mute-timings": {
      "save": "Save mute timing",
      "saving": "Saving mute timing"
    },
    "policies": {
      "default-policy": {
        "description": "All alert instances will be handled by the default policy if no other matching policies are found.",
        "title": "Default policy"
      },
      "generated-policies": "Auto-generated policies",
      "metadata": {
        "active-time": "Active when",
        "delivered-to": "Delivered to",
        "grouped-by": "Grouped by",
        "grouping": {
          "none": "Not grouping",
          "single-group": "Single group"
        },
        "inherited": "Inherited",
        "mute-time": "Muted when",
        "n-instances_one": "instance",
        "n-instances_other": "instances",
        "timingOptions": {
          "groupInterval": {
            "description": "How long to wait before sending a notification about new alerts that are added to a group of alerts for which an initial notification has already been sent.",
            "label": "Wait <1></1> before sending updates"
          },
          "groupWait": {
            "description": "How long to initially wait to send a notification for a group of alert instances.",
            "label": "Wait <1></1> to group instances"
          },
          "repeatInterval": {
            "description": "How often notifications are sent if the group of alerts has not changed since the last notification.",
            "label": "Repeated every <1></1>"
          }
        }
      },
      "n-more-policies_one": "{{count}} additional policy",
      "n-more-policies_other": "{{count}} additional policies",
      "new-child": "New child policy",
      "new-policy": "Add new policy",
      "no-matchers": "No matchers"
    },
    "provisioning": {
      "badge-tooltip-provenance": "This resource has been provisioned via {{provenance}} and cannot be edited through the UI",
      "badge-tooltip-standard": "This resource has been provisioned and cannot be edited through the UI"
    },
    "queryAndExpressionsStep": {
      "disableAdvancedOptions": {
        "text": "The selected queries and expressions cannot be converted to default. If you deactivate advanced options, your query and condition will be reset to default settings."
      },
      "preview": "Preview",
      "previewCondition": "Preview alert rule condition"
    },
    "rule-groups": {
      "delete": {
        "success": "Successfully deleted rule group"
      },
      "move": {
        "success": "Successfully moved rule group"
      },
      "rename": {
        "success": "Successfully renamed rule group"
      },
      "update": {
        "success": "Successfully updated rule group"
      }
    },
    "rule-state": {
      "creating": "Creating",
      "deleting": "Deleting",
      "paused": "Paused",
      "recording-rule": "Recording rule"
    },
    "rule-viewer": {
      "prometheus-consistency-check": {
        "alert-message": "Alert rule has been updated. Changes may take up to a minute to appear on the Alert rules list view.",
        "alert-title": "Update in progress"
      }
    },
    "rules": {
      "add-rule": {
        "success": "Rule added successfully"
      },
      "delete-rule": {
        "success": "Rule successfully deleted"
      },
      "pause-rule": {
        "success": "Rule evaluation paused"
      },
      "resume-rule": {
        "success": "Rule evaluation resumed"
      },
      "update-rule": {
        "success": "Rule updated successfully"
      }
    },
    "search": {
      "property": {
        "data-source": "Data source",
        "evaluation-group": "Evaluation group",
        "labels": "Labels",
        "namespace": "Folder / Namespace",
        "rule-health": "Health",
        "rule-name": "Alerting rule name",
        "rule-type": "Type",
        "state": "State"
      },
      "save-query": "Save current search"
    },
    "simpleCondition": {
      "alertCondition": "Alert condition",
      "ofQuery": {
        "To": "TO"
      }
    }
  },
  "annotations": {
    "empty-state": {
      "button-title": "Add annotation query",
      "info-box-content": "<0>Annotations provide a way to integrate event data into your graphs. They are visualized as vertical lines and icons on all graph panels. When you hover over an annotation icon you can get event text & tags for the event. You can add annotation events directly from grafana by holding CTRL or CMD + click on graph (or drag region). These will be stored in Grafana's annotation database.</0>",
      "info-box-content-2": "Checkout the <2>Annotations documentation</2> for more information.",
      "title": "There are no custom annotation queries added yet"
    }
  },
  "api-keys": {
    "empty-state": {
      "message": "No API keys found"
    }
  },
  "bookmarks-page": {
    "empty": {
      "message": "It looks like you haven’t created any bookmarks yet",
      "tip": "Hover over any item in the nav menu and click on the bookmark icon to add it here."
    }
  },
  "bouncing-loader": {
    "label": "Loading"
  },
  "browse-dashboards": {
    "action": {
      "cancel-button": "Cancel",
      "cannot-move-folders": "Folders cannot be moved",
      "confirmation-text": "Delete",
      "delete-button": "Delete",
      "delete-modal-invalid-text": "One or more folders contain library panels or alert rules. Delete these first in order to proceed.",
      "delete-modal-invalid-title": "Cannot delete folder",
      "delete-modal-restore-dashboards-text": "This action will delete the selected folders immediately but the selected dashboards will be marked for deletion in 30 days. Your organization administrator can restore the dashboards anytime before the 30 days expire. Folders cannot be restored.",
      "delete-modal-text": "This action will delete the following content:",
      "delete-modal-title": "Delete",
      "deleting": "Deleting...",
      "manage-permissions-button": "Manage permissions",
      "move-button": "Move",
      "move-modal-alert": "Moving this item may change its permissions.",
      "move-modal-field-label": "Folder name",
      "move-modal-text": "This action will move the following content:",
      "move-modal-title": "Move",
      "moving": "Moving...",
      "new-folder-name-required-phrase": "Folder name is required."
    },
    "counts": {
      "alertRule_one": "{{count}} alert rule",
      "alertRule_other": "{{count}} alert rules",
      "dashboard_one": "{{count}} dashboard",
      "dashboard_other": "{{count}} dashboards",
      "folder_one": "{{count}} folder",
      "folder_other": "{{count}} folders",
      "libraryPanel_one": "{{count}} library panel",
      "libraryPanel_other": "{{count}} library panels",
      "total_one": "{{count}} item",
      "total_other": "{{count}} items"
    },
    "dashboards-tree": {
      "collapse-folder-button": "Collapse folder {{title}}",
      "expand-folder-button": "Expand folder {{title}}",
      "name-column": "Name",
      "select-all-header-checkbox": "Select all",
      "select-checkbox": "Select",
      "tags-column": "Tags"
    },
    "empty-state": {
      "button-title": "Create dashboard",
      "pro-tip": "Add/move dashboards to your folder at <2>Browse dashboards</2>",
      "title": "You haven't created any dashboards yet",
      "title-folder": "This folder doesn't have any dashboards yet"
    },
    "folder-actions-button": {
      "delete": "Delete",
      "folder-actions": "Folder actions",
      "manage-permissions": "Manage permissions",
      "move": "Move"
    },
    "folder-picker": {
      "accessible-label": "Select folder: {{ label }} currently selected",
      "button-label": "Select folder",
      "clear-selection": "Clear selection",
      "empty-message": "No folders found",
      "error-title": "Error loading folders",
      "search-placeholder": "Search folders",
      "unknown-error": "Unknown error"
    },
    "hard-delete": {
      "success": "Dashboard {{name}} deleted"
    },
    "manage-folder-nav": {
      "alert-rules": "Alert rules",
      "dashboards": "Dashboards",
      "panels": "Panels"
    },
    "new-folder-form": {
      "cancel-label": "Cancel",
      "create-label": "Create",
      "name-label": "Folder name"
    },
    "no-results": {
      "clear": "Clear search and filters",
      "text": "No results found for your query"
    },
    "soft-delete": {
      "success": "Dashboard {{name}} moved to Recently deleted"
    }
  },
  "clipboard-button": {
    "inline-toast": {
      "success": "Copied"
    }
  },
  "combobox": {
    "clear": {
      "title": "Clear value"
    },
    "custom-value": {
      "create": "Create custom value"
    }
  },
  "command-palette": {
    "action": {
      "change-theme": "Change theme...",
      "dark-theme": "Dark",
      "light-theme": "Light"
    },
    "empty-state": {
      "message": "No results found"
    },
    "search-box": {
      "placeholder": "Search or jump to..."
    },
    "section": {
      "actions": "Actions",
      "dashboard-search-results": "Dashboards",
      "folder-search-results": "Folders",
      "pages": "Pages",
      "preferences": "Preferences",
      "recent-dashboards": "Recent dashboards"
    }
  },
  "common": {
    "apply": "Apply",
    "cancel": "Cancel",
    "clear": "Clear",
    "close": "Close",
    "locale": {
      "default": "Default"
    },
    "save": "Save",
    "search": "Search"
  },
  "configuration-tracker": {
    "config-card": {
      "complete": "complete"
    }
  },
  "connections": {
    "connect-data": {
      "category-header-label": "Data sources",
      "empty-message": "No results matching your query were found",
      "request-data-source": "Request a new data source",
      "roadmap": "View roadmap"
    },
    "search": {
      "placeholder": "Search all"
    }
  },
  "correlations": {
    "add-new": "Add new",
    "alert": {
      "error-message": "An unknown error occurred while fetching correlation data. Please try again.",
      "title": "Error fetching correlation data"
    },
    "basic-info-form": {
      "description-description": "Optional description with more information about the link",
      "description-label": "Description",
      "label-description": "This name will be used as the label for the correlation. This will show as button text, a menu item, or hover text on a link.",
      "label-label": "Label",
      "label-placeholder": "e.g. Tempo traces",
      "label-required": "This field is required.",
      "sub-text": "<0>Define text that will describe the correlation.</0>",
      "title": "Define correlation label (Step 1 of 3)"
    },
    "empty-state": {
      "button-title": "Add correlation",
      "pro-tip": "You can also define correlations via datasource provisioning",
      "title": "You haven't defined any correlations yet"
    },
    "list": {
      "delete": "delete correlation",
      "label": "Label",
      "loading": "loading...",
      "read-only": "Read only",
      "source": "Source",
      "target": "Target"
    },
    "navigation-form": {
      "add-button": "Add",
      "back-button": "Back",
      "next-button": "Next",
      "save-button": "Save"
    },
    "page-content": "To enable Correlations, add it in the Grafana config:",
    "page-heading": "Correlations are disabled",
    "query-editor": {
      "control-rules": "The selected target data source must export a query editor.",
      "data-source-text": "Please select a target data source first.",
      "data-source-title": "No data source selected",
      "error-text": "The selected data source could not be loaded.",
      "error-title": "Error loading data source",
      "loading": "Loading query editor...",
      "query-description": "Define the query that is run when the link is clicked. You can use <2>variables</2> to access specific field values.",
      "query-editor-title": "Data source does not export a query editor.",
      "query-label": "Query"
    },
    "source-form": {
      "control-required": "This field is required.",
      "description": "A data point needs to provide values to all variables as fields or as transformations output to make the correlation button appear in the visualization.<1></1>Note: Not every variable needs to be explicitly defined below. A transformation such as <4>logfmt</4> will create variables for every key/value pair.",
      "description-external-pre": "You have used following variables in the target URL:",
      "description-query-pre": "You have used following variables in the target query:",
      "external-title": "Configure the data source that will use the URL (Step 3 of 3)",
      "heading-external": "Variables used in the target URL",
      "heading-query": "Variables used in the target query",
      "query-title": "Configure the data source that will link to {{dataSourceName}} (Step 3 of 3)",
      "results-description": "The link will be shown next to the value of this field",
      "results-label": "Results field",
      "results-required": "This field is required.",
      "source-description": "Results from selected source data source have links displayed in the panel",
      "source-label": "Source",
      "sub-text": "<0>Define what data source will display the correlation, and what data will replace previously defined variables.</0>"
    },
    "sub-title": "Define how data living in different data sources relates to each other. Read more in the <2>documentation<1></1></2>",
    "target-form": {
      "control-rules": "This field is required.",
      "sub-text": "<0>Define what the correlation will link to. With the query type, a query will run when the correlation is clicked. With the external type, clicking the correlation will open a URL.</0>",
      "target-description-external": "Specify the URL that will open when the link is clicked",
      "target-description-query": "Specify which data source is queried when the link is clicked",
      "target-label": "Target",
      "target-type-description": "Specify the type of correlation",
      "title": "Setup the target for the correlation (Step 2 of 3)",
      "type-label": "Type"
    },
    "trans-details": {
      "logfmt-description": "Parse provided field with logfmt to get variables",
      "logfmt-label": "Logfmt",
      "regex-description": "Field will be parsed with regex. Use named capture groups to return multiple variables, or a single unnamed capture group to add variable to named map value. Regex is case insensitive.",
      "regex-expression": "Use capture groups to extract a portion of the field.",
      "regex-label": "Regular expression",
      "regex-map-values": "Defines the name of the variable if the capture group is not named."
    },
    "transform": {
      "add-button": "Add transformation",
      "heading": "Transformations",
      "no-transform": "No transformations defined."
    },
    "transform-row": {
      "expression-label": "Expression",
      "expression-required": "Please define an expression",
      "expression-tooltip": "Required for regular expression. The expression the transformation will use. Logfmt does not use further specifications.",
      "field-input": "field",
      "field-label": "Field",
      "field-tooltip": "Optional. The field to transform. If not specified, the transformation will be applied to the results field.",
      "map-value-label": "Map value",
      "map-value-tooltip": "Optional. Defines the name of the variable. This is currently only valid for regular expressions with a single, unnamed capture group.",
      "remove-button": "Remove",
      "remove-tooltip": "Remove transformation",
      "transform-required": "Please select a transformation type",
      "type-label": "Type",
      "type-tooltip": "The type of transformation that will be applied to the source data."
    }
  },
  "dashboard": {
    "add-menu": {
      "import": "Import from library",
      "paste-panel": "Paste panel",
      "row": "Row",
      "visualization": "Visualization",
      "widget": "Widget"
    },
    "alert-rules-drawer": {
      "redirect-link": "List in Grafana Alerting",
      "subtitle": "Alert rules related to this dashboard"
    },
    "empty": {
      "add-library-panel-body": "Add visualizations that are shared with other dashboards.",
      "add-library-panel-button": "Add library panel",
      "add-library-panel-header": "Import panel",
      "add-visualization-body": "Select a data source and then query and visualize your data with charts, stats and tables or create lists, markdowns and other widgets.",
      "add-visualization-button": "Add visualization",
      "add-visualization-header": "Start your new dashboard by adding a visualization",
      "add-widget-body": "Create lists, markdowns and other widgets",
      "add-widget-button": "Add widget",
      "add-widget-header": "Add a widget",
      "import-a-dashboard-body": "Import dashboards from files or <1>grafana.com</1>.",
      "import-a-dashboard-header": "Import a dashboard",
      "import-dashboard-button": "Import dashboard"
    },
    "inspect": {
      "data-tab": "Data",
      "error-tab": "Error",
      "json-tab": "JSON",
      "meta-tab": "Meta data",
      "query-tab": "Query",
      "stats-tab": "Stats",
      "subtitle": "{{queryCount}} queries with total query time of {{formatted}}",
      "title": "Inspect: {{panelTitle}}"
    },
    "inspect-data": {
      "data-options": "Data options",
      "dataframe-aria-label": "Select dataframe",
      "dataframe-label": "Show data frame",
      "download-csv": "Download CSV",
      "download-excel-description": "Adds header to CSV for use with Excel",
      "download-excel-label": "Download for Excel",
      "download-logs": "Download logs",
      "download-service": "Download service graph",
      "download-traces": "Download traces",
      "excel-header": "Excel header",
      "formatted": "Formatted data",
      "formatted-data-description": "Table data is formatted with options defined in the Field and Override tabs.",
      "formatted-data-label": "Formatted data",
      "panel-transforms": "Panel transforms",
      "series-to-columns": "Series joined by time",
      "transformation": "Series joined by time",
      "transformations-description": "Table data is displayed with transformations defined in the panel Transform tab.",
      "transformations-label": "Apply panel transformations"
    },
    "inspect-json": {
      "dataframe-description": "Raw data without transformations and field config applied. ",
      "dataframe-label": "DataFrame JSON (from Query)",
      "panel-data-description": "The raw model passed to the panel visualization",
      "panel-data-label": "Panel data",
      "panel-json-description": "The model saved in the dashboard JSON that configures how everything works.",
      "panel-json-label": "Panel JSON",
      "select-source": "Select source",
      "unknown": "Unknown Object: {{show}}"
    },
    "inspect-meta": {
      "no-inspector": "No Metadata Inspector"
    },
    "inspect-stats": {
      "data-title": "Data source stats",
      "data-traceids": "Trace IDs",
      "processing-time": "Data processing time",
      "queries": "Number of queries",
      "request-time": "Total request time",
      "rows": "Total number rows",
      "table-title": "Stats"
    },
    "toolbar": {
      "add": "Add",
      "alert-rules": "Alert rules",
      "mark-favorite": "Mark as favorite",
      "open-original": "Open original dashboard",
      "playlist-next": "Go to next dashboard",
      "playlist-previous": "Go to previous dashboard",
      "playlist-stop": "Stop playlist",
      "refresh": "Refresh dashboard",
      "save": "Save dashboard",
      "settings": "Dashboard settings",
      "share": "Share dashboard",
      "share-button": "Share",
      "unmark-favorite": "Unmark as favorite"
    },
    "validation": {
      "invalid-dashboard-id": "Could not find a valid Grafana.com ID",
      "invalid-json": "Not valid JSON",
      "tags-expected-array": "tags expected array",
      "tags-expected-strings": "tags expected array of strings"
    }
  },
  "dashboard-import": {
    "file-dropzone": {
      "primary-text": "Upload dashboard JSON file",
      "secondary-text": "Drag and drop here or click to browse"
    },
    "form-actions": {
      "cancel": "Cancel",
      "load": "Load"
    },
    "gcom-field": {
      "label": "Find and import dashboards for common applications at <1></1>",
      "load-button": "Load",
      "placeholder": "Grafana.com dashboard URL or ID",
      "validation-required": "A Grafana dashboard URL or ID is required"
    },
    "json-field": {
      "label": "Import via dashboard JSON model",
      "validation-required": "Need a dashboard JSON model"
    }
  },
  "dashboard-links": {
    "empty-state": {
      "button-title": "Add dashboard link",
      "info-box-content": "Dashboard links allow you to place links to other dashboards and web sites directly below the dashboard header. <2>Learn more</2>",
      "title": "There are no dashboard links added yet"
    }
  },
  "dashboard-settings": {
    "annotations": {
      "title": "Annotations"
    },
    "dashboard-delete-button": "Delete dashboard",
    "delete-modal": {
      "confirmation-text": "Delete",
      "delete-button": "Delete",
      "title": "Delete"
    },
    "delete-modal-restore-dashboards-text": "This action will mark the dashboard for deletion in 30 days. Your organization administrator can restore it anytime before the 30 days expire.",
    "delete-modal-text": "Do you want to delete this dashboard?",
    "general": {
      "auto-refresh-description": "Define the auto refresh intervals that should be available in the auto refresh list. Use the format '5s' for seconds, '1m' for minutes, '1h' for hours, and '1d' for days (e.g.: '5s,10s,30s,1m,5m,15m,30m,1h,2h,1d').",
      "auto-refresh-label": "Auto refresh",
      "description-label": "Description",
      "editable-description": "Set to read-only to disable all editing. Reload the dashboard for changes to take effect",
      "editable-label": "Editable",
      "folder-label": "Folder",
      "panel-options-graph-tooltip-description": "Controls tooltip and hover highlight behavior across different panels. Reload the dashboard for changes to take effect",
      "panel-options-graph-tooltip-label": "Graph tooltip",
      "panel-options-label": "Panel options",
      "panels-preload-description": "When enabled all panels will start loading as soon as the dashboard has been loaded.",
      "panels-preload-label": "Preload panels",
      "tags-label": "Tags",
      "title": "General",
      "title-label": "Title"
    },
    "json-editor": {
      "save-button": "Save changes",
      "subtitle": "The JSON model below is the data structure that defines the dashboard. This includes dashboard settings, panel settings, layout, queries, and so on.",
      "title": "JSON Model"
    },
    "links": {
      "title": "Links"
    },
    "permissions": {
      "title": "Permissions"
    },
    "provisioned-delete-modal": {
      "confirm-button": "OK",
      "text-1": "This dashboard is managed by Grafana provisioning and cannot be deleted. Remove the dashboard from the config file to delete it.",
      "text-2": "See grafana documentation for more information about provisioning. ",
      "text-3": "File path: {{provisionedId}}",
      "text-link": "Go to docs page",
      "title": "Cannot delete provisioned dashboard"
    },
    "settings": {
      "title": "Settings"
    },
    "time-picker": {
      "hide-time-picker": "Hide time picker",
      "now-delay-description": "Exclude recent data that may be incomplete.",
      "now-delay-label": "Now delay",
      "refresh-live-dashboards-description": "Continuously re-draw panels where the time range references 'now'",
      "refresh-live-dashboards-label": "Refresh live dashboards",
      "time-options-label": "Time options",
      "time-zone-label": "Time zone",
      "week-start-label": "Week start"
    },
    "variables": {
      "title": "Variables"
    },
    "versions": {
      "title": "Versions"
    }
  },
  "dashboards": {
    "panel-edit": {
      "angular-deprecation-button-open-panel-json": "Open JSON editor",
      "angular-deprecation-description": "Angular panels options can only be edited using the JSON editor.",
      "angular-deprecation-heading": "Panel options"
    },
    "settings": {
      "variables": {
        "dependencies": {
          "button": "Show dependencies",
          "title": "Dependencies"
        }
      }
    }
  },
  "data-source-list": {
    "empty-state": {
      "button-title": "Add data source",
      "pro-tip": "You can also define data sources through configuration files. <2>Learn more</2>",
      "title": "No data sources defined"
    }
  },
  "data-source-picker": {
    "add-new-data-source": "Configure a new data source",
    "built-in-list": {
      "description-dashboard": "Reuse query results from other visualizations",
      "description-grafana": "Discover visualizations using mock data",
      "description-mixed": "Use multiple data sources"
    },
    "list": {
      "no-data-source-message": "No data sources found"
    },
    "modal": {
      "configure-new-data-source": "Open a new tab and configure a data source",
      "input-placeholder": "Select data source",
      "title": "Select data source"
    },
    "open-advanced-button": "Open advanced data source picker"
  },
  "data-sources": {
    "datasource-add-button": {
      "label": "Add new data source"
    },
    "empty-state": {
      "message": "No data sources found"
    }
  },
  "embed": {
    "share": {
      "time-range-description": "Change the current relative time range to an absolute time range",
      "time-range-label": "Lock time range"
    }
  },
  "errors": {
    "dashboard-settings": {
      "annotations": {
        "datasource": "The selected data source does not support annotations. Please select a different data source."
      }
    }
  },
  "explore": {
    "add-to-dashboard": "Add to dashboard",
    "logs": {
      "maximum-pinned-logs": "Maximum of {{PINNED_LOGS_LIMIT}} pinned logs reached. Unpin a log to add another.",
      "no-logs-found": "No logs found.",
      "scan-for-older-logs": "Scan for older logs",
      "stop-scan": "Stop scan"
    },
    "query-library": {
      "add-edit-description": "Add/edit description",
      "cancel": "Cancel",
      "default-description": "Public",
      "delete-query": "Delete query",
      "delete-query-text": "You're about to remove this query from the query library. This action cannot be undone. Do you want to continue?",
      "delete-query-title": "Delete query",
      "private": "Private",
      "public": "Public",
      "query-deleted": "Query deleted",
      "query-template-add-error": "Error attempting to add this query to the library",
      "query-template-added": "Query template successfully added to the library",
      "query-template-edit-error": "Error attempting to edit this query",
      "query-template-edited": "Query template successfully edited",
      "save": "Save"
    },
    "query-template-modal": {
      "add-info": "You're about to save this query. Once saved, you can easily access it in the Query Library tab for future use and reference.",
      "add-title": "Add query to Query Library",
      "auto-star": "Auto-star this query to add it to your starred list in the Query Library.",
      "data-source-name": "Data source name",
      "description": "Description",
      "edit-info": "You're about to edit this query. Once saved, you can easily access it in the Query Library tab for future use and reference.",
      "edit-title": "Edit query",
      "query": "Query",
      "visibility": "Visibility"
    },
    "query-template-modall": {
      "data-source-type": "Data source type"
    },
    "rich-history": {
      "close-tooltip": "Close query history",
      "datasource-a-z": "Data source A-Z",
      "datasource-z-a": "Data source Z-A",
      "newest-first": "Newest first",
      "oldest-first": "Oldest first",
      "query-history": "Query history",
      "query-library": "Query library",
      "settings": "Settings",
      "starred": "Starred"
    },
    "rich-history-card": {
      "add-comment-form": "Add comment form",
      "add-comment-tooltip": "Add comment",
      "add-to-library": "Add to library",
      "cancel": "Cancel",
      "confirm-delete": "Delete",
      "copy-query-tooltip": "Copy query to clipboard",
      "copy-shortened-link-tooltip": "Copy shortened link to clipboard",
      "datasource-icon-label": "Data source icon",
      "datasource-name-label": "Data source name",
      "datasource-not-exist": "Data source does not exist anymore",
      "delete-query-confirmation-title": "Delete",
      "delete-query-title": "Delete query",
      "delete-query-tooltip": "Delete query",
      "delete-starred-query-confirmation-text": "Are you sure you want to permanently delete your starred query?",
      "edit-comment-tooltip": "Edit comment",
      "optional-description": "An optional description of what the query does.",
      "query-comment-label": "Query comment",
      "query-text-label": "Query text",
      "save-comment": "Save comment",
      "star-query-tooltip": "Star query",
      "unstar-query-tooltip": "Unstar query",
      "update-comment-form": "Update comment form"
    },
    "rich-history-container": {
      "loading": "Loading..."
    },
    "rich-history-notification": {
      "query-copied": "Query copied to clipboard",
      "query-deleted": "Query deleted"
    },
    "rich-history-queries-tab": {
      "displaying-partial-queries": "Displaying {{ count }} queries",
      "displaying-queries": "{{ count }} queries",
      "filter-aria-label": "Filter queries for data sources(s)",
      "filter-history": "Filter history",
      "filter-placeholder": "Filter queries for data sources(s)",
      "history-local": "The history is local to your browser and is not shared with others.",
      "loading": "Loading...",
      "loading-results": "Loading results...",
      "search-placeholder": "Search queries",
      "showing-queries": "Showing {{ shown }} of {{ total }} <0>Load more</0>",
      "sort-aria-label": "Sort queries",
      "sort-placeholder": "Sort queries by"
    },
    "rich-history-settings-tab": {
      "alert-info": "Grafana will keep entries up to {{optionLabel}}.Starred entries won't be deleted.",
      "change-default-tab": "Change the default active tab from “Query history” to “Starred”",
      "clear-history-info": "Delete all of your query history, permanently.",
      "clear-query-history": "Clear query history",
      "clear-query-history-button": "Clear query history",
      "delete-confirm": "Delete",
      "delete-confirm-text": "Are you sure you want to permanently delete your query history?",
      "delete-title": "Delete",
      "history-time-span": "History time span",
      "history-time-span-description": "Select the period of time for which Grafana will save your query history. Up to {{MAX_HISTORY_ITEMS}} entries will be stored.",
      "only-show-active-datasource": "Only show queries for data source currently active in Explore",
      "query-history-deleted": "Query history deleted",
      "retention-period": {
        "1-week": "1 week",
        "2-days": "2 days",
        "2-weeks": "2 weeks",
        "5-days": "5 days"
      }
    },
    "rich-history-starred-tab": {
      "filter-queries-aria-label": "Filter queries for data sources(s)",
      "filter-queries-placeholder": "Filter queries for data sources(s)",
      "loading": "Loading...",
      "loading-results": "Loading results...",
      "local-history-message": "The history is local to your browser and is not shared with others.",
      "search-queries-placeholder": "Search queries",
      "showing-queries": "Showing {{ shown }} of {{ total }} <0>Load more</0>",
      "sort-queries-aria-label": "Sort queries",
      "sort-queries-placeholder": "Sort queries by"
    },
    "rich-history-utils": {
      "a-week-ago": "a week ago",
      "days-ago": "{{num}} days ago",
      "default-from": "now-1h",
      "default-to": "now",
      "today": "today",
      "two-weeks-ago": "two weeks ago",
      "yesterday": "yesterday"
    },
    "rich-history-utils-notification": {
      "saving-failed": "Saving rich history failed",
      "update-failed": "Rich History update failed"
    },
    "run-query": {
      "left-pane": "Left pane",
      "right-pane": "Right pane",
      "run-query-button": "Run query",
      "switch-datasource-button": "Switch data source and run query"
    },
    "secondary-actions": {
      "query-add-button": "Add query",
      "query-add-button-aria-label": "Add query",
      "query-history-button": "Query history",
      "query-history-button-aria-label": "Query history",
      "query-inspector-button": "Query inspector",
      "query-inspector-button-aria-label": "Query inspector"
    },
    "table": {
      "no-data": "0 series returned",
      "title": "Table",
      "title-with-name": "Table - {{name}}"
    },
    "toolbar": {
      "aria-label": "Explore toolbar",
      "copy-link": "Copy URL",
      "copy-link-abs-time": "Copy absolute URL",
      "copy-links-absolute-category": "Time-sync URL links (share with time range intact)",
      "copy-links-normal-category": "Normal URL links",
      "copy-shortened-link": "Copy shortened URL",
      "copy-shortened-link-abs-time": "Copy absolute shortened URL",
      "copy-shortened-link-menu": "Open copy link options",
      "refresh-picker-cancel": "Cancel",
      "refresh-picker-run": "Run query",
      "split-close": " Close ",
      "split-close-tooltip": "Close split pane",
      "split-narrow": "Narrow pane",
      "split-title": "Split",
      "split-tooltip": "Split the pane",
      "split-widen": "Widen pane"
    }
  },
  "explore-metrics": {
    "breakdown": {
      "clearFilter": "Clear filter",
      "labelSelect": "Select",
      "noMatchingValue": "No values found matching; {{filter}}"
    },
    "viewBy": "View by"
  },
  "export": {
    "json": {
      "cancel-button": "Cancel",
      "copy-button": "Copy to clipboard",
      "download-button": "Download file",
      "download-successful_toast_message": "Your JSON has been downloaded",
      "export-externally-label": "Export the dashboard to use in another instance",
      "info-text": "Copy or download a JSON file containing the JSON of your dashboard",
      "title": "Export dashboard JSON"
    },
    "menu": {
      "export-as-json-label": "Export",
      "export-as-json-tooltip": "Export"
    }
  },
  "folder-picker": {
    "loading": "Loading folders..."
  },
  "gen-ai": {
    "apply-suggestion": "Apply",
    "incomplete-request-error": "Sorry, I was unable to complete your request. Please try again.",
    "send-custom-feedback": "Send"
  },
  "grafana-ui": {
    "drawer": {
      "close": "Close"
    },
    "modal": {
      "close-tooltip": "Close"
    },
    "segment-async": {
      "error": "Failed to load options",
      "loading": "Loading options...",
      "no-options": "No options found"
    },
    "select": {
      "no-options-label": "No options found",
      "placeholder": "Choose"
    },
    "spinner": {
      "aria-label": "Loading"
    },
    "table": {
      "copy": "Copy to Clipboard"
    }
  },
  "graph": {
    "container": {
      "content": "Rendering too many series in a single panel may impact performance and make data harder to read. Consider refining your queries.",
      "show-all-series": "Show all {{length}}",
      "show-only-series": "Showing only {{MAX_NUMBER_OF_TIME_SERIES}} series",
      "title": "Graph"
    }
  },
  "help-modal": {
    "shortcuts-category": {
      "dashboard": "Dashboard",
      "focused-panel": "Focused panel",
      "global": "Global",
      "time-range": "Time range"
    },
    "shortcuts-description": {
      "change-theme": "Change theme",
      "collapse-all-rows": "Collapse all rows",
      "copy-time-range": "Copy time range",
      "dashboard-settings": "Dashboard settings",
      "duplicate-panel": "Duplicate Panel",
      "exit-edit/setting-views": "Exit edit/setting views",
      "expand-all-rows": "Expand all rows",
      "go-to-dashboards": "Go to Dashboards",
      "go-to-explore": "Go to Explore",
      "go-to-home-dashboard": "Go to Home Dashboard",
      "go-to-profile": "Go to Profile",
      "make-time-range-permanent": "Make time range absolute/permanent",
      "move-time-range-back": "Move time range back",
      "move-time-range-forward": "Move time range forward",
      "open-search": "Open search",
      "open-shared-modal": "Open Panel Share Modal",
      "paste-time-range": "Paste time range",
      "refresh-all-panels": "Refresh all panels",
      "remove-panel": "Remove Panel",
      "save-dashboard": "Save dashboard",
      "show-all-shortcuts": "Show all keyboard shortcuts",
      "toggle-active-mode": "Toggle in-active / view mode",
      "toggle-all-panel-legends": "Toggle all panel legends",
      "toggle-auto-fit": "Toggle auto fit panels (experimental feature)",
      "toggle-exemplars": "Toggle exemplars in all panel",
      "toggle-graph-crosshair": "Toggle shared graph crosshair",
      "toggle-kiosk": "Toggle kiosk mode (hides top nav)",
      "toggle-panel-edit": "Toggle panel edit view",
      "toggle-panel-fullscreen": "Toggle panel fullscreen view",
      "toggle-panel-legend": "Toggle panel legend",
      "zoom-out-time-range": "Zoom out time range"
    },
    "title": "Shortcuts"
  },
  "inspector": {
    "query": {
      "collapse-all": "Collapse all",
      "copy-to-clipboard": "Copy to clipboard",
      "description": "Query inspector allows you to view raw request and response. To collect this data Grafana needs to issue a new query. Click refresh button below to trigger a new query.",
      "expand-all": "Expand all",
      "no-data": "No request and response collected yet. Hit refresh button",
      "refresh": "Refresh"
    }
  },
  "ldap-drawer": {
    "attributes-section": {
      "description": "Specify the LDAP attributes that map to the user's given name, surname, and email address, ensuring the application correctly retrieves and displays user information.",
      "email-label": "Email",
      "label": "Attributes",
      "member-of-label": "Member Of",
      "name-label": "Name",
      "surname-label": "Surname",
      "username-label": "Username"
    },
    "extra-security-section": {
      "client-cert-label": "Client certificate path",
      "client-cert-placeholder": "/path/to/client_cert.pem",
      "client-cert-value-label": "Client certificate content",
      "client-cert-value-placeholder": "Client certificate content in base64",
      "client-key-label": "Client key path",
      "client-key-placeholder": "/path/to/client_key.pem",
      "client-key-value-label": "Client key content",
      "client-key-value-placeholder": "Client key content in base64",
      "encryption-provider-base-64": "Base64-encoded content",
      "encryption-provider-description": "X.509 certificate provides the public part, while the private key issued in a PKCS#8 format provides the private part of the asymmetric encryption.",
      "encryption-provider-file-path": "Path to files",
      "encryption-provider-label": "Encryption key and certificate provision specification.",
      "label": "Extra security measures",
      "min-tls-version-description": "This is the minimum TLS version allowed. Accepted values are: TLS1.2, TLS1.3.",
      "min-tls-version-label": "Min TLS version",
      "root-ca-cert-label": "Root CA certificate path",
      "root-ca-cert-placeholder": "/path/to/root_ca_cert.pem",
      "root-ca-cert-value-label": "Root CA certificate content",
      "root-ca-cert-value-placeholder": "example: LS0tLS1CRUdJTiBDRVJUSUZJQ0FURS0tLS0t",
      "start-tls-description": "If set to true, use LDAP with STARTTLS instead of LDAPS",
      "start-tls-label": "Start TLS",
      "tls-ciphers-label": "TLS ciphers",
      "tls-ciphers-placeholder": "example: TLS_AES_256_GCM_SHA384",
      "use-ssl-description": "Set to true if LDAP server should use TLS connection (either with STARTTLS or LDAPS)",
      "use-ssl-label": "Use SSL",
      "use-ssl-tooltip": "For a complete list of supported ciphers and TLS versions, refer to:"
    },
    "group-mapping": {
      "grafana-admin": {
        "description": "If enabled, all users from this group will be Grafana Admins",
        "label": "Grafana Admin"
      },
      "group-dn": {
        "description": "The name of the key used to extract the ID token from the returned OAuth2 token.",
        "label": "Group DN"
      },
      "org-id": {
        "description": "The Grafana organization database id. Default org (ID 1) will be used if left out",
        "label": "Org ID"
      },
      "org-role": {
        "label": "Org role *"
      },
      "remove": {
        "button": "Remove group mapping"
      }
    },
    "group-mapping-section": {
      "add": {
        "button": "Add group mapping"
      },
      "description": "Map LDAP groups to Grafana org roles",
      "group-search-base-dns-label": "Group search base DNS",
      "group-search-base-dns-placeholder": "example: ou=groups,dc=example,dc=com",
      "group-search-filter-description": "Used to filter and identify group entries within the directory",
      "group-search-filter-label": "Group search filter",
      "group-search-filter-user-attribute-description": "Identifies users within group entries for filtering purposes",
      "group-search-filter-user-attribute-label": "Group name attribute",
      "label": "Group mapping",
      "skip-org-role-sync-description": "Prevent synchronizing users’ organization roles from your IdP",
      "skip-org-role-sync-label": "Skip organization role sync"
    },
    "misc-section": {
      "allow-sign-up-descrition": "If not enabled, only existing Grafana users can log in using LDAP",
      "allow-sign-up-label": "Allow sign up",
      "label": "Misc",
      "port-description": "Default port is 389 without SSL or 636 with SSL",
      "port-label": "Port",
      "timeout-description": "Timeout in seconds for the connection to the LDAP server",
      "timeout-label": "Timeout"
    },
    "title": "Advanced settings"
  },
  "ldap-settings-page": {
    "advanced-settings-section": {
      "edit-button": "Edit",
      "subtitle": "Mappings, extra security measures, and more.",
      "title": "Advanced Settings"
    },
    "alert": {
      "discard-success": "LDAP settings discarded",
      "error-fetching": "Error fetching LDAP settings",
      "error-saving": "Error saving LDAP settings",
      "error-validate-form": "Error validating LDAP settings",
      "feature-flag-disabled": "This page is only accessible by enabling the <1>ssoSettingsLDAP</1> feature flag.",
      "saved": "LDAP settings saved"
    },
    "bind-dn": {
      "description": "Distinguished name of the account used to bind and authenticate to the LDAP server.",
      "label": "Bind DN",
      "placeholder": "example: cn=admin,dc=grafana,dc=org"
    },
    "bind-password": {
      "label": "Bind password"
    },
    "buttons-section": {
      "disable-button": "Disable",
      "discard-button": "Discard",
      "save-and-enable-button": "Save and enable",
      "save-button": "Save"
    },
    "documentation": "documentation",
    "host": {
      "description": "Hostname or IP address of the LDAP server you wish to connect to.",
      "label": "Server host *",
      "placeholder": "example: 127.0.0.1"
    },
    "login-form-alert": {
      "description": "Your LDAP configuration is not working because the basic login form is currently disabled. Please enable the login form to use LDAP authentication. You can enable it on the Authentication page under “Auth settings”.",
      "title": "Basic login disabled"
    },
    "search_filter": {
      "description": "LDAP search filter used to locate specific entries within the directory.",
      "label": "Search filter *",
      "placeholder": "example: cn=%s"
    },
    "search-base-dns": {
      "description": "An array of base dns to search through.",
      "label": "Search base DNS *",
      "placeholder": "example: dc=grafana,dc=org"
    },
    "subtitle": "The LDAP integration in Grafana allows your Grafana users to log in with their LDAP credentials. Find out more in our <2><0>documentation</0></2>.",
    "title": "Basic Settings"
  },
  "library-panel": {
    "add-modal": {
      "cancel": "Cancel",
      "create": "Create library panel",
      "error": "Library panel with this name already exists",
      "folder": "Save in folder",
      "folder-description": "Library panel permissions are derived from the folder permissions",
      "name": "Library panel name"
    },
    "add-widget": {
      "title": "Add panel from panel library"
    },
    "empty-state": {
      "message": "You haven't created any library panels yet",
      "more-info": "Create a library panel from any existing dashboard panel through the panel context menu. <2>Learn more</2>"
    }
  },
  "library-panels": {
    "empty-state": {
      "message": "No library panels found"
    },
    "loading-panel-text": "Loading library panel",
    "modal": {
      "body_one": "This panel is being used in {{count}} dashboard. Please choose which dashboard to view the panel in:",
      "body_other": "This panel is being used in {{count}} dashboard. Please choose which dashboard to view the panel in:",
      "button-cancel": "Cancel",
      "button-view-panel1": "View panel in {{label}}...",
      "button-view-panel2": "View panel in dashboard...",
      "panel-not-linked": "Panel is not linked to a dashboard. Add the panel to a dashboard and retry.",
      "select-no-options-message": "No dashboards found",
      "select-placeholder": "Start typing to search for dashboard",
      "title": "View panel in dashboard"
    },
    "save": {
      "error": "Error saving library panel: \"{{errorMsg}}\"",
      "success": "Library panel saved"
    }
  },
  "link": {
    "share": {
      "config-alert-description": "Updating your settings will modify the default copy link to include these changes. Please note that these settings are saved within your current browser scope.",
      "config-alert-title": "Link settings",
      "config-description": "Create a personalized, direct link to share your dashboard within your organization, with the following customization settings:",
      "copy-link-button": "Copy link",
      "copy-to-clipboard": "Link copied to clipboard",
      "short-url-label": "Shorten link",
      "time-range-description": "Change the current relative time range to an absolute time range",
      "time-range-label": "Lock time range"
    },
    "share-panel": {
      "config-description": "Create a personalized, direct link to share your panel within your organization, with the following customization settings:",
      "render-image": "Render image"
    }
  },
  "login": {
    "error": {
      "blocked": "You have exceeded the number of login attempts for this user. Please try again later.",
      "invalid-user-or-password": "Invalid username or password",
      "title": "Login failed",
      "unknown": "Unknown error occurred"
    },
    "forgot-password": "Forgot your password?",
    "form": {
      "password-label": "Password",
      "password-placeholder": "password",
      "password-required": "Password is required",
      "submit-label": "Log in",
      "submit-loading-label": "Logging in...",
      "username-label": "Email or username",
      "username-placeholder": "email or username",
      "username-required": "Email or username is required"
    },
    "services": {
      "sing-in-with-prefix": "Sign in with {{serviceName}}"
    },
    "signup": {
      "button-label": "Sign up",
      "new-to-question": "New to Grafana?"
    }
  },
  "logs": {
    "infinite-scroll": {
      "older-logs": "Older logs"
    }
  },
  "migrate-to-cloud": {
    "build-snapshot": {
      "description": "This tool can migrate some resources from this installation to your cloud stack. To get started, you'll need to create a snapshot of this installation. Creating a snapshot typically takes less than two minutes. The snapshot is stored alongside this Grafana installation.",
      "title": "No snapshot exists",
      "when-complete": "Once the snapshot is complete, you will be able to upload it to your cloud stack."
    },
    "building-snapshot": {
      "description": "We're creating a point-in-time snapshot of the current state of this installation. Once the snapshot is complete. you'll be able to upload it to Grafana Cloud.",
      "description-eta": "Creating a snapshot typically takes less than two minutes.",
      "title": "Building installation snapshot"
    },
    "can-i-move": {
      "body": "Once you connect this installation to a cloud stack, you'll be able to upload data sources and dashboards.",
      "link-title": "Learn about migrating other settings",
      "title": "Can I move this installation to Grafana Cloud?"
    },
    "connect-modal": {
      "body-cloud-stack": "You'll also need a cloud stack. If you just signed up, we'll automatically create your first stack. If you have an account, you'll need to select or create a stack.",
      "body-get-started": "To get started, you'll need a Grafana.com account.",
      "body-sign-up": "Sign up for a Grafana.com account",
      "body-token": "Your self-managed Grafana installation needs special access to securely migrate content. You'll need to create a migration token on your chosen cloud stack.",
      "body-token-field": "Migration token",
      "body-token-field-placeholder": "Paste token here",
      "body-token-instructions": "Log into your cloud stack and navigate to Administration, General, Migrate to Grafana Cloud. Create a migration token on that screen and paste the token here.",
      "body-view-stacks": "View my cloud stacks",
      "cancel": "Cancel",
      "connect": "Connect to this stack",
      "connecting": "Connecting to this stack...",
      "title": "Connect to a cloud stack",
      "token-error-description": "There was an error saving the token. See the Grafana server logs for more details.",
      "token-error-title": "Error saving token",
      "token-required-error": "Migration token is required"
    },
    "cta": {
      "button": "Migrate this instance to Cloud",
      "header": "Let us manage your Grafana stack"
    },
    "delete-migration-token-confirm": {
      "body": "If you've already used this token with a self-managed installation, that installation will no longer be able to upload content.",
      "confirm-button": "Delete token",
      "error-title": "Error deleting token",
      "title": "Delete migration token"
    },
    "disconnect-modal": {
      "body": "This will remove the migration token from this installation. If you wish to upload more resources in the future, you will need to enter a new migration token.",
      "cancel": "Cancel",
      "disconnect": "Disconnect",
      "disconnecting": "Disconnecting...",
      "error": "There was an error disconnecting",
      "title": "Disconnect from cloud stack"
    },
    "get-started": {
      "body": "The migration process must be started from your self-managed Grafana instance.",
      "configure-pdc-link": "Configure PDC for this stack",
      "link-title": "Learn more about Private Data Source Connect",
      "step-1": "Log in to your self-managed instance and navigate to Administration, General, Migrate to Grafana Cloud.",
      "step-2": "Select \"Migrate this instance to Cloud\".",
      "step-3": "You'll be prompted for a migration token. Generate one from this screen.",
      "step-4": "In your self-managed instance, select \"Upload everything\" to upload data sources and dashboards to this cloud stack.",
      "step-5": "If some of your data sources will not work over the public internet, you’ll need to install Private Data Source Connect in your self-managed environment.",
      "title": "Performing a migration"
    },
    "is-it-secure": {
      "body": "Grafana Labs is committed to maintaining the highest standards of data privacy and security. By implementing industry-standard security technologies and procedures, we help protect our customers' data from unauthorized access, use, or disclosure.",
      "link-title": "Grafana Labs Trust Center",
      "title": "Is it secure?"
    },
    "migrate-to-this-stack": {
      "body": "You can migrate some resources from your self-managed Grafana installation to this cloud stack. To do this securely, you'll need to generate a migration token. Your self-managed instance will use the token to authenticate with this cloud stack.",
      "link-title": "View the full migration guide",
      "title": "Let us help you migrate to this stack"
    },
    "migrated-counts": {
      "dashboards": "dashboards",
      "datasources": "data sources",
      "folders": "folders"
    },
    "migration-token": {
      "delete-button": "Delete token",
      "delete-modal-body": "If you've already used this token with a self-managed installation, that installation will no longer be able to upload content.",
      "delete-modal-cancel": "Cancel",
      "delete-modal-confirm": "Delete",
      "delete-modal-deleting": "Deleting...",
      "delete-modal-title": "Delete migration token",
      "error-body": "Unable to generate a migration token. Please try again later.",
      "error-title": "Something went wrong",
      "generate-button": "Generate a migration token",
      "generate-button-loading": "Generating a migration token...",
      "modal-close": "Close",
      "modal-copy-and-close": "Copy to clipboard and close",
      "modal-copy-button": "Copy to clipboard",
      "modal-field-description": "Copy the token now as you will not be able to see it again. Losing a token requires creating a new one.",
      "modal-field-label": "Token",
      "modal-title": "Migration token created",
      "status": "Current status: <2></2>"
    },
    "onprem": {
      "cancel-snapshot-error-title": "Error cancelling creating snapshot",
      "create-snapshot-error-title": "Error creating snapshot",
      "disconnect-error-title": "Error disconnecting",
      "error-see-server-logs": "See the Grafana server logs for more details",
      "get-session-error-title": "Error loading migration configuration",
      "get-snapshot-error-title": "Error loading snapshot",
      "migration-finished-with-caveat-title": "Resource migration complete",
      "migration-finished-with-errors-body": "The migration has completed, but some items could not be migrated to the cloud stack. Check the failed resources for more details",
      "migration-finished-with-warnings-body": "The migration has completed with some warnings. Check individual resources for more details",
      "snapshot-error-status-body": "There was an error creating the snapshot or starting the migration process. See the Grafana server logs for more details",
      "snapshot-error-status-title": "Error migrating resources",
      "success-message": "Successfully migrated {{successCount}} {{types, list}} to your Grafana Cloud instance.",
      "success-title": "Migration completed!",
      "upload-snapshot-error-title": "Error uploading snapshot"
    },
    "pdc": {
      "body": "Exposing your data sources to the internet can raise security concerns. Private data source connect (PDC) allows Grafana Cloud to access your existing data sources over a secure network tunnel.",
      "link-title": "Learn about PDC",
      "title": "Not all my data sources are on the public internet"
    },
    "pricing": {
      "body": "Grafana Cloud has a generous free plan and a 14 day unlimited usage trial. After your trial expires, you'll be billed based on usage over the free plan limits.",
      "link-title": "Grafana Cloud pricing",
      "title": "How much does it cost?"
    },
    "public-preview": {
      "button-text": "Give feedback",
      "message": "No SLAs are available yet. <2>Visit our docs</2> to learn more about this feature!",
      "title": "Migrate to Grafana Cloud is in public preview"
    },
    "resource-details": {
      "dismiss-button": "OK",
      "error-title": "Unable to migrate this resource:",
      "generic-title": "Resource migration details:",
      "missing-message": "No message provided.",
      "resource-summary": "{{refId}} ({{typeName}})",
      "title": "Migration resource details",
      "warning-title": "Resource migrated with a warning:"
    },
    "resource-status": {
      "error-details-button": "Details",
      "failed": "Error",
      "migrated": "Uploaded to cloud",
      "migrating": "Uploading...",
      "not-migrated": "Not yet uploaded",
      "unknown": "Unknown",
      "warning": "Uploaded with warning",
      "warning-details-button": "Details"
    },
    "resource-table": {
      "unknown-datasource-title": "Data source {{datasourceUID}}",
      "unknown-datasource-type": "Unknown data source"
    },
    "resource-type": {
      "dashboard": "Dashboard",
      "datasource": "Data source",
      "folder": "Folder",
      "unknown": "Unknown"
    },
    "summary": {
      "cancel-snapshot": "Cancel snapshot",
      "disconnect": "Disconnect",
      "errored-resource-count": "Errors",
      "page-loading": "Loading...",
      "rebuild-snapshot": "Rebuild snapshot",
      "snapshot-date": "Snapshot timestamp",
      "snapshot-not-created": "Not yet created",
      "start-migration": "Build snapshot",
      "successful-resource-count": "Successfully migrated",
      "target-stack-title": "Uploading to",
      "total-resource-count": "Total resources",
      "upload-migration": "Upload snapshot"
    },
    "support-types-disclosure": {
      "text": "Dashboards, Folders, and built-in core data sources are migrated to your Grafana Cloud stack. <2>Learn about migrating other settings.</2>"
    },
    "token-status": {
      "active": "Token created and active",
      "no-active": "No active token",
      "unknown": "Unknown",
      "unknown-error": "Error retrieving token"
    },
    "what-is-cloud": {
      "body": "Grafana cloud is a fully managed cloud-hosted observability platform ideal for cloud native environments. It's everything you love about Grafana without the overhead of maintaining, upgrading, and supporting an installation.",
      "link-title": "Learn about cloud features",
      "title": "What is Grafana Cloud?"
    },
    "why-host": {
      "body": "In addition to the convenience of managed hosting, Grafana Cloud includes many cloud-exclusive features like SLOs, incident management, machine learning, and powerful observability integrations.",
      "link-title": "More questions? Talk to an expert",
      "title": "Why host with Grafana?"
    }
  },
  "nav": {
    "add-new-connections": {
      "title": "Add new connection"
    },
    "admin": {
      "subtitle": "Manage server-wide settings and access to resources such as organizations, users, and licenses",
      "title": "Server admin"
    },
    "alert-list-legacy": {
      "title": "Alert rules"
    },
    "alerting": {
      "subtitle": "Learn about problems in your systems moments after they occur",
      "title": "Alerting"
    },
    "alerting-admin": {
      "subtitle": "Manage Alertmanager configurations",
      "title": "Settings"
    },
    "alerting-am-routes": {
      "subtitle": "Determine how alerts are routed to contact points",
      "title": "Notification policies"
    },
    "alerting-channels": {
      "title": "Notification channels"
    },
    "alerting-groups": {
      "subtitle": "See grouped alerts with active notifications",
      "title": "Active notifications"
    },
    "alerting-home": {
      "title": "Home"
    },
    "alerting-legacy": {
      "title": "Alerting (legacy)"
    },
    "alerting-list": {
      "subtitle": "Rules that determine whether an alert will fire",
      "title": "Alert rules"
    },
    "alerting-receivers": {
      "subtitle": "Choose how to notify your contact points when an alert instance fires",
      "title": "Contact points"
    },
    "alerting-silences": {
      "subtitle": "Stop notifications from one or more alerting rules",
      "title": "Silences"
    },
    "alerting-upgrade": {
      "subtitle": "Upgrade your existing legacy alerts and notification channels to the new Grafana Alerting",
      "title": "Alerting upgrade"
    },
    "alerts-and-incidents": {
      "subtitle": "Alerting and incident management apps",
      "title": "Alerts & IRM"
    },
    "api-keys": {
      "subtitle": "Manage and create API keys that are used to interact with Grafana HTTP APIs",
      "title": "API keys"
    },
    "application": {
      "title": "Application"
    },
    "apps": {
      "subtitle": "App plugins that extend the Grafana experience",
      "title": "More apps"
    },
    "authentication": {
      "title": "Authentication"
    },
    "bookmarks": {
      "title": "Bookmarks"
    },
    "bookmarks-empty": {
      "title": "Bookmark pages for them to appear here"
    },
    "collector": {
      "title": "Collector"
    },
    "config": {
      "title": "Administration"
    },
    "config-access": {
      "subtitle": "Configure access for individual users, teams, and service accounts",
      "title": "Users and access"
    },
    "config-general": {
      "subtitle": "Manage default preferences and settings across Grafana",
      "title": "General"
    },
    "config-plugins": {
      "subtitle": "Install plugins and define the relationships between data",
      "title": "Plugins and data"
    },
    "connect-data": {
      "title": "Connect data"
    },
    "connections": {
      "subtitle": "Browse and create new connections",
      "title": "Connections"
    },
    "correlations": {
      "subtitle": "Add and configure correlations",
      "title": "Correlations"
    },
    "create": {
      "title": "Create"
    },
    "create-alert": {
      "title": "New alert rule"
    },
    "create-dashboard": {
      "title": "Dashboard"
    },
    "create-folder": {
      "title": "Folder"
    },
    "create-import": {
      "title": "Import dashboard"
    },
    "dashboards": {
      "subtitle": "Create and manage dashboards to visualize your data",
      "title": "Dashboards"
    },
    "data-sources": {
      "subtitle": "View and manage your connected data source connections",
      "title": "Data sources"
    },
    "datasources": {
      "subtitle": "Add and configure data sources",
      "title": "Data sources"
    },
    "detect": {
      "title": "Detect"
    },
    "explore": {
      "title": "Explore"
    },
    "frontend": {
      "subtitle": "Gain real user monitoring insights",
      "title": "Frontend"
    },
    "frontend-app": {
      "title": "Frontend"
    },
    "global-orgs": {
      "subtitle": "Isolated instances of Grafana running on the same server",
      "title": "Organizations"
    },
    "global-users": {
      "subtitle": "Manage users in Grafana",
      "title": "Users"
    },
    "grafana-quaderno": {
      "title": "Grafana Quaderno"
    },
    "groupsync": {
      "subtitle": "Manage mappings of Identity Provider groups to Grafana Roles"
    },
    "help": {
      "title": "Help"
    },
    "help/community": "Community",
    "help/documentation": "Documentation",
    "help/keyboard-shortcuts": "Keyboard shortcuts",
    "help/support": "Support",
    "home": {
      "title": "Home"
    },
    "incidents": {
      "title": "Incident"
    },
    "infrastructure": {
      "subtitle": "Understand your infrastructure's health",
      "title": "Infrastructure"
    },
    "integrations": {
      "title": "Integrations"
    },
    "k6": {
      "title": "Performance"
    },
    "kubernetes": {
      "title": "Kubernetes"
    },
    "library-panels": {
      "subtitle": "Reusable panels that can be added to multiple dashboards",
      "title": "Library panels"
    },
    "machine-learning": {
      "title": "Machine learning"
    },
    "manage-folder": {
      "subtitle": "Manage folder dashboards and permissions"
    },
    "migrate-to-cloud": {
      "subtitle": "Copy configuration from your self-managed installation to a cloud stack",
      "title": "Migrate to Grafana Cloud"
    },
    "monitoring": {
      "subtitle": "Out-of-the-box observability solutions",
      "title": "Observability"
    },
    "new": {
      "title": "New"
    },
    "new-dashboard": {
      "title": "New dashboard"
    },
    "new-folder": {
      "title": "New folder"
    },
    "observability": {
      "title": "Observability"
    },
    "oncall": {
      "title": "OnCall"
    },
    "org-settings": {
      "subtitle": "Manage preferences across an organization",
      "title": "Default preferences"
    },
    "playlists": {
      "subtitle": "Groups of dashboards that are displayed in a sequence",
      "title": "Playlists"
    },
    "plugins": {
      "subtitle": "Extend the Grafana experience with plugins",
      "title": "Plugins"
    },
    "private-data-source-connections": {
      "subtitle": "Query data that lives within a secured network without opening the network to inbound traffic from Grafana Cloud. Learn more in our docs.",
      "title": "Private data source connect"
    },
    "profile/notifications": {
      "title": "Notification history"
    },
    "profile/password": {
      "title": "Change password"
    },
    "profile/settings": {
      "title": "Profile"
    },
    "profiles": {
      "title": "Profiles"
    },
    "public": {
      "title": "Public dashboards"
    },
    "recently-deleted": {
      "subtitle": "Any items listed here for more than 30 days will be automatically deleted.",
      "title": "Recently deleted"
    },
    "recorded-queries": {
      "title": "Recorded queries"
    },
    "reporting": {
      "title": "Reporting"
    },
    "scenes": {
      "title": "Scenes"
    },
    "search": {
      "placeholderCommandPalette": "Search or jump to..."
    },
    "search-dashboards": {
      "title": "Search dashboards"
    },
    "server-settings": {
      "subtitle": "View the settings defined in your Grafana config",
      "title": "Settings"
    },
    "service-accounts": {
      "subtitle": "Use service accounts to run automated workloads in Grafana",
      "title": "Service accounts"
    },
    "setup-guide": {
      "title": "Setup guide"
    },
    "shared-dashboard": {
      "subtitle": "Manage your organization's externally shared dashboards",
      "title": "Shared dashboards"
    },
    "sign-out": {
      "title": "Sign out"
    },
    "slo": {
      "title": "SLO"
    },
    "snapshots": {
      "subtitle": "Interactive, publically available, point-in-time representations of dashboards and panels",
      "title": "Snapshots"
    },
    "starred": {
      "title": "Starred"
    },
    "starred-empty": {
      "title": "Your starred dashboards will appear here"
    },
    "statistics-and-licensing": {
      "title": "Statistics and licensing"
    },
    "storage": {
      "subtitle": "Manage file storage",
      "title": "Storage"
    },
    "support-bundles": {
      "subtitle": "Download support bundles",
      "title": "Support bundles"
    },
    "synthetics": {
      "title": "Synthetics"
    },
    "teams": {
      "subtitle": "Groups of users that have common dashboard and permission needs",
      "title": "Teams"
    },
    "testing-and-synthetics": {
      "subtitle": "Optimize performance with k6 and Synthetic Monitoring insights",
      "title": "Testing & synthetics"
    },
    "upgrading": {
      "title": "Stats and license"
    },
    "users": {
      "subtitle": "Invite and assign roles to users",
      "title": "Users"
    }
  },
  "navigation": {
    "item": {
      "add-bookmark": "Add to Bookmarks",
      "remove-bookmark": "Remove from Bookmarks"
    },
    "kiosk": {
      "tv-alert": "Press ESC to exit kiosk mode"
    },
    "megamenu": {
      "close": "Close menu",
      "dock": "Dock menu",
      "list-label": "Navigation",
      "undock": "Undock menu"
    },
    "toolbar": {
      "close-menu": "Close menu",
      "enable-kiosk": "Enable kiosk mode",
      "open-menu": "Open menu",
      "toggle-search-bar": "Toggle top search bar"
    }
  },
  "news": {
    "drawer": {
      "close": "Close Drawer"
    },
    "title": "Latest from the blog"
  },
  "notifications": {
    "empty-state": {
      "description": "Notifications you have received will appear here",
      "title": "You're all caught up!"
    },
    "starred-dashboard": "Dashboard starred",
    "unstarred-dashboard": "Dashboard unstarred"
  },
  "oauth": {
    "form": {
      "server-discovery-action-button": "Enter OpenID Connect Discovery URL",
      "server-discovery-modal-close": "Close",
      "server-discovery-modal-loading": "Loading...",
      "server-discovery-modal-submit": "Submit"
    },
    "login": {
      "error": "Login provider denied login request"
    }
  },
  "panel": {
    "header-menu": {
      "copy": "Copy",
      "create-library-panel": "Create library panel",
      "duplicate": "Duplicate",
      "edit": "Edit",
      "explore": "Explore",
      "get-help": "Get help",
      "hide-legend": "Hide legend",
      "inspect": "Inspect",
      "inspect-data": "Data",
      "inspect-json": "Panel JSON",
      "more": "More...",
      "new-alert-rule": "New alert rule",
      "query": "Query",
      "remove": "Remove",
      "replace-library-panel": "Replace library panel",
      "share": "Share",
      "show-legend": "Show legend",
      "unlink-library-panel": "Unlink library panel",
      "view": "View"
    }
  },
  "panel-search": {
    "unsupported-layout": "Unsupported layout"
  },
  "playlist-edit": {
    "error-prefix": "Error loading playlist:",
    "form": {
      "add-tag-label": "Add by tag",
      "add-tag-placeholder": "Select a tag",
      "add-title-label": "Add by title",
      "cancel": "Cancel",
      "heading": "Add dashboards",
      "interval-label": "Interval",
      "interval-placeholder": "5m",
      "interval-required": "Interval is required",
      "name-label": "Name",
      "name-placeholder": "Name",
      "name-required": "Name is required",
      "save": "Save",
      "table-delete": "Delete playlist item",
      "table-drag": "Drag and drop to reorder",
      "table-empty": "Playlist is empty. Add dashboards below.",
      "table-heading": "Dashboards"
    },
    "sub-title": "A playlist rotates through a pre-selected list of dashboards. A playlist can be a great way to build situational awareness, or just show off your metrics to your team or visitors.",
    "title": "Edit playlist"
  },
  "playlist-page": {
    "card": {
      "delete": "Delete playlist",
      "edit": "Edit playlist",
      "start": "Start playlist",
      "tooltip": "Share playlist"
    },
    "create-button": {
      "title": "New playlist"
    },
    "delete-modal": {
      "body": "Are you sure you want to delete {{name}} playlist?",
      "confirm-text": "Delete"
    },
    "empty": {
      "button": "Create playlist",
      "pro-tip": "You can use playlists to cycle dashboards on TVs without user control. <2>Learn more</2>",
      "title": "There are no playlists created yet"
    }
  },
  "playlists": {
    "empty-state": {
      "message": "No playlists found"
    }
  },
  "plugins": {
    "catalog": {
      "update-all": {
        "all-plugins-updated": "All plugins updated!",
        "available-header": "Available",
        "button": "Update all",
        "cloud-update-message": "* It may take a few minutes for the plugins to be available for usage.",
        "error": "Error updating plugin:",
        "error-status-text": "failed - see error messages",
        "header": "The following plugins have update available",
        "installed-header": "Installed",
        "modal-confirmation": "Update",
        "modal-dismiss": "Close",
        "modal-in-progress": "Updating...",
        "modal-title": "Update Plugins",
        "name-header": "Name",
        "update-header": "Update",
        "update-status-text": "plugins updated"
      }
    },
    "details": {
      "labels": {
        "contactGrafanaLabs": "Contact Grafana Labs",
        "dependencies": "Dependencies",
        "downloads": "Downloads",
        "from": "From",
        "links": "Links ",
        "reportAbuse": "Report a concern ",
        "signature": "Signature",
        "status": "Status",
        "updatedAt": "Last updated: ",
        "version": "Version"
      }
    },
    "empty-state": {
      "message": "No plugins found"
    }
  },
  "profile": {
    "change-password": {
      "cancel-button": "Cancel",
      "cannot-change-password-message": "Password cannot be changed here.",
      "change-password-button": "Change Password",
      "confirm-password-label": "Confirm password",
      "confirm-password-required": "New password confirmation is required",
      "ldap-auth-proxy-message": "You cannot change password when signed in with LDAP or auth proxy.",
      "new-password-label": "New password",
      "new-password-required": "New password is required",
      "new-password-same-as-old": "New password can't be the same as the old one.",
      "old-password-label": "Old password",
      "old-password-required": "Old password is required",
      "passwords-must-match": "Passwords must match",
      "strong-password-validation-register": "Password does not comply with the strong password policy"
    }
  },
  "public-dashboard": {
    "acknowledgment-checkboxes": {
      "ack-title": "Before you make the dashboard public, acknowledge the following:",
      "data-src-ack-desc": "Publishing currently only works with a subset of data sources*",
      "data-src-ack-tooltip": "Learn more about public datasources",
      "public-ack-desc": "Your entire dashboard will be public*",
      "public-ack-tooltip": "Learn more about public dashboards",
      "usage-ack-desc": "Making a dashboard public will cause queries to run each time it is viewed, which may increase costs*",
      "usage-ack-desc-tooltip": "Learn more about query caching"
    },
    "config": {
      "can-view-dashboard-radio-button-label": "Can view dashboard",
      "copy-button": "Copy",
      "dashboard-url-field-label": "Dashboard URL",
      "email-share-type-option-label": "Only specified people",
      "pause-sharing-dashboard-label": "Pause sharing dashboard",
      "public-share-type-option-label": "Anyone with a link",
      "revoke-public-URL-button": "Revoke public URL",
      "revoke-public-URL-button-title": "Revoke public URL",
      "settings-title": "Settings"
    },
    "configuration": {
      "display-annotations-description": "Present annotations on this dashboard",
      "display-annotations-label": "Display annotations",
      "enable-time-range-description": "Allow people to change time range",
      "enable-time-range-label": "Enable time range",
      "settings-label": "Settings",
      "success-pause": "Your dashboard access has been paused",
      "success-resume": "Your dashboard access has been resumed",
      "success-update": "Settings have been successfully updated",
      "success-update-old": "Public dashboard updated!",
      "time-range-label": "Time range",
      "time-range-tooltip": "The shared dashboard uses the default time range settings of the dashboard"
    },
    "create-page": {
      "generate-public-url-button": "Generate public URL",
      "unsupported-features-desc": "Currently, we don’t support template variables or frontend data sources",
      "welcome-title": "Welcome to public dashboards!"
    },
    "delete-modal": {
      "revoke-body-text": "Are you sure you want to revoke this URL? The dashboard will no longer be public.",
      "revoke-title": "Revoke public URL"
    },
    "email-sharing": {
      "accept-button": "Accept",
      "alert-text": "Sharing dashboards by email is billed per user for the duration of the 30-day token, regardless of how many dashboards are shared. Billing stops after 30 days unless you renew the token.",
      "bill-ack": "I understand that adding users requires payment.*",
      "cancel-button": "Cancel",
      "input-invalid-email-text": "Invalid email",
      "input-required-email-text": "Email is required",
      "invite-button": "Invite",
      "invite-field-desc": "Invite people by email",
      "invite-field-label": "Invite",
      "learn-more-button": "Learn more",
      "recipient-email-placeholder": "Email",
      "recipient-invalid-email-text": "Invalid email",
      "recipient-invitation-button": "Invite",
      "recipient-invitation-description": "Invite someone by email",
      "recipient-invitation-tooltip": "This dashboard contains sensitive data. By using this feature you will be sharing with external people.",
      "recipient-list-description": "Only people you've directly invited can access this dashboard",
      "recipient-list-title": "People with access",
      "recipient-required-email-text": "Email is required",
      "resend-button": "Resend",
      "resend-button-title": "Resend",
      "resend-invite-label": "Resend invite",
      "revoke-access-label": "Revoke access",
      "revoke-button": "Revoke",
      "revoke-button-title": "Revoke",
      "success-creation": "Your dashboard is ready for external sharing",
      "success-share-type-change": "Dashboard access updated: Only specific people can now access with the link"
    },
    "modal-alerts": {
      "no-upsert-perm-alert-desc": "Contact your admin to get permission to {{mode}} public dashboards",
      "no-upsert-perm-alert-title": "You don’t have permission to {{ mode }} a public dashboard",
      "save-dashboard-changes-alert-title": "Please save your dashboard changes before updating the public configuration",
      "unsupport-data-source-alert-readmore-link": "Read more about supported data sources",
      "unsupported-data-source-alert-desc": "There are data sources in this dashboard that are unsupported for public dashboards. Panels that use these data sources may not function properly: {{unsupportedDataSources}}.",
      "unsupported-data-source-alert-title": "Unsupported data sources",
      "unsupported-template-variable-alert-desc": "This public dashboard may not work since it uses template variables",
      "unsupported-template-variable-alert-title": "Template variables are not supported"
    },
    "public-sharing": {
      "accept-button": "Accept",
      "alert-text": "Sharing this dashboard externally makes it entirely accessible to anyone with the link.",
      "cancel-button": "Cancel",
      "learn-more-button": "Learn more",
      "public-ack": "I understand that this entire dashboard will be public.*",
      "success-creation": "Your dashboard is now publicly accessible",
      "success-share-type-change": "Dashboard access updated: Anyone with the link can now access"
    },
    "settings-bar-header": {
      "collapse-settings-tooltip": "Collapse settings",
      "expand-settings-tooltip": "Expand settings"
    },
    "settings-configuration": {
      "default-time-range-label": "Default time range",
      "default-time-range-label-desc": "The public dashboard uses the default time range settings of the dashboard",
      "show-annotations-label": "Show annotations",
      "show-annotations-label-desc": "Show annotations on public dashboard",
      "time-range-picker-label": "Time range picker enabled",
      "time-range-picker-label-desc": "Allow viewers to change time range"
    },
    "settings-summary": {
      "annotations-hide-text": "Annotations = hide",
      "annotations-show-text": "Annotations = show",
      "time-range-picker-disabled-text": "Time range picker = disabled",
      "time-range-picker-enabled-text": "Time range picker = enabled",
      "time-range-text": "Time range = "
    },
    "share": {
      "success-delete": "Your dashboard is no longer shareable",
      "success-delete-old": "Public dashboard deleted!"
    },
    "share-configuration": {
      "share-type-label": "Link access"
    },
    "share-externally": {
      "copy-link-button": "Copy external link",
      "email-share-type-option-description": "Only people with the link can access dashboard",
      "email-share-type-option-label": "Only specific people",
      "no-upsert-perm-alert-desc": "Contact your admin to get permission to {{mode}} shared dashboards",
      "no-upsert-perm-alert-title": "You don’t have permission to {{ mode }} a shared dashboard",
      "pause-access-button": "Pause access",
      "pause-access-tooltip": "Pausing will temporarily disable access to this dashboard for all users",
      "public-share-type-option-description": "Anyone with the link can access dashboard",
      "public-share-type-option-label": "Anyone with the link",
      "resume-access-button": "Resume access",
      "revoke-access-button": "Revoke access",
      "revoke-access-description": "Are you sure you want to revoke this access? The dashboard can no longer be shared.",
      "unsupported-data-source-alert-desc": "There are data sources in this dashboard that are unsupported for shared dashboards. Panels that use these data sources may not function properly: {{unsupportedDataSources}}."
    },
    "sharing": {
      "success-creation": "Dashboard is public!"
    }
  },
  "public-dashboard-list": {
    "button": {
      "config-button-tooltip": "Configure public dashboard",
      "revoke-button-text": "Revoke public URL",
      "revoke-button-tooltip": "Revoke public dashboard URL",
      "view-button-tooltip": "View public dashboard"
    },
    "empty-state": {
      "message": "You haven't created any public dashboards yet",
      "more-info": "Create a public dashboard from any existing dashboard through the <1>Share</1> modal. <4>Learn more</4>"
    },
    "toggle": {
      "pause-sharing-toggle-text": "Pause sharing"
    }
  },
  "public-dashboard-users-access-list": {
    "dashboard-modal": {
      "external-link": "External link",
      "loading-text": "Loading...",
      "open-dashboard-list-text": "Open dashboards list",
      "public-dashboard-link": "Public dashboard URL",
      "public-dashboard-setting": "Public dashboard settings",
      "sharing-setting": "Sharing settings"
    },
    "delete-user-modal": {
      "delete-user-button-text": "Delete user",
      "delete-user-cancel-button": "Cancel",
      "delete-user-revoke-access-button": "Revoke access",
      "revoke-access-title": "Revoke access",
      "revoke-user-access-modal-desc-line1": "Are you sure you want to revoke access for {{email}}?",
      "revoke-user-access-modal-desc-line2": "This action will immediately revoke {{email}}&apos;s access to all public dashboards."
    },
    "delete-user-shared-dashboards-modal": {
      "revoke-user-access-modal-desc-line2": "This action will immediately revoke {{email}}&apos;s access to all shared dashboards."
    },
    "modal": {
      "dashboard-modal-title": "Public dashboards",
      "shared-dashboard-modal-title": "Shared dashboards"
    },
    "table-header": {
      "activated-label": "Activated",
      "activated-tooltip": "Earliest time user has been an active user to a dashboard",
      "email-label": "Email",
      "last-active-label": "Last active",
      "origin-label": "Origin",
      "role-label": "Role"
    }
  },
  "query-library": {
    "datasource-names": "Datasource name(s):",
    "delete-query-button": "Delete query",
<<<<<<< HEAD
=======
    "query-template-get-error": "Error attempting to get query template from the library: {{error}}",
>>>>>>> 3fcc2597
    "search": "Search by data source, query content or description"
  },
  "query-operation": {
    "header": {
      "collapse-row": "Collapse query row",
      "datasource-help": "Show data source help",
      "drag-and-drop": "Drag and drop to reorder",
      "duplicate-query": "Duplicate query",
      "expand-row": "Expand query row",
      "hide-response": "Hide response",
      "remove-query": "Remove query",
      "save-to-query-library": "Save to query library",
      "show-response": "Show response",
      "toggle-edit-mode": "Toggle text edit mode"
    },
    "query-editor-not-exported": "Data source plugin does not export any Query Editor component"
  },
  "recently-deleted": {
    "buttons": {
      "delete": "Delete permanently",
      "restore": "Restore"
    },
    "page": {
      "no-deleted-dashboards": "You haven't deleted any dashboards recently.",
      "no-deleted-dashboards-text": "When you delete a dashboard, it will appear here for 30 days before being permanently deleted. Your organization administrator can restore recently-deleted dashboards.",
      "no-search-result": "No results found for your query"
    },
    "permanently-delete-modal": {
      "confirm-text": "Delete",
      "delete-button": "Delete",
      "delete-loading": "Deleting...",
      "text_one": "This action will delete {{numberOfDashboards}} dashboard.",
      "text_other": "This action will delete {{numberOfDashboards}} dashboards.",
      "title": "Permanently Delete Dashboards"
    },
    "restore-modal": {
      "folder-picker-text_one": "Please choose a folder where your dashboard will be restored.",
      "folder-picker-text_other": "Please choose a folder where your dashboards will be restored.",
      "restore-button": "Restore",
      "restore-loading": "Restoring...",
      "text_one": "This action will restore {{numberOfDashboards}} dashboard.",
      "text_other": "This action will restore {{numberOfDashboards}} dashboards.",
      "title": "Restore Dashboards"
    }
  },
  "recentlyDeleted": {
    "filter": {
      "placeholder": "Search for dashboards"
    }
  },
  "refresh-picker": {
    "aria-label": {
      "choose-interval": "Auto refresh turned off. Choose refresh time interval",
      "duration-selected": "Choose refresh time interval with current interval {{durationAriaLabel}} selected"
    },
    "auto-option": {
      "aria-label": "",
      "label": ""
    },
    "live-option": {
      "aria-label": "Turn on live streaming",
      "label": "Live"
    },
    "off-option": {
      "aria-label": "Turn off auto refresh",
      "label": "Off"
    },
    "tooltip": {
      "interval-selected": "Set auto refresh interval",
      "turned-off": "Auto refresh off"
    }
  },
  "return-to-previous": {
    "button": {
      "label": "Back to {{title}}"
    },
    "dismissable-button": "Close"
  },
  "save-dashboards": {
    "name-exists": {
      "message-info": "A dashboard with the same name in the selected folder already exists, including recently deleted dashboards.",
      "message-suggestion": "Please choose a different name or folder.",
      "title": "Dashboard name already exists"
    }
  },
  "scopes": {
    "dashboards": {
      "collapse": "Collapse",
      "expand": "Expand",
      "loading": "Loading dashboards",
      "noResultsForFilter": "No results found for your query",
      "noResultsForFilterClear": "Clear search",
      "noResultsForScopes": "No dashboards found for the selected scopes",
      "noResultsNoScopes": "No scopes selected",
      "search": "Search",
      "toggle": {
        "collapse": "Collapse suggested dashboards list",
        "disabled": "Suggested dashboards list is disabled due to read only mode",
        "expand": "Expand suggested dashboards list"
      }
    },
    "selector": {
      "apply": "Apply",
      "cancel": "Cancel",
      "input": {
        "placeholder": "Select scopes...",
        "removeAll": "Remove all scopes"
      },
      "title": "Select scopes"
    },
    "tree": {
      "collapse": "Collapse",
      "expand": "Expand",
      "headline": {
        "noResults": "No results found for your query",
        "recommended": "Recommended",
        "results": "Results"
      },
      "search": "Search"
    }
  },
  "search": {
    "actions": {
      "include-panels": "Include panels",
      "remove-datasource-filter": "Datasource: {{datasource}}",
      "sort-placeholder": "Sort",
      "starred": "Starred",
      "view-as-folders": "View by folders",
      "view-as-list": "View as list"
    },
    "dashboard-actions": {
      "import": "Import",
      "new": "New",
      "new-dashboard": "New dashboard",
      "new-folder": "New folder"
    },
    "results-table": {
      "datasource-header": "Data source",
      "deleted-less-than-1-min": "< 1 min",
      "deleted-remaining-header": "Time remaining",
      "location-header": "Location",
      "name-header": "Name",
      "tags-header": "Tags",
      "type-dashboard": "Dashboard",
      "type-folder": "Folder",
      "type-header": "Type"
    },
    "search-input": {
      "include-panels-placeholder": "Search for dashboards, folders, and panels",
      "placeholder": "Search for dashboards and folders"
    }
  },
  "select": {
    "select-menu": {
      "selected-count": "Selected "
    }
  },
  "service-accounts": {
    "empty-state": {
      "button-title": "Add service account",
      "message": "No services accounts found",
      "more-info": "Remember, you can provide specific permissions for API access to other applications",
      "title": "You haven't created any service accounts yet"
    }
  },
  "share-dashboard": {
    "menu": {
      "export-json-title": "Export as JSON",
      "share-externally-title": "Share externally",
      "share-internally-description": "Link settings",
      "share-internally-title": "Share internally",
      "share-snapshot-title": "Share snapshot"
    },
    "share-button": "Share",
    "share-button-tooltip": "Copy link"
  },
  "share-drawer": {
    "confirm-action": {
      "back-arrow-button": "Back button",
      "cancel-button": "Cancel"
    }
  },
  "share-modal": {
    "dashboard": {
      "title": "Share"
    },
    "embed": {
      "copy": "Copy to clipboard",
      "html": "Embed HTML",
      "html-description": "The HTML code below can be pasted and included in another web page. Unless anonymous access is enabled, the users viewing that page need to be signed into Grafana for the graph to load.",
      "info": "Generate HTML for embedding an iframe with this panel",
      "time-range": "Lock time range"
    },
    "export": {
      "back-button": "Back to export config",
      "cancel-button": "Cancel",
      "info-text": "Export this dashboard.",
      "save-button": "Save to file",
      "share-externally-label": "Export for sharing externally",
      "view-button": "View JSON"
    },
    "library": {
      "info": "Create library panel."
    },
    "link": {
      "copy-link-button": "Copy",
      "info-text": "Create a direct link to this dashboard or panel, customized with the options below.",
      "link-url": "Link URL",
      "render-alert": "Image renderer plugin not installed",
      "render-instructions": "To render a panel image, you must install the <2>Grafana image renderer plugin</2>. Please contact your Grafana administrator to install the plugin.",
      "rendered-image": "Direct link rendered image",
      "save-alert": "Dashboard is not saved",
      "save-dashboard": "To render a panel image, you must save the dashboard first.",
      "shorten-url": "Shorten URL",
      "time-range-description": "Transforms the current relative time range to an absolute time range",
      "time-range-label": "Lock time range"
    },
    "panel": {
      "title": "Share Panel"
    },
    "snapshot": {
      "cancel-button": "Cancel",
      "copy-link-button": "Copy",
      "delete-button": "Delete snapshot.",
      "deleted-message": "The snapshot has been deleted. If you have already accessed it once, then it might take up to an hour before before it is removed from browser caches or CDN caches.",
      "expire": "Expire",
      "expire-day": "1 Day",
      "expire-hour": "1 Hour",
      "expire-never": "Never",
      "expire-week": "1 Week",
      "info-text-1": "A snapshot is an instant way to share an interactive dashboard publicly. When created, we strip sensitive data like queries (metric, template, and annotation) and panel links, leaving only the visible metric data and series names embedded in your dashboard.",
      "info-text-2": "Keep in mind, your snapshot <1>can be viewed by anyone</1> that has the link and can access the URL. Share wisely.",
      "local-button": "Publish Snapshot",
      "mistake-message": "Did you make a mistake? ",
      "name": "Snapshot name",
      "timeout": "Timeout (seconds)",
      "timeout-description": "You might need to configure the timeout value if it takes a long time to collect your dashboard metrics.",
      "url-label": "Snapshot URL"
    },
    "tab-title": {
      "embed": "Embed",
      "export": "Export",
      "library-panel": "Library panel",
      "link": "Link",
      "panel-embed": "Embed",
      "public-dashboard": "Public Dashboard",
      "public-dashboard-title": "Public dashboard",
      "snapshot": "Snapshot"
    },
    "theme-picker": {
      "current": "Current",
      "dark": "Dark",
      "field-name": "Theme",
      "light": "Light"
    },
    "view-json": {
      "copy-button": "Copy to Clipboard"
    }
  },
  "share-panel": {
    "drawer": {
      "new-library-panel-title": "New library panel",
      "share-embed-title": "Share embed",
      "share-link-title": "Link settings"
    },
    "menu": {
      "new-library-panel-title": "New library panel",
      "share-embed-title": "Share embed",
      "share-link-title": "Share link",
      "share-snapshot-title": "Share snapshot"
    },
    "new-library-panel": {
      "cancel-button": "Cancel",
      "create-button": "Create library panel"
    }
  },
  "share-playlist": {
    "checkbox-description": "Panel heights will be adjusted to fit screen size",
    "checkbox-label": "Autofit",
    "copy-link-button": "Copy",
    "link-url-label": "Link URL",
    "mode": "Mode",
    "mode-kiosk": "Kiosk",
    "mode-normal": "Normal",
    "mode-tv": "TV",
    "title": "Share playlist"
  },
  "shared": {
    "preferences": {
      "theme": {
        "dark-label": "Dark",
        "light-label": "Light",
        "system-label": "System preference"
      }
    }
  },
  "shared-dashboard": {
    "delete-modal": {
      "revoke-body-text": "Are you sure you want to revoke this access? The dashboard can no longer be shared.",
      "revoke-title": "Revoke access"
    },
    "fields": {
      "timezone-label": "Timezone"
    }
  },
  "shared-dashboard-list": {
    "button": {
      "config-button-tooltip": "Configure shared dashboard",
      "revoke-button-text": "Revoke access",
      "revoke-button-tooltip": "Revoke access",
      "view-button-tooltip": "View shared dashboard"
    },
    "empty-state": {
      "message": "You haven't created any shared dashboards yet",
      "more-info": "Create a shared dashboard from any existing dashboard through the <1>Share</1> modal. <4>Learn more</4>"
    },
    "toggle": {
      "pause-sharing-toggle-text": "Pause access"
    }
  },
  "shared-preferences": {
    "fields": {
      "home-dashboard-label": "Home Dashboard",
      "home-dashboard-placeholder": "Default dashboard",
      "locale-label": "Language",
      "locale-placeholder": "Choose language",
      "theme-label": "Interface theme",
      "week-start-label": "Week start"
    },
    "theme": {
      "default-label": "Default"
    },
    "title": "Preferences"
  },
  "silences": {
    "empty-state": {
      "button-title": "Create silence",
      "title": "You haven't created any silences yet"
    },
    "table": {
      "add-silence-button": "Add Silence",
      "edit-button": "Edit",
      "expired-silences": "Expired silences are automatically deleted after 5 days.",
      "no-matching-silences": "No matching silences found;",
      "noConfig": "Create a new contact point to create a configuration using the default values or contact your administrator to set up the Alertmanager.",
      "recreate-button": "Recreate",
      "unsilence-button": "Unsilence"
    }
  },
  "silences-table": {
    "header": {
      "alert-name": "Alert name",
      "state": "State"
    }
  },
  "snapshot": {
    "empty-state": {
      "message": "You haven't created any snapshots yet",
      "more-info": "You can create a snapshot of any dashboard through the <1>Share</1> modal. <4>Learn more</4>"
    },
    "external-badge": "External",
    "name-column-header": "Name",
    "share": {
      "cancel-button": "Cancel",
      "copy-link-button": "Copy link",
      "delete-button": "Delete snapshot",
      "delete-description": "Are you sure you want to delete this snapshot?",
      "delete-title": "Delete snapshot",
      "deleted-alert": "Snapshot deleted. It could take an hour to be cleared from CDN caches.",
      "expiration-label": "Expires in",
      "info-alert": "A Grafana dashboard snapshot publicly shares a dashboard while removing sensitive data such as queries and panel links, leaving only visible metrics and series names. Anyone with the link can access the snapshot.",
      "learn-more-button": "Learn more",
      "local-button": "Publish snapshot",
      "name-label": "Snapshot name",
      "new-snapshot-button": "New snapshot",
      "success-creation": "Your snapshot has been created",
      "success-delete": "Your snapshot has been deleted",
      "view-all-button": "View all snapshots"
    },
    "share-panel": {
      "info-alert": "A Grafana panel snapshot publicly shares a panel while removing sensitive data such as queries and panel links, leaving only visible metrics and series names. Anyone with the link can access the snapshot."
    },
    "url-column-header": "Snapshot url",
    "view-button": "View"
  },
  "tag-filter": {
    "loading": "Loading...",
    "no-tags": "No tags found",
    "placeholder": "Filter by tag"
  },
  "teams": {
    "empty-state": {
      "button-title": "New team",
      "message": "No teams found",
      "pro-tip": "Assign folder and dashboard permissions to teams instead of users to ease administration. <2>Learn more</2>",
      "title": "You haven't created any teams yet"
    }
  },
  "time-picker": {
    "absolute": {
      "recent-title": "Recently used absolute ranges",
      "title": "Absolute time range"
    },
    "calendar": {
      "apply-button": "Apply time range",
      "cancel-button": "Cancel",
      "close": "Close calendar",
      "next-month": "Next month",
      "previous-month": "Previous month",
      "select-time": "Select a time range"
    },
    "content": {
      "empty-recent-list-docs": "<0><0>Read the documentation</0><1> to find out more about how to enter custom time ranges.</1></0>",
      "empty-recent-list-info": "It looks like you haven't used this time picker before. As soon as you enter some time intervals, recently used intervals will appear here.",
      "filter-placeholder": "Search quick ranges"
    },
    "copy-paste": {
      "copy-success-message": "Time range copied to clipboard",
      "default-error-message": "{{error}} is not a valid time range",
      "default-error-title": "Invalid time range",
      "tooltip-copy": "Copy time range to clipboard",
      "tooltip-paste": "Paste time range"
    },
    "footer": {
      "change-settings-button": "Change time settings",
      "fiscal-year-option": "Fiscal year",
      "fiscal-year-start": "Fiscal year start month",
      "time-zone-option": "Time zone",
      "time-zone-selection": "Time zone selection"
    },
    "range-content": {
      "apply-button": "Apply time range",
      "default-error": "Please enter a past date or \"now\"",
      "fiscal-year": "Fiscal year",
      "from-input": "From",
      "open-input-calendar": "Open calendar",
      "range-error": "\"From\" can't be after \"To\"",
      "to-input": "To"
    },
    "range-picker": {
      "backwards-time-aria-label": "Move time range backwards",
      "current-time-selected": "Time range selected: {{currentTimeRange}}",
      "forwards-time-aria-label": "Move time range forwards",
      "to": "to",
      "zoom-out-button": "Zoom out time range",
      "zoom-out-tooltip": "Time range zoom out <1></1> CTRL+Z"
    },
    "time-range": {
      "aria-role": "Time range selection",
      "default-title": "Time ranges",
      "example-title": "Example time ranges",
      "specify": "Specify time range <1></1>"
    },
    "zone": {
      "select-aria-label": "Time zone picker",
      "select-search-input": "Type to search (country, city, abbreviation)"
    }
  },
  "trails": {
    "metric-overview": {
      "description-label": "Description",
      "labels": "Labels",
      "metric-attributes": "Metric attributes",
      "no-description": "No description available",
      "type-label": "Type",
      "unit-label": "Unit",
      "unknown-type": "Unknown"
    },
    "metric-select": {
      "filter-by": "Filter by",
      "otel-switch": "This switch enables filtering by OTel resources for OTel native data sources."
    },
    "settings": {
      "always-keep-selected-metric-graph-in-view": "Always keep selected metric graph in-view",
      "show-previews-of-metric-graphs": "Show previews of metric graphs"
    }
  },
  "transformations": {
    "empty": {
      "add-transformation-body": "Transformations allow data to be changed in various ways before your visualization is shown.<1></1>This includes joining data together, renaming fields, making calculations, formatting data for display, and more.",
      "add-transformation-header": "Start transforming data"
    }
  },
  "user-orgs": {
    "current-org-button": "Current",
    "name-column": "Name",
    "role-column": "Role",
    "select-org-button": "Select organisation",
    "title": "Organizations"
  },
  "user-profile": {
    "fields": {
      "email-error": "Email is required",
      "email-label": "Email",
      "name-error": "Name is required",
      "name-label": "Name",
      "username-label": "Username"
    },
    "tabs": {
      "general": "General"
    }
  },
  "user-session": {
    "browser-column": "Browser & OS",
    "created-at-column": "Logged on",
    "ip-column": "IP address",
    "revoke": "Revoke user session",
    "seen-at-column": "Last seen"
  },
  "user-sessions": {
    "loading": "Loading sessions..."
  },
  "users": {
    "empty-state": {
      "message": "No users found"
    }
  },
  "users-access-list": {
    "tabs": {
      "public-dashboard-users-tab-title": "Public dashboard users",
      "shared-dashboard-users-tab-title": "Shared dashboard users"
    }
  },
  "variable": {
    "adhoc": {
      "placeholder": "Select value"
    },
    "dropdown": {
      "placeholder": "Enter variable value"
    },
    "picker": {
      "link-all": "All",
      "option-all": "All",
      "option-selected-values": "Selected",
      "option-tooltip": "Clear selections"
    },
    "textbox": {
      "placeholder": "Enter variable value"
    }
  },
  "variables": {
    "empty-state": {
      "button-title": "Add variable",
      "info-box-content": "Variables enable more interactive and dynamic dashboards. Instead of hard-coding things like server or sensor names in your metric queries you can use variables in their place. Variables are shown as list boxes at the top of the dashboard. These drop-down lists make it easy to change the data being displayed in your dashboard.",
      "info-box-content-2": "Check out the <2>Templates and variables documentation</2> for more information.",
      "title": "There are no variables added yet"
    }
  }
}<|MERGE_RESOLUTION|>--- conflicted
+++ resolved
@@ -2199,11 +2199,10 @@
   },
   "query-library": {
     "datasource-names": "Datasource name(s):",
+    "datasource-names": "Datasource name(s):",
     "delete-query-button": "Delete query",
-<<<<<<< HEAD
-=======
+    "search": "Search by data source, query content or description",
     "query-template-get-error": "Error attempting to get query template from the library: {{error}}",
->>>>>>> 3fcc2597
     "search": "Search by data source, query content or description"
   },
   "query-operation": {
