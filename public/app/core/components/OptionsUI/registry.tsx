import { BooleanFieldSettings } from '@react-awesome-query-builder/ui';
import { capitalize } from 'lodash';

import {
  FieldConfigPropertyItem,
  FieldType,
  standardEditorsRegistry,
  StandardEditorsRegistryItem,
  ThresholdsConfig,
  ThresholdsFieldConfigSettings,
  ThresholdsMode,
  thresholdsOverrideProcessor,
  ValueMapping,
  ValueMappingFieldConfigSettings,
  valueMappingsOverrideProcessor,
  DataLink,
  dataLinksOverrideProcessor,
  NumberFieldConfigSettings,
  numberOverrideProcessor,
  StringFieldConfigSettings,
  stringOverrideProcessor,
  identityOverrideProcessor,
  TimeZone,
  FieldColor,
  FieldColorConfigSettings,
  StatsPickerConfigSettings,
  displayNameOverrideProcessor,
  FieldNamePickerConfigSettings,
  booleanOverrideProcessor,
<<<<<<< HEAD
  OneClickMode,
  SelectFieldConfigSettings,
} from '@grafana/data';
=======
  Action,
} from '@grafana/data';
import { actionsOverrideProcessor } from '@grafana/data/src/field/overrides/processors';
>>>>>>> 6a3eb276
import { config } from '@grafana/runtime';
import { FieldConfig } from '@grafana/schema';
import { RadioButtonGroup, TimeZonePicker, Switch } from '@grafana/ui';
import { FieldNamePicker } from '@grafana/ui/src/components/MatchersUI/FieldNamePicker';
import { ThresholdsValueEditor } from 'app/features/dimensions/editors/ThresholdsEditor/thresholds';
import { ValueMappingsEditor } from 'app/features/dimensions/editors/ValueMappingsEditor/ValueMappingsEditor';

import { DashboardPicker, DashboardPickerOptions } from './DashboardPicker';
import { ActionsValueEditor } from './actions';
import { ColorValueEditor, ColorValueEditorSettings } from './color';
import { FieldColorEditor } from './fieldColor';
import { DataLinksValueEditor } from './links';
import { MultiSelectValueEditor } from './multiSelect';
import { NumberValueEditor } from './number';
import { SelectValueEditor } from './select';
import { SliderValueEditor } from './slider';
import { StatsPickerEditor } from './stats';
import { StringValueEditor } from './string';
import { StringArrayEditor } from './strings';
import { UnitValueEditor } from './units';

/**
 * Returns collection of standard option editors definitions
 */
export const getAllOptionEditors = () => {
  const number: StandardEditorsRegistryItem<number> = {
    id: 'number',
    name: 'Number',
    description: 'Allows numeric values input',
    editor: NumberValueEditor,
  };

  const slider: StandardEditorsRegistryItem<number> = {
    id: 'slider',
    name: 'Slider',
    description: 'Allows numeric values input',
    editor: SliderValueEditor,
  };

  const text: StandardEditorsRegistryItem<string> = {
    id: 'text',
    name: 'Text',
    description: 'Allows string values input',
    editor: StringValueEditor,
  };

  const strings: StandardEditorsRegistryItem<string[]> = {
    id: 'strings',
    name: 'String array',
    description: 'An array of strings',
    editor: StringArrayEditor,
  };

  const boolean: StandardEditorsRegistryItem<boolean> = {
    id: 'boolean',
    name: 'Boolean',
    description: 'Allows boolean values input',
    editor(props) {
      const { id, ...rest } = props; // Remove id from properties passed into switch
      return <Switch {...rest} onChange={(e) => props.onChange(e.currentTarget.checked)} />;
    },
  };

  const select: StandardEditorsRegistryItem = {
    id: 'select',
    name: 'Select',
    description: 'Allows option selection',
    editor: SelectValueEditor,
  };

  const multiSelect: StandardEditorsRegistryItem = {
    id: 'multi-select',
    name: 'Multi select',
    description: 'Allows for multiple option selection',
    editor: MultiSelectValueEditor,
  };

  const radio: StandardEditorsRegistryItem = {
    id: 'radio',
    name: 'Radio',
    description: 'Allows option selection',
    editor(props) {
      return <RadioButtonGroup {...props} options={props.item.settings?.options} />;
    },
  };

  const unit: StandardEditorsRegistryItem<string> = {
    id: 'unit',
    name: 'Unit',
    description: 'Allows unit input',
    editor: UnitValueEditor,
  };

  const color: StandardEditorsRegistryItem<string, ColorValueEditorSettings> = {
    id: 'color',
    name: 'Color',
    description: 'Allows color selection',
    editor(props) {
      return (
        <ColorValueEditor value={props.value} onChange={props.onChange} settings={props.item.settings} details={true} />
      );
    },
  };

  const fieldColor: StandardEditorsRegistryItem<FieldColor | undefined> = {
    id: 'fieldColor',
    name: 'Field Color',
    description: 'Field color selection',
    editor: FieldColorEditor,
  };

  const links: StandardEditorsRegistryItem<DataLink[]> = {
    id: 'links',
    name: 'Links',
    description: 'Allows defining data links',
    editor: DataLinksValueEditor,
  };

  const actions: StandardEditorsRegistryItem<Action[]> = {
    id: 'actions',
    name: 'Actions',
    description: 'Allows defining actions',
    editor: ActionsValueEditor,
  };

  const statsPicker: StandardEditorsRegistryItem<string[], StatsPickerConfigSettings> = {
    id: 'stats-picker',
    name: 'Stats Picker',
    editor: StatsPickerEditor,
    description: '',
  };

  const timeZone: StandardEditorsRegistryItem<TimeZone> = {
    id: 'timezone',
    name: 'Time zone',
    description: 'Time zone selection',
    editor: TimeZonePicker,
  };

  const fieldName: StandardEditorsRegistryItem<string, FieldNamePickerConfigSettings> = {
    id: 'field-name',
    name: 'Field name',
    description: 'Allows selecting a field name from a data frame',
    editor: FieldNamePicker,
  };

  const dashboardPicker: StandardEditorsRegistryItem<string, DashboardPickerOptions> = {
    id: 'dashboard-uid',
    name: 'Dashboard',
    description: 'Select dashboard',
    editor: DashboardPicker,
  };

  const mappings: StandardEditorsRegistryItem<ValueMapping[]> = {
    id: 'mappings',
    name: 'Mappings',
    description: 'Allows defining value mappings',
    editor: ValueMappingsEditor,
  };

  const thresholds: StandardEditorsRegistryItem<ThresholdsConfig> = {
    id: 'thresholds',
    name: 'Thresholds',
    description: 'Allows defining thresholds',
    editor: ThresholdsValueEditor,
  };

  return [
    text,
    number,
    slider,
    boolean,
    radio,
    select,
    unit,
    links,
    actions,
    statsPicker,
    strings,
    timeZone,
    fieldColor,
    color,
    multiSelect,
    fieldName,
    dashboardPicker,
    mappings,
    thresholds,
  ];
};

/**
 * Returns collection of common field config properties definitions
 */
export const getAllStandardFieldConfigs = () => {
  const category = ['Standard options'];
  const displayName: FieldConfigPropertyItem<FieldConfig, string, StringFieldConfigSettings> = {
    id: 'displayName',
    path: 'displayName',
    name: 'Display name',
    description: 'Change the field or series name',
    editor: standardEditorsRegistry.get('text').editor,
    override: standardEditorsRegistry.get('text').editor,
    process: displayNameOverrideProcessor,
    settings: {
      placeholder: 'none',
      expandTemplateVars: true,
    },
    shouldApply: () => true,
    category,
  };

  const unit: FieldConfigPropertyItem<FieldConfig, string, StringFieldConfigSettings> = {
    id: 'unit',
    path: 'unit',
    name: 'Unit',
    description: '',

    editor: standardEditorsRegistry.get('unit').editor,
    override: standardEditorsRegistry.get('unit').editor,
    process: stringOverrideProcessor,

    settings: {
      placeholder: 'none',
    },

    shouldApply: () => true,
    category,
  };

  const fieldMinMax: FieldConfigPropertyItem<FieldConfig, boolean, BooleanFieldSettings> = {
    id: 'fieldMinMax',
    path: 'fieldMinMax',
    name: 'Field min/max',
    description: 'Calculate min max per field',

    editor: standardEditorsRegistry.get('boolean').editor,
    override: standardEditorsRegistry.get('boolean').editor,
    process: booleanOverrideProcessor,

    shouldApply: (field) => field.type === FieldType.number,
    showIf: (options) => {
      return options.min === undefined || options.max === undefined;
    },
    category,
  };

  const min: FieldConfigPropertyItem<FieldConfig, number, NumberFieldConfigSettings> = {
    id: 'min',
    path: 'min',
    name: 'Min',
    description: 'Leave empty to calculate based on all values',

    editor: standardEditorsRegistry.get('number').editor,
    override: standardEditorsRegistry.get('number').editor,
    process: numberOverrideProcessor,

    settings: {
      placeholder: 'auto',
    },
    shouldApply: (field) => field.type === FieldType.number,
    category,
  };

  const max: FieldConfigPropertyItem<FieldConfig, number, NumberFieldConfigSettings> = {
    id: 'max',
    path: 'max',
    name: 'Max',
    description: 'Leave empty to calculate based on all values',

    editor: standardEditorsRegistry.get('number').editor,
    override: standardEditorsRegistry.get('number').editor,
    process: numberOverrideProcessor,

    settings: {
      placeholder: 'auto',
    },

    shouldApply: (field) => field.type === FieldType.number,
    category,
  };

  const decimals: FieldConfigPropertyItem<FieldConfig, number, NumberFieldConfigSettings> = {
    id: 'decimals',
    path: 'decimals',
    name: 'Decimals',

    editor: standardEditorsRegistry.get('number').editor,
    override: standardEditorsRegistry.get('number').editor,
    process: numberOverrideProcessor,

    settings: {
      placeholder: 'auto',
      min: 0,
      max: 15,
      integer: true,
    },

    shouldApply: (field) => field.type === FieldType.number,
    category,
  };

  const noValue: FieldConfigPropertyItem<FieldConfig, string, StringFieldConfigSettings> = {
    id: 'noValue',
    path: 'noValue',
    name: 'No value',
    description: 'What to show when there is no value',

    editor: standardEditorsRegistry.get('text').editor,
    override: standardEditorsRegistry.get('text').editor,
    process: stringOverrideProcessor,

    settings: {
      placeholder: '-',
    },
    // ??? FieldConfig optionsUi with no value
    shouldApply: () => true,
    category,
  };

<<<<<<< HEAD
  // @TODO Remove after removing the feature flag.
  const oneClickModeOptions = [
    { value: OneClickMode.Off, label: capitalize(OneClickMode.Off) },
    { value: OneClickMode.Link, label: capitalize(OneClickMode.Link) },
  ];

  let oneClickCategory = 'Data links';
  let oneClickDescription = 'When enabled, a single click opens the first link';

  const oneClickMode: FieldConfigPropertyItem<FieldConfig, OneClickMode, SelectFieldConfigSettings<OneClickMode>> = {
    id: 'oneClickMode',
    path: 'oneClickMode',
    name: 'One-click',
    editor: standardEditorsRegistry.get('radio').editor,
    override: standardEditorsRegistry.get('radio').editor,
    process: (value) => value,
    settings: {
      options: oneClickModeOptions,
    },
    defaultValue: OneClickMode.Off,
    shouldApply: () => true,
    category: [oneClickCategory],
    description: oneClickDescription,
    getItemsCount: (value) => (value ? value.length : 0),
    showIf: () => config.featureToggles.vizActions,
  };
=======
  const dataLinksCategory = config.featureToggles.vizActions ? 'Data links and actions' : 'Data links';
>>>>>>> 6a3eb276

  const links: FieldConfigPropertyItem<FieldConfig, DataLink[], StringFieldConfigSettings> = {
    id: 'links',
    path: 'links',
    name: 'Data links',
    editor: standardEditorsRegistry.get('links').editor,
    override: standardEditorsRegistry.get('links').editor,
    process: dataLinksOverrideProcessor,
    settings: {
      placeholder: '-',
    },
    shouldApply: () => true,
<<<<<<< HEAD
    category: [oneClickCategory],
=======
    category: [dataLinksCategory],
>>>>>>> 6a3eb276
    getItemsCount: (value) => (value ? value.length : 0),
  };

  const actions: FieldConfigPropertyItem<FieldConfig, Action[], StringFieldConfigSettings> = {
    id: 'actions',
    path: 'actions',
    name: 'Actions',
    editor: standardEditorsRegistry.get('actions').editor,
    override: standardEditorsRegistry.get('actions').editor,
    process: actionsOverrideProcessor,
    settings: {
      placeholder: '-',
    },
    shouldApply: () => true,
    category: [dataLinksCategory],
    getItemsCount: (value) => (value ? value.length : 0),
    showIf: () => config.featureToggles.vizActions,
  };

  const color: FieldConfigPropertyItem<FieldConfig, FieldColor | undefined, FieldColorConfigSettings> = {
    id: 'color',
    path: 'color',
    name: 'Color scheme',
    editor: standardEditorsRegistry.get('fieldColor').editor,
    override: standardEditorsRegistry.get('fieldColor').editor,
    process: identityOverrideProcessor,
    shouldApply: () => true,
    settings: {
      byValueSupport: true,
      preferThresholdsMode: true,
    },
    category,
  };

  const mappings: FieldConfigPropertyItem<FieldConfig, ValueMapping[], ValueMappingFieldConfigSettings> = {
    id: 'mappings',
    path: 'mappings',
    name: 'Value mappings',
    description: 'Modify the display text based on input value',

    editor: standardEditorsRegistry.get('mappings').editor,
    override: standardEditorsRegistry.get('mappings').editor,
    process: valueMappingsOverrideProcessor,
    settings: {},
    defaultValue: [],
    shouldApply: (x) => x.type !== FieldType.time,
    category: ['Value mappings'],
    getItemsCount: (value?) => (value ? value.length : 0),
  };

  const thresholds: FieldConfigPropertyItem<FieldConfig, ThresholdsConfig, ThresholdsFieldConfigSettings> = {
    id: 'thresholds',
    path: 'thresholds',
    name: 'Thresholds',
    editor: standardEditorsRegistry.get('thresholds').editor,
    override: standardEditorsRegistry.get('thresholds').editor,
    process: thresholdsOverrideProcessor,
    settings: {},
    defaultValue: {
      mode: ThresholdsMode.Absolute,
      steps: [
        { value: -Infinity, color: 'green' },
        { value: 80, color: 'red' },
      ],
    },
    shouldApply: () => true,
    category: ['Thresholds'],
    getItemsCount: (value) => (value ? value.steps.length : 0),
  };

  const filterable: FieldConfigPropertyItem<FieldConfig, boolean | undefined, {}> = {
    id: 'filterable',
    path: 'filterable',
    name: 'Ad-hoc filterable',
    hideFromDefaults: true,
    editor: standardEditorsRegistry.get('boolean').editor,
    override: standardEditorsRegistry.get('boolean').editor,
    process: booleanOverrideProcessor,
    shouldApply: () => true,
    settings: {},
    category,
  };

  return [
    unit,
    min,
    max,
    fieldMinMax,
    decimals,
    displayName,
    color,
    noValue,
<<<<<<< HEAD
    oneClickMode,
    links,
=======
    links,
    actions,
>>>>>>> 6a3eb276
    mappings,
    thresholds,
    filterable,
  ];
};<|MERGE_RESOLUTION|>--- conflicted
+++ resolved
@@ -27,15 +27,11 @@
   displayNameOverrideProcessor,
   FieldNamePickerConfigSettings,
   booleanOverrideProcessor,
-<<<<<<< HEAD
+  Action,
   OneClickMode,
   SelectFieldConfigSettings,
 } from '@grafana/data';
-=======
-  Action,
-} from '@grafana/data';
 import { actionsOverrideProcessor } from '@grafana/data/src/field/overrides/processors';
->>>>>>> 6a3eb276
 import { config } from '@grafana/runtime';
 import { FieldConfig } from '@grafana/schema';
 import { RadioButtonGroup, TimeZonePicker, Switch } from '@grafana/ui';
@@ -355,14 +351,13 @@
     category,
   };
 
-<<<<<<< HEAD
   // @TODO Remove after removing the feature flag.
   const oneClickModeOptions = [
     { value: OneClickMode.Off, label: capitalize(OneClickMode.Off) },
     { value: OneClickMode.Link, label: capitalize(OneClickMode.Link) },
   ];
 
-  let oneClickCategory = 'Data links';
+  const dataLinksCategory = config.featureToggles.vizActions ? 'Data links and actions' : 'Data links';
   let oneClickDescription = 'When enabled, a single click opens the first link';
 
   const oneClickMode: FieldConfigPropertyItem<FieldConfig, OneClickMode, SelectFieldConfigSettings<OneClickMode>> = {
@@ -377,14 +372,11 @@
     },
     defaultValue: OneClickMode.Off,
     shouldApply: () => true,
-    category: [oneClickCategory],
+    category: [dataLinksCategory],
     description: oneClickDescription,
     getItemsCount: (value) => (value ? value.length : 0),
     showIf: () => config.featureToggles.vizActions,
   };
-=======
-  const dataLinksCategory = config.featureToggles.vizActions ? 'Data links and actions' : 'Data links';
->>>>>>> 6a3eb276
 
   const links: FieldConfigPropertyItem<FieldConfig, DataLink[], StringFieldConfigSettings> = {
     id: 'links',
@@ -397,11 +389,7 @@
       placeholder: '-',
     },
     shouldApply: () => true,
-<<<<<<< HEAD
-    category: [oneClickCategory],
-=======
     category: [dataLinksCategory],
->>>>>>> 6a3eb276
     getItemsCount: (value) => (value ? value.length : 0),
   };
 
@@ -494,13 +482,9 @@
     displayName,
     color,
     noValue,
-<<<<<<< HEAD
     oneClickMode,
     links,
-=======
-    links,
     actions,
->>>>>>> 6a3eb276
     mappings,
     thresholds,
     filterable,
