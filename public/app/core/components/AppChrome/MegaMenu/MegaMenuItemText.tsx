--- conflicted
+++ resolved
@@ -55,12 +55,7 @@
           name="bookmark"
           className={'pin-icon'}
           iconType={isPinned ? 'solid' : 'default'}
-<<<<<<< HEAD
-          onClick={() => onPin(id)}
-          data-testid={selectors.components.NavMenu.PinNavItems.pinIconButton}
-=======
           onClick={() => onPin(url)}
->>>>>>> eef07aed
           aria-label={
             isPinned
               ? t('navigation.item.remove-bookmark', 'Remove from Bookmarks')
