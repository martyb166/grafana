--- conflicted
+++ resolved
@@ -12,9 +12,6 @@
 export const LogsPanel: React.FunctionComponent<LogsPanelProps> = ({
   data,
   timeZone,
-<<<<<<< HEAD
-  options: { showLabels, showTime, wrapLogMessage, showCommonLabels, sortOrder, dedupStrategy, enableLogDetails },
-=======
   options: {
     showLabels,
     showTime,
@@ -25,7 +22,6 @@
     dedupStrategy,
     enableLogDetails,
   },
->>>>>>> e42a597e
   title,
 }) => {
   const style = useStyles2(getStyles(title));
