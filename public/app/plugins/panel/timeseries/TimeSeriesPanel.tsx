--- conflicted
+++ resolved
@@ -1,11 +1,7 @@
 import React, { useMemo } from 'react';
 import { Field, LoadingState, PanelProps } from '@grafana/data';
 import { TooltipDisplayMode } from '@grafana/schema';
-<<<<<<< HEAD
-import { GraphNGProps, TimeSeries, TooltipPlugin, usePanelContext, ZoomPlugin } from '@grafana/ui';
-=======
-import { usePanelContext, TimeSeries, TooltipPlugin, ZoomPlugin, KeyboardPlugin } from '@grafana/ui';
->>>>>>> 01b88adb
+import { GraphNGProps, usePanelContext, TimeSeries, TooltipPlugin, ZoomPlugin, KeyboardPlugin } from '@grafana/ui';
 import { getFieldLinksForExplore } from 'app/features/explore/utils/links';
 import { AnnotationsPlugin } from './plugins/AnnotationsPlugin';
 import { ContextMenuPlugin } from './plugins/ContextMenuPlugin';
