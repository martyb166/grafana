--- conflicted
+++ resolved
@@ -111,7 +111,6 @@
     const testDataFrame = dataFrame ?? getMockLokiFrame();
     return (
       <Logs
-        datasourceType={'loki'}
         exploreId={'left'}
         splitOpen={() => undefined}
         logsVolumeEnabled={true}
@@ -473,13 +472,7 @@
     });
 
     it('should change visualisation to table on toggle (loki)', async () => {
-<<<<<<< HEAD
-      setup({
-        datasourceType: 'loki',
-      });
-=======
       setup({});
->>>>>>> 30f2ab07
       const logsSection = screen.getByRole('radio', { name: 'Show results in table visualisation' });
       await userEvent.click(logsSection);
 
@@ -488,16 +481,7 @@
     });
 
     it('should change visualisation to table on toggle (elastic)', async () => {
-<<<<<<< HEAD
-      setup(
-        {
-          datasourceType: 'elasticsearch',
-        },
-        getMockElasticFrame()
-      );
-=======
       setup({}, getMockElasticFrame());
->>>>>>> 30f2ab07
       const logsSection = screen.getByRole('radio', { name: 'Show results in table visualisation' });
       await userEvent.click(logsSection);
 
