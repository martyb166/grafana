--- conflicted
+++ resolved
@@ -23,10 +23,6 @@
   }
   const query = props.row.original.query;
   const queryDisplayText = createQueryText(query, datasourceApi);
-<<<<<<< HEAD
-
-=======
->>>>>>> 920d7968
   const description = props.row.original.description;
   const dsName = datasourceApi?.name || '';
 
