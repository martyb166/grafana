--- conflicted
+++ resolved
@@ -1,12 +1,7 @@
 import { uniqueId } from 'lodash';
 
-<<<<<<< HEAD
-import { DataFrameDTO, DataFrameJSON, TypedVariableModel } from '@grafana/data';
-import { config, reportInteraction } from '@grafana/runtime';
-=======
 import { DataFrameDTO, DataFrameJSON } from '@grafana/data';
 import { config } from '@grafana/runtime';
->>>>>>> ef832219
 import {
   VizPanel,
   SceneTimePicker,
@@ -24,12 +19,6 @@
   SceneDataLayerProvider,
   SceneDataLayerControls,
   UserActionEvent,
-<<<<<<< HEAD
-  GroupByVariable,
-  AdHocFiltersVariable,
-  SceneInteractionProfileEvent,
-=======
->>>>>>> ef832219
   sceneGraph,
 } from '@grafana/scenes';
 import { DashboardModel, PanelModel } from 'app/features/dashboard/state';
