--- conflicted
+++ resolved
@@ -268,13 +268,10 @@
       registerPanelInteractionsReporter,
       new behaviors.LiveNowTimer({ enabled: oldModel.liveNow }),
       preserveDashboardSceneStateInLocalStorage,
-<<<<<<< HEAD
-      new PanelSearchBehavior(),
-=======
       new ScopesFacade({
         handler: (facade) => sceneGraph.getTimeRange(facade).onRefresh(),
       }),
->>>>>>> d9385d8a
+      new PanelSearchBehavior(),
     ],
     $data: new DashboardDataLayerSet({ annotationLayers, alertStatesLayer }),
     controls: new DashboardControls({
