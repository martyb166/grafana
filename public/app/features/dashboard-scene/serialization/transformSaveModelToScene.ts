import { uniqueId } from 'lodash';

import { DataFrameDTO, DataFrameJSON } from '@grafana/data';
import { config, reportInteraction } from '@grafana/runtime';
import {
  VizPanel,
  SceneTimePicker,
  SceneGridLayout,
  SceneGridRow,
  SceneTimeRange,
  SceneVariableSet,
  VariableValueSelectors,
  SceneRefreshPicker,
  SceneObject,
  VizPanelMenu,
  behaviors,
  VizPanelState,
  SceneGridItemLike,
  SceneDataLayerProvider,
  SceneDataLayerControls,
  UserActionEvent,
<<<<<<< HEAD
  sceneGraph,
  SceneInteractionProfileEvent,
=======
>>>>>>> f9796f05
} from '@grafana/scenes';
import { DashboardModel, PanelModel } from 'app/features/dashboard/state';
import { DashboardDTO, DashboardDataDTO } from 'app/types';

import { AlertStatesDataLayer } from '../scene/AlertStatesDataLayer';
import { DashboardAnnotationsDataLayer } from '../scene/DashboardAnnotationsDataLayer';
import { DashboardControls } from '../scene/DashboardControls';
import { DashboardDataLayerSet } from '../scene/DashboardDataLayerSet';
import { DashboardGridItem, RepeatDirection } from '../scene/DashboardGridItem';
import { registerDashboardMacro } from '../scene/DashboardMacro';
import { DashboardScene } from '../scene/DashboardScene';
import { DashboardScopesFacade } from '../scene/DashboardScopesFacade';
import { LibraryPanelBehavior } from '../scene/LibraryPanelBehavior';
import { VizPanelLinks, VizPanelLinksMenu } from '../scene/PanelLinks';
import { panelLinksBehavior, panelMenuBehavior } from '../scene/PanelMenuBehavior';
import { PanelNotices } from '../scene/PanelNotices';
import { PanelTimeRange } from '../scene/PanelTimeRange';
import { RowRepeaterBehavior } from '../scene/RowRepeaterBehavior';
import { RowActions } from '../scene/row-actions/RowActions';
import { setDashboardPanelContext } from '../scene/setDashboardPanelContext';
import { createPanelDataProvider } from '../utils/createPanelDataProvider';
import { preserveDashboardSceneStateInLocalStorage } from '../utils/dashboardSessionState';
import { DashboardInteractions } from '../utils/interactions';
import { getDashboardSceneFor, getVizPanelKeyForPanelId } from '../utils/utils';
import { createVariablesForDashboard, createVariablesForSnapshot } from '../utils/variables';

import { getAngularPanelMigrationHandler } from './angularMigration';
import { GRAFANA_DATASOURCE_REF } from './const';

export interface DashboardLoaderState {
  dashboard?: DashboardScene;
  isLoading?: boolean;
  loadError?: string;
}

export interface SaveModelToSceneOptions {
  isEmbedded?: boolean;
}

export function transformSaveModelToScene(rsp: DashboardDTO): DashboardScene {
  // Just to have migrations run
  const oldModel = new DashboardModel(rsp.dashboard, rsp.meta);

  const scene = createDashboardSceneFromDashboardModel(oldModel, rsp.dashboard);
  // TODO: refactor createDashboardSceneFromDashboardModel to work on Dashboard schema model
  scene.setInitialSaveModel(rsp.dashboard);

  return scene;
}

export function createSceneObjectsForPanels(oldPanels: PanelModel[]): SceneGridItemLike[] {
  // collects all panels and rows
  const panels: SceneGridItemLike[] = [];

  // indicates expanded row that's currently processed
  let currentRow: PanelModel | null = null;
  // collects panels in the currently processed, expanded row
  let currentRowPanels: SceneGridItemLike[] = [];

  for (const panel of oldPanels) {
    if (panel.type === 'row') {
      if (!currentRow) {
        if (Boolean(panel.collapsed)) {
          // collapsed rows contain their panels within the row model
          panels.push(createRowFromPanelModel(panel, []));
        } else {
          // indicate new row to be processed
          currentRow = panel;
        }
      } else {
        // when a row has been processed, and we hit a next one for processing
        if (currentRow.id !== panel.id) {
          // commit previous row panels
          panels.push(createRowFromPanelModel(currentRow, currentRowPanels));

          if (Boolean(panel.collapsed)) {
            // collapsed rows contain their panels within the row model
            panels.push(createRowFromPanelModel(panel, []));
            currentRow = null;
          } else {
            // indicate new row to be processed
            currentRow = panel;
          }

          currentRowPanels = [];
        }
      }
    } else {
      // when rendering a snapshot created with the legacy Dashboards convert data to new snapshot format to be compatible with Scenes
      if (panel.snapshotData) {
        convertOldSnapshotToScenesSnapshot(panel);
      }

      const panelObject = buildGridItemForPanel(panel);

      // when processing an expanded row, collect its panels
      if (currentRow) {
        currentRowPanels.push(panelObject);
      } else {
        panels.push(panelObject);
      }
    }
  }

  // commit a row if it's the last one
  if (currentRow) {
    panels.push(createRowFromPanelModel(currentRow, currentRowPanels));
  }

  return panels;
}

function createRowFromPanelModel(row: PanelModel, content: SceneGridItemLike[]): SceneGridItemLike {
  if (Boolean(row.collapsed)) {
    if (row.panels) {
      content = row.panels.map((saveModel) => {
        // Collapsed panels are not actually PanelModel instances
        if (!(saveModel instanceof PanelModel)) {
          saveModel = new PanelModel(saveModel);
        }

        return buildGridItemForPanel(saveModel);
      });
    }
  }

  let behaviors: SceneObject[] | undefined;
  let children = content;

  if (row.repeat) {
    // For repeated rows the children are stored in the behavior
    behaviors = [new RowRepeaterBehavior({ variableName: row.repeat })];
  }

  return new SceneGridRow({
    key: getVizPanelKeyForPanelId(row.id),
    title: row.title,
    y: row.gridPos.y,
    isCollapsed: row.collapsed,
    children: children,
    $behaviors: behaviors,
    actions: new RowActions({}),
  });
}

export function createDashboardSceneFromDashboardModel(oldModel: DashboardModel, dto: DashboardDataDTO) {
  let variables: SceneVariableSet | undefined;
  let annotationLayers: SceneDataLayerProvider[] = [];
  let alertStatesLayer: AlertStatesDataLayer | undefined;

  if (oldModel.templating?.list?.length) {
    if (oldModel.meta.isSnapshot) {
      variables = createVariablesForSnapshot(oldModel);
    } else {
      variables = createVariablesForDashboard(oldModel);
    }
  } else {
    // Create empty variable set
    variables = new SceneVariableSet({
      variables: [],
    });
  }

  if (oldModel.annotations?.list?.length && !oldModel.isSnapshot()) {
    annotationLayers = oldModel.annotations?.list.map((a) => {
      // Each annotation query is an individual data layer
      return new DashboardAnnotationsDataLayer({
        key: uniqueId('annotations-'),
        query: a,
        name: a.name,
        isEnabled: Boolean(a.enable),
        isHidden: Boolean(a.hide),
      });
    });
  }

  let shouldUseAlertStatesLayer = config.unifiedAlertingEnabled;
  if (!shouldUseAlertStatesLayer) {
    if (oldModel.panels.find((panel) => Boolean(panel.alert))) {
      shouldUseAlertStatesLayer = true;
    }
  }

  if (shouldUseAlertStatesLayer) {
    alertStatesLayer = new AlertStatesDataLayer({
      key: 'alert-states',
      name: 'Alert States',
    });
  }
  const dashboardScene = new DashboardScene({
    description: oldModel.description,
    editable: oldModel.editable,
    preload: dto.preload ?? false,
    id: oldModel.id,
    isDirty: false,
    links: oldModel.links || [],
    meta: oldModel.meta,
    tags: oldModel.tags || [],
    title: oldModel.title,
    uid: oldModel.uid,
    version: oldModel.version,
    body: new SceneGridLayout({
      isLazy: dto.preload ? false : true,
      children: createSceneObjectsForPanels(oldModel.panels),
      $behaviors: [trackIfEmpty],
    }),
    $timeRange: new SceneTimeRange({
      from: oldModel.time.from,
      to: oldModel.time.to,
      fiscalYearStartMonth: oldModel.fiscalYearStartMonth,
      timeZone: oldModel.timezone,
      weekStart: oldModel.weekStart,
      UNSAFE_nowDelay: oldModel.timepicker?.nowDelay,
    }),
    $variables: variables,
    $behaviors: [
      new behaviors.CursorSync({
        sync: oldModel.graphTooltip,
      }),
      new behaviors.SceneQueryController({
        enableProfiling: true, // TODO config for this
        onProfileComplete: reportDashboardInteractions,
      }),
      registerDashboardMacro,
      registerPanelInteractionsReporter,
      new behaviors.LiveNowTimer({ enabled: oldModel.liveNow }),
      preserveDashboardSceneStateInLocalStorage,
      new DashboardScopesFacade({
        reloadOnScopesChange: oldModel.meta.reloadOnScopesChange,
        uid: oldModel.uid,
      }),
    ],
    $data: new DashboardDataLayerSet({ annotationLayers, alertStatesLayer }),
    controls: new DashboardControls({
      variableControls: [new VariableValueSelectors({}), new SceneDataLayerControls()],
      timePicker: new SceneTimePicker({}),
      refreshPicker: new SceneRefreshPicker({
        refresh: oldModel.refresh,
        intervals: oldModel.timepicker.refresh_intervals,
        withText: true,
      }),
      hideTimeControls: oldModel.timepicker.hidden,
    }),
  });

  return dashboardScene;
}

export function buildGridItemForPanel(panel: PanelModel): DashboardGridItem {
  const repeatOptions: Partial<{ variableName: string; repeatDirection: RepeatDirection }> = panel.repeat
    ? {
        variableName: panel.repeat,
        repeatDirection: panel.repeatDirection === 'h' ? 'h' : 'v',
      }
    : {};

  const titleItems: SceneObject[] = [];

  titleItems.push(
    new VizPanelLinks({
      rawLinks: panel.links,
      menu: new VizPanelLinksMenu({ $behaviors: [panelLinksBehavior] }),
    })
  );

  titleItems.push(new PanelNotices());

  const vizPanelState: VizPanelState = {
    key: getVizPanelKeyForPanelId(panel.id),
    title: panel.title,
    description: panel.description,
    pluginId: panel.type ?? 'timeseries',
    options: panel.options ?? {},
    fieldConfig: panel.fieldConfig,
    pluginVersion: panel.pluginVersion,
    displayMode: panel.transparent ? 'transparent' : undefined,
    // To be replaced with it's own option persited option instead derived
    hoverHeader: !panel.title && !panel.timeFrom && !panel.timeShift,
    hoverHeaderOffset: 0,
    $data: createPanelDataProvider(panel),
    titleItems,
    $behaviors: [],
    extendPanelContext: setDashboardPanelContext,
    _UNSAFE_customMigrationHandler: getAngularPanelMigrationHandler(panel),
  };

  if (panel.libraryPanel) {
    vizPanelState.$behaviors!.push(
      new LibraryPanelBehavior({ uid: panel.libraryPanel.uid, name: panel.libraryPanel.name })
    );
    vizPanelState.pluginId = LibraryPanelBehavior.LOADING_VIZ_PANEL_PLUGIN_ID;
    vizPanelState.$data = undefined;
  }

  if (!config.publicDashboardAccessToken) {
    vizPanelState.menu = new VizPanelMenu({
      $behaviors: [panelMenuBehavior],
    });
  }

  if (panel.timeFrom || panel.timeShift) {
    vizPanelState.$timeRange = new PanelTimeRange({
      timeFrom: panel.timeFrom,
      timeShift: panel.timeShift,
      hideTimeOverride: panel.hideTimeOverride,
    });
  }

  const body = new VizPanel(vizPanelState);

  return new DashboardGridItem({
    key: `grid-item-${panel.id}`,
    x: panel.gridPos.x,
    y: panel.gridPos.y,
    width: repeatOptions.repeatDirection === 'h' ? 24 : panel.gridPos.w,
    height: panel.gridPos.h,
    itemHeight: panel.gridPos.h,
    body,
    maxPerRow: panel.maxPerRow,
    ...repeatOptions,
  });
}

function registerPanelInteractionsReporter(scene: DashboardScene) {
  // Subscriptions set with subscribeToEvent are automatically unsubscribed when the scene deactivated
  scene.subscribeToEvent(UserActionEvent, (e) => {
    const { interaction } = e.payload;
    switch (interaction) {
      case 'panel-status-message-clicked':
        DashboardInteractions.panelStatusMessageClicked();
        break;
      case 'panel-cancel-query-clicked':
        DashboardInteractions.panelCancelQueryClicked();
        break;
    }
  });
}

const convertSnapshotData = (snapshotData: DataFrameDTO[]): DataFrameJSON[] => {
  return snapshotData.map((data) => {
    return {
      data: {
        values: data.fields.map((field) => field.values).filter((values): values is unknown[] => values !== undefined),
      },
      schema: {
        fields: data.fields.map((field) => ({
          name: field.name,
          type: field.type,
          config: field.config,
        })),
      },
    };
  });
};

// override panel datasource and targets with snapshot data using the Grafana datasource
export const convertOldSnapshotToScenesSnapshot = (panel: PanelModel) => {
  // only old snapshots created with old dashboards contains snapshotData
  if (panel.snapshotData) {
    panel.datasource = GRAFANA_DATASOURCE_REF;
    panel.targets = [
      {
        refId: panel.snapshotData[0]?.refId ?? '',
        datasource: panel.datasource,
        queryType: 'snapshot',
        // @ts-ignore
        snapshot: convertSnapshotData(panel.snapshotData),
      },
    ];
    panel.snapshotData = [];
  }
};

function trackIfEmpty(grid: SceneGridLayout) {
  getDashboardSceneFor(grid).setState({ isEmpty: grid.state.children.length === 0 });

  const sub = grid.subscribeToState((n, p) => {
    if (n.children.length !== p.children.length || n.children !== p.children) {
      getDashboardSceneFor(grid).setState({ isEmpty: n.children.length === 0 });
    }
  });

  return () => {
    sub.unsubscribe();
  };
}

function reportDashboardInteractions(e: SceneInteractionProfileEvent) {
  let interactionType = '';

  if (e.origin === 'SceneTimeRange') {
    interactionType = 'time-range-change';
  } else if (e.origin === 'SceneRefreshPicker') {
    interactionType = 'refresh';
  } else if (e.origin === 'DashboardScene') {
    interactionType = 'view';
  } else if (e.origin.indexOf('Variable') > -1) {
    interactionType = 'variable-change';
  }

  if (interactionType !== '') {
    reportInteraction('dashboard-render', {
      interactionType,
      duration: e.duration,
      networkDuration: e.networkDuration,
      totalJSHeapSize: e.totalJSHeapSize,
      usedJSHeapSize: e.usedJSHeapSize,
      jsHeapSizeLimit: e.jsHeapSizeLimit,
      crumbs: e.crumbs,
    });
  }
}<|MERGE_RESOLUTION|>--- conflicted
+++ resolved
@@ -19,11 +19,7 @@
   SceneDataLayerProvider,
   SceneDataLayerControls,
   UserActionEvent,
-<<<<<<< HEAD
-  sceneGraph,
   SceneInteractionProfileEvent,
-=======
->>>>>>> f9796f05
 } from '@grafana/scenes';
 import { DashboardModel, PanelModel } from 'app/features/dashboard/state';
 import { DashboardDTO, DashboardDataDTO } from 'app/types';
