import { useLocation } from 'react-router-dom';

import { locationUtil, NavModelItem } from '@grafana/data';
import { SceneObject, SceneObjectState } from '@grafana/scenes';
import { t } from 'app/core/internationalization';
import { getNavModel } from 'app/core/selectors/navModel';
import { useSelector } from 'app/types';

import { DashboardScene } from '../scene/DashboardScene';

import { AnnotationsEditView } from './AnnotationsEditView';
import { DashboardLinksEditView } from './DashboardLinksEditView';
import { GeneralSettingsEditView } from './GeneralSettingsEditView';
import { VariablesEditView } from './VariablesEditView';
import { VersionsEditView } from './VersionsEditView';

export interface DashboardEditViewState extends SceneObjectState {}

export interface DashboardEditListViewState extends DashboardEditViewState {
  /** Index of the list item to edit */
  editIndex?: number;
}

export interface DashboardEditView extends SceneObject {
  getUrlKey(): string;
}

export function useDashboardEditPageNav(dashboard: DashboardScene, currentEditView: string) {
  const location = useLocation();
  const navIndex = useSelector((state) => state.navIndex);
  const navModel = getNavModel(navIndex, 'dashboards/browse');
  const dashboardPageNav = dashboard.getPageNav(location, navIndex);

  const pageNav: NavModelItem = {
    text: 'Settings',
    url: locationUtil.getUrlForPartial(location, { editview: 'settings', editIndex: null }),
    children: [
      {
        text: t('dashboard-settings.general.title', 'General'),
        url: locationUtil.getUrlForPartial(location, { editview: 'settings', editIndex: null }),
        active: currentEditView === 'settings',
      },
      {
        text: t('dashboard-settings.annotations.title', 'Annotations'),
        url: locationUtil.getUrlForPartial(location, { editview: 'annotations', editIndex: null }),
        active: currentEditView === 'annotations',
      },
      {
        text: t('dashboard-settings.variables.title', 'Variables'),
        url: locationUtil.getUrlForPartial(location, { editview: 'variables', editIndex: null }),
        active: currentEditView === 'variables',
      },
      {
        text: t('dashboard-settings.links.title', 'Links'),
        url: locationUtil.getUrlForPartial(location, { editview: 'links', editIndex: null }),
        active: currentEditView === 'links',
      },
      {
        text: t('dashboard-settings.versions.title', 'Versions'),
        url: locationUtil.getUrlForPartial(location, { editview: 'versions', editIndex: null }),
        active: currentEditView === 'versions',
      },
    ],
    parentItem: dashboardPageNav,
  };

  return { navModel, pageNav };
}

export function createDashboardEditViewFor(editview: string): DashboardEditView {
  switch (editview) {
    case 'annotations':
      return new AnnotationsEditView({});
    case 'variables':
      return new VariablesEditView({});
    case 'links':
      return new DashboardLinksEditView({});
    case 'versions':
<<<<<<< HEAD
      return new VersionsEditView({});
=======
      return new VersionsEditView({ versions: [] });
>>>>>>> c06de86b
    case 'settings':
    default:
      return new GeneralSettingsEditView({});
  }
}<|MERGE_RESOLUTION|>--- conflicted
+++ resolved
@@ -76,11 +76,7 @@
     case 'links':
       return new DashboardLinksEditView({});
     case 'versions':
-<<<<<<< HEAD
-      return new VersionsEditView({});
-=======
       return new VersionsEditView({ versions: [] });
->>>>>>> c06de86b
     case 'settings':
     default:
       return new GeneralSettingsEditView({});
