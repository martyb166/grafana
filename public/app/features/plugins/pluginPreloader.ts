--- conflicted
+++ resolved
@@ -1,45 +1,18 @@
-<<<<<<< HEAD
-import type {
-  PluginExtensionAddedLinkConfig,
-  PluginExtensionExposedComponentConfig,
-  PluginExtensionConfig,
-} from '@grafana/data';
+import type { PluginExtensionAddedLinkConfig, PluginExtensionExposedComponentConfig } from '@grafana/data';
 import { PluginExtensionAddedComponentConfig } from '@grafana/data/src/types/pluginExtensions';
-=======
-import type { PluginExposedComponentConfig, PluginExtensionConfig } from '@grafana/data';
-import { PluginAddedComponentConfig } from '@grafana/data/src/types/pluginExtensions';
->>>>>>> f1ba609b
 import type { AppPluginConfig } from '@grafana/runtime';
 import { startMeasure, stopMeasure } from 'app/core/utils/metrics';
 import { getPluginSettings } from 'app/features/plugins/pluginSettings';
 
-<<<<<<< HEAD
 import { PluginExtensionRegistries } from './extensions/registry/types';
-=======
-import { ReactivePluginExtensionsRegistry } from './extensions/reactivePluginExtensionRegistry';
-import { AddedComponentsRegistry } from './extensions/registry/AddedComponentsRegistry';
-import { ExposedComponentsRegistry } from './extensions/registry/ExposedComponentsRegistry';
->>>>>>> f1ba609b
 import * as pluginLoader from './plugin_loader';
 
 export type PluginPreloadResult = {
   pluginId: string;
   error?: unknown;
-  extensionConfigs: PluginExtensionConfig[];
-<<<<<<< HEAD
   exposedComponentConfigs: PluginExtensionExposedComponentConfig[];
   addedComponentConfigs?: PluginExtensionAddedComponentConfig[];
   addedLinkConfigs?: PluginExtensionAddedLinkConfig[];
-=======
-  exposedComponentConfigs: PluginExposedComponentConfig[];
-  addedComponentConfigs: PluginAddedComponentConfig[];
-};
-
-type PluginExtensionRegistries = {
-  extensionsRegistry: ReactivePluginExtensionsRegistry;
-  addedComponentsRegistry: AddedComponentsRegistry;
-  exposedComponentsRegistry: ExposedComponentsRegistry;
->>>>>>> f1ba609b
 };
 
 export async function preloadPlugins(
@@ -57,25 +30,17 @@
       continue;
     }
 
-<<<<<<< HEAD
-=======
-    registries.extensionsRegistry.register(preloadedPlugin);
->>>>>>> f1ba609b
     registries.exposedComponentsRegistry.register({
       pluginId: preloadedPlugin.pluginId,
       configs: preloadedPlugin.exposedComponentConfigs,
     });
     registries.addedComponentsRegistry.register({
       pluginId: preloadedPlugin.pluginId,
-<<<<<<< HEAD
       configs: preloadedPlugin.addedComponentConfigs || [],
     });
     registries.addedLinksRegistry.register({
       pluginId: preloadedPlugin.pluginId,
       configs: preloadedPlugin.addedLinkConfigs || [],
-=======
-      configs: preloadedPlugin.addedComponentConfigs,
->>>>>>> f1ba609b
     });
   }
 
@@ -92,39 +57,22 @@
       isAngular: config.angular.detected,
       pluginId,
     });
-<<<<<<< HEAD
-    const {
-      extensionConfigs = [],
-      exposedComponentConfigs = [],
-      addedComponentConfigs = [],
-      addedLinkConfigs = [],
-    } = plugin;
-=======
-    const { extensionConfigs = [], exposedComponentConfigs = [], addedComponentConfigs = [] } = plugin;
->>>>>>> f1ba609b
+    const { exposedComponentConfigs = [], addedComponentConfigs = [], addedLinkConfigs = [] } = plugin;
 
     // Fetching meta-information for the preloaded app plugin and caching it for later.
     // (The function below returns a promise, but it's not awaited for a reason: we don't want to block the preload process, we would only like to cache the result for later.)
     getPluginSettings(pluginId);
 
-<<<<<<< HEAD
-    return { pluginId, extensionConfigs, exposedComponentConfigs, addedComponentConfigs, addedLinkConfigs };
+    return { pluginId, exposedComponentConfigs, addedComponentConfigs, addedLinkConfigs };
   } catch (error) {
     console.error(`[Plugins] Failed to preload plugin: ${path} (version: ${version})`, error);
     return {
       pluginId,
-      extensionConfigs: [],
       error,
       exposedComponentConfigs: [],
       addedComponentConfigs: [],
       addedLinkConfigs: [],
     };
-=======
-    return { pluginId, extensionConfigs, exposedComponentConfigs, addedComponentConfigs };
-  } catch (error) {
-    console.error(`[Plugins] Failed to preload plugin: ${path} (version: ${version})`, error);
-    return { pluginId, extensionConfigs: [], error, exposedComponentConfigs: [], addedComponentConfigs: [] };
->>>>>>> f1ba609b
   } finally {
     stopMeasure(`frontend_plugin_preload_${pluginId}`);
   }
