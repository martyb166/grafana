--- conflicted
+++ resolved
@@ -123,18 +123,15 @@
     uninstallTitle = 'Preinstalled plugin. Remove from Grafana config before uninstalling.';
   }
 
-<<<<<<< HEAD
-    let modalBody = 'Are you sure you want to uninstall this plugin?';
-    if (config.pluginDependants) {
-      const dependencyOf = config.pluginDependants[plugin.id].map((dep) => dep.pluginName).join(', ');
-      if (dependencyOf) {
-        modalBody = `This plugin is a dependency of the following plugin(s): ${dependencyOf}. Are you sure you want to uninstall this plugin?`;
-      }
+  let modalBody = 'Are you sure you want to uninstall this plugin?';
+  if (config.pluginDependants) {
+    const dependencyOf = config.pluginDependants[plugin.id].map((dep) => dep.pluginName).join(', ');
+    if (dependencyOf) {
+      modalBody = `This plugin is a dependency of the following plugin(s): ${dependencyOf}. Are you sure you want to uninstall this plugin?`;
     }
+  }
 
-=======
   if (pluginStatus === PluginStatus.UNINSTALL) {
->>>>>>> b3693418
     return (
       <>
         <ConfirmModal
