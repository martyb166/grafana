import { Action, KBarProvider } from 'kbar';
<<<<<<< HEAD
import React, { ComponentType } from 'react';
import { DragDropContext, DropResult } from 'react-beautiful-dnd';
=======
import { Component, ComponentType } from 'react';
>>>>>>> 920c9bb7
import { Provider } from 'react-redux';
import { Router, Redirect, Switch, RouteComponentProps, MemoryRouter } from 'react-router-dom';
import { CompatRouter, CompatRoute } from 'react-router-dom-v5-compat';

import { DataQuery, getNextRefId } from '@grafana/data';
import { config, locationService, navigationLogger, reportInteraction } from '@grafana/runtime';
<<<<<<< HEAD
import { ErrorBoundaryAlert, GlobalStyles, ModalRoot, PortalContainer } from '@grafana/ui';
import { IconButton } from '@grafana/ui/';
=======
import { ErrorBoundaryAlert, GlobalStyles, ModalRoot, PortalContainer, Stack } from '@grafana/ui';
>>>>>>> 920c9bb7
import { getAppRoutes } from 'app/routes/routes';
import { dispatch, getState, store } from 'app/store/store';

import { AngularRoot } from './angular/AngularRoot';
import { loadAndInitAngularIfEnabled } from './angular/loadAndInitAngularIfEnabled';
import { GrafanaApp } from './app';
import { AppChrome } from './core/components/AppChrome/AppChrome';
import { TOP_BAR_LEVEL_HEIGHT } from './core/components/AppChrome/types';
import { AppNotificationList } from './core/components/AppNotifications/AppNotificationList';
import { SplitPaneWrapper } from './core/components/SplitPaneWrapper/SplitPaneWrapper';
import { GrafanaContext } from './core/context/GrafanaContext';
import { ModalsContextProvider } from './core/context/ModalsContextProvider';
import { GrafanaRoute } from './core/navigation/GrafanaRoute';
import { RouteDescriptor } from './core/navigation/types';
import windowSplit from './core/reducers/windowSplit';
import { contextSrv } from './core/services/context_srv';
import { ThemeProvider } from './core/utils/ConfigProvider';
import { changeQueries } from './features/explore/state/query';
import { LiveConnectionWarning } from './features/live/LiveConnectionWarning';
import AppRootPage from './features/plugins/components/AppRootPage';
import { useDispatch, useSelector } from './types';

interface AppWrapperProps {
  app: GrafanaApp;
}

interface AppWrapperState {
  ready?: boolean;
}

/** Used by enterprise */
let bodyRenderHooks: ComponentType[] = [];
let pageBanners: ComponentType[] = [];

export function addBodyRenderHook(fn: ComponentType) {
  bodyRenderHooks.push(fn);
}

export function addPageBanner(fn: ComponentType) {
  pageBanners.push(fn);
}

export class AppWrapper extends Component<AppWrapperProps, AppWrapperState> {
  constructor(props: AppWrapperProps) {
    super(props);
    this.state = {};
  }

  async componentDidMount() {
    await loadAndInitAngularIfEnabled();
    this.setState({ ready: true });
    $('.preloader').remove();
  }

  renderRoute = (route: RouteDescriptor) => {
    const roles = route.roles ? route.roles() : [];

    return (
      <CompatRoute
        exact={route.exact === undefined ? true : route.exact}
        sensitive={route.sensitive === undefined ? false : route.sensitive}
        path={route.path}
        key={route.path}
        render={(props: RouteComponentProps) => {
          // TODO[Router]: test this logic
          if (roles?.length) {
            if (!roles.some((r: string) => contextSrv.hasRole(r))) {
              return <Redirect to="/" />;
            }
          }

          return <GrafanaRoute {...props} route={route} />;
        }}
      />
    );
  };

  renderRoutes() {
    return <Switch>{getAppRoutes().map((r) => this.renderRoute(r))}</Switch>;
  }

  onChangeQueries = (newQueries: DataQuery[]) => {
    console.log('newQueries', newQueries);
    const exploreId = Object.keys(getState().explore.panes)[0];
    console.log('exploreId', exploreId);
    dispatch(changeQueries({ exploreId, queries: newQueries }));
  };

  onDragEnd = (result: DropResult) => {
    if (result.source.droppableId === 'query-history-app') {
      const payload = {
        datasource: {
          type: 'grafana-testdata-datasource',
          uid: 'PD8C576611E62080A',
        },
        scenarioId: 'flame_graph',
      };

      const exploreId = Object.keys(getState().explore.panes)[0];
      const queries = getState().explore.panes[exploreId]?.queries;

      if (queries) {
        this.onChangeQueries([...queries, { ...payload, refId: getNextRefId(queries) }]);
      }
    }
  };

  render() {
    const { app } = this.props;
    const { ready } = this.state;

    navigationLogger('AppWrapper', false, 'rendering');

    const commandPaletteActionSelected = (action: Action) => {
      reportInteraction('command_palette_action_selected', {
        actionId: action.id,
        actionName: action.name,
      });
    };

    return (
<<<<<<< HEAD
      <DragDropContext onDragEnd={this.onDragEnd}>
        <Provider store={store}>
          <ErrorBoundaryAlert style="page">
            <GrafanaContext.Provider value={app.context}>
              <ThemeProvider value={config.theme2}>
                <KBarProvider
                  actions={[]}
                  options={{ enableHistory: true, callbacks: { onSelectAction: commandPaletteActionSelected } }}
                >
                  <div className="grafana-app">
                    <WindowSplitWrapper routes={ready && this.renderRoutes()} />
                  </div>
                </KBarProvider>
              </ThemeProvider>
            </GrafanaContext.Provider>
          </ErrorBoundaryAlert>
        </Provider>
      </DragDropContext>
=======
      <Provider store={store}>
        <ErrorBoundaryAlert style="page">
          <GrafanaContext.Provider value={app.context}>
            <ThemeProvider value={config.theme2}>
              <KBarProvider
                actions={[]}
                options={{ enableHistory: true, callbacks: { onSelectAction: commandPaletteActionSelected } }}
              >
                <Router history={locationService.getHistory()}>
                  <CompatRouter>
                    <ModalsContextProvider>
                      <GlobalStyles />
                      <div className="grafana-app">
                        <AppChrome>
                          <AngularRoot />
                          <AppNotificationList />
                          <Stack gap={0} grow={1} direction="column">
                            {pageBanners.map((Banner, index) => (
                              <Banner key={index.toString()} />
                            ))}
                            {ready && this.renderRoutes()}
                          </Stack>
                          {bodyRenderHooks.map((Hook, index) => (
                            <Hook key={index.toString()} />
                          ))}
                        </AppChrome>
                      </div>
                      <LiveConnectionWarning />
                      <ModalRoot />
                      <PortalContainer />
                    </ModalsContextProvider>
                  </CompatRouter>
                </Router>
              </KBarProvider>
            </ThemeProvider>
          </GrafanaContext.Provider>
        </ErrorBoundaryAlert>
      </Provider>
>>>>>>> 920c9bb7
    );
  }
}

function WindowSplitWrapper(props: { routes: React.ReactNode }) {
  const secondAppId = useSelector((state) => state.windowSplit.secondAppId);
  const dispatch = useDispatch();

  return (
    <SplitPaneWrapper
      splitOrientation="vertical"
      paneSize={0.25}
      minSize={200}
      maxSize={200 * -1}
      primary="second"
      splitVisible={!!secondAppId}
      paneStyle={{ overflow: 'auto', display: 'flex', flexDirection: 'column' }}
    >
      <Router history={locationService.getHistory()}>
        <CompatRouter>
          <ModalsContextProvider>
            <GlobalStyles />
            <AppChrome>
              {pageBanners.map((Banner, index) => (
                <Banner key={index.toString()} />
              ))}
              <AngularRoot />
              <AppNotificationList />
              {props.routes}
              {bodyRenderHooks.map((Hook, index) => (
                <Hook key={index.toString()} />
              ))}
            </AppChrome>
            <LiveConnectionWarning />
            <ModalRoot />
            <PortalContainer />
          </ModalsContextProvider>
        </CompatRouter>
      </Router>
      {secondAppId && (
        <MemoryRouter>
          <CompatRouter>
            <ModalsContextProvider>
              <GlobalStyles />
              <div
                style={{
                  display: 'flex',
                  height: '100%',
                  paddingTop: TOP_BAR_LEVEL_HEIGHT,
                  flexGrow: 1,
                  flexDirection: 'column',
                }}
              >
                <div style={{ display: 'flex', justifyContent: 'flex-end' }}>
                  <IconButton
                    size={'lg'}
                    style={{ margin: '8px' }}
                    name={'times'}
                    aria-label={'close'}
                    onClick={() => {
                      dispatch(windowSplit.actions.closeSplitApp({ secondAppId }));
                    }}
                  />
                </div>
                <AppRootPage pluginId={secondAppId} />
              </div>
            </ModalsContextProvider>
          </CompatRouter>
        </MemoryRouter>
      )}
    </SplitPaneWrapper>
  );
}<|MERGE_RESOLUTION|>--- conflicted
+++ resolved
@@ -1,22 +1,14 @@
 import { Action, KBarProvider } from 'kbar';
-<<<<<<< HEAD
-import React, { ComponentType } from 'react';
+import { Component, ComponentType } from 'react';
 import { DragDropContext, DropResult } from 'react-beautiful-dnd';
-=======
-import { Component, ComponentType } from 'react';
->>>>>>> 920c9bb7
 import { Provider } from 'react-redux';
 import { Router, Redirect, Switch, RouteComponentProps, MemoryRouter } from 'react-router-dom';
 import { CompatRouter, CompatRoute } from 'react-router-dom-v5-compat';
 
 import { DataQuery, getNextRefId } from '@grafana/data';
 import { config, locationService, navigationLogger, reportInteraction } from '@grafana/runtime';
-<<<<<<< HEAD
 import { ErrorBoundaryAlert, GlobalStyles, ModalRoot, PortalContainer } from '@grafana/ui';
 import { IconButton } from '@grafana/ui/';
-=======
-import { ErrorBoundaryAlert, GlobalStyles, ModalRoot, PortalContainer, Stack } from '@grafana/ui';
->>>>>>> 920c9bb7
 import { getAppRoutes } from 'app/routes/routes';
 import { dispatch, getState, store } from 'app/store/store';
 
@@ -138,7 +130,6 @@
     };
 
     return (
-<<<<<<< HEAD
       <DragDropContext onDragEnd={this.onDragEnd}>
         <Provider store={store}>
           <ErrorBoundaryAlert style="page">
@@ -157,46 +148,6 @@
           </ErrorBoundaryAlert>
         </Provider>
       </DragDropContext>
-=======
-      <Provider store={store}>
-        <ErrorBoundaryAlert style="page">
-          <GrafanaContext.Provider value={app.context}>
-            <ThemeProvider value={config.theme2}>
-              <KBarProvider
-                actions={[]}
-                options={{ enableHistory: true, callbacks: { onSelectAction: commandPaletteActionSelected } }}
-              >
-                <Router history={locationService.getHistory()}>
-                  <CompatRouter>
-                    <ModalsContextProvider>
-                      <GlobalStyles />
-                      <div className="grafana-app">
-                        <AppChrome>
-                          <AngularRoot />
-                          <AppNotificationList />
-                          <Stack gap={0} grow={1} direction="column">
-                            {pageBanners.map((Banner, index) => (
-                              <Banner key={index.toString()} />
-                            ))}
-                            {ready && this.renderRoutes()}
-                          </Stack>
-                          {bodyRenderHooks.map((Hook, index) => (
-                            <Hook key={index.toString()} />
-                          ))}
-                        </AppChrome>
-                      </div>
-                      <LiveConnectionWarning />
-                      <ModalRoot />
-                      <PortalContainer />
-                    </ModalsContextProvider>
-                  </CompatRouter>
-                </Router>
-              </KBarProvider>
-            </ThemeProvider>
-          </GrafanaContext.Provider>
-        </ErrorBoundaryAlert>
-      </Provider>
->>>>>>> 920c9bb7
     );
   }
 }
