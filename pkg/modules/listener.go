package modules

import (
	"context"
	"errors"

	"github.com/grafana/dskit/modules"
	"github.com/grafana/dskit/services"

	"github.com/grafana/grafana/pkg/infra/log"
)

var _ services.ManagerListener = (*serviceListener)(nil)

type serviceListener struct {
	log     log.Logger
	service *service
}

func newServiceListener(logger log.Logger, s *service) *serviceListener {
<<<<<<< HEAD
	return &serviceListener{log: logger, service: s}
=======
	return &serviceListener{log: logger service: s}
>>>>>>> c02b7251
}

func (l *serviceListener) Healthy() {
	l.log.Info("All modules healthy")
}

func (l *serviceListener) Stopped() {
	l.log.Info("All modules stopped")
}

func (l *serviceListener) Failure(service services.Service) {
	// if any service fails, stop all services
	if err := l.service.Shutdown(context.Background()); err != nil {
		l.log.Error("Failed to stop all modules", "err", err)
	}

	// log which module failed
	for module, s := range l.service.ServiceMap {
		if s == service {
			if errors.Is(service.FailureCase(), modules.ErrStopProcess) {
				l.log.Info("Received stop signal via return error", "module", module, "err", service.FailureCase())
			} else {
				l.log.Error("Module failed", "module", module, "err", service.FailureCase())
			}
			return
		}
	}

	l.log.Error("Module failed", "module", "unknown", "err", service.FailureCase())
}<|MERGE_RESOLUTION|>--- conflicted
+++ resolved
@@ -18,11 +18,7 @@
 }
 
 func newServiceListener(logger log.Logger, s *service) *serviceListener {
-<<<<<<< HEAD
-	return &serviceListener{log: logger, service: s}
-=======
 	return &serviceListener{log: logger service: s}
->>>>>>> c02b7251
 }
 
 func (l *serviceListener) Healthy() {
