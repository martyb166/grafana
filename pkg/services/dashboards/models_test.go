--- conflicted
+++ resolved
@@ -87,58 +87,4 @@
 			assert.Equal(t, expected, slug)
 		})
 	}
-<<<<<<< HEAD
-=======
-}
-
-func TestResourceConversion(t *testing.T) {
-	body := simplejson.New()
-	body.Set("title", "test dash")
-	body.Set("tags", []string{"hello", "world"})
-
-	dash := NewDashboardFromJson(body)
-	dash.SetUID("TheUID")
-	dash.SetVersion(10)
-	dash.Created = time.UnixMilli(946713600000).UTC()  // 2000-01-01
-	dash.Updated = time.UnixMilli(1262332800000).UTC() // 2010-01-01
-	dash.CreatedBy = 10
-	dash.UpdatedBy = 11
-	dash.PluginID = "plugin-xyz"
-	// nolint:staticcheck
-	dash.FolderID = 1234
-	dash.SetID(12345) // should be removed in resource version
-
-	dst := dash.ToResource()
-	require.Equal(t, int64(12345), dash.ID)
-	require.Equal(t, int64(12345), dash.Data.Get("id").MustInt64(0))
-
-	out, err := json.MarshalIndent(dst, "", "  ")
-	require.NoError(t, err)
-	fmt.Printf("%s", string(out))
-	require.JSONEq(t, `{
-		"apiVersion": "v0-0-alpha",
-		"kind": "Dashboard",
-		"metadata": {
-		  "name": "TheUID",
-		  "resourceVersion": "10",
-		  "creationTimestamp": "2000-01-01T08:00:00Z",
-		  "annotations": {
-			"grafana.app/createdBy": "user:10",
-			"grafana.app/folder": "folder:1234",
-			"grafana.app/originKey": "plugin-xyz",
-			"grafana.app/originName": "plugin",
-			"grafana.app/slug": "test-dash",
-			"grafana.app/updatedBy": "user:11",
-			"grafana.app/updatedTimestamp": "2010-01-01T08:00:00Z"
-		  }
-		},
-		"spec": {
-		  "tags": [
-			"hello",
-			"world"
-		  ],
-		  "title": "test dash"
-		}
-	  }`, string(out))
->>>>>>> a57dc513
 }