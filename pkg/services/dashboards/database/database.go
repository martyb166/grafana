package database

import (
	"context"
	"errors"
	"fmt"
	"time"

	"xorm.io/xorm"

	"github.com/grafana/grafana/pkg/infra/db"
	"github.com/grafana/grafana/pkg/infra/log"
	"github.com/grafana/grafana/pkg/infra/metrics"
	ac "github.com/grafana/grafana/pkg/services/accesscontrol"
	alertmodels "github.com/grafana/grafana/pkg/services/alerting/models"
	"github.com/grafana/grafana/pkg/services/dashboards"
	dashver "github.com/grafana/grafana/pkg/services/dashboardversion"
	"github.com/grafana/grafana/pkg/services/featuremgmt"
	"github.com/grafana/grafana/pkg/services/quota"
	"github.com/grafana/grafana/pkg/services/sqlstore"
	"github.com/grafana/grafana/pkg/services/sqlstore/migrator"
	"github.com/grafana/grafana/pkg/services/sqlstore/permissions"
	"github.com/grafana/grafana/pkg/services/sqlstore/searchstore"
	"github.com/grafana/grafana/pkg/services/star"
	"github.com/grafana/grafana/pkg/services/store"
	"github.com/grafana/grafana/pkg/services/tag"
	"github.com/grafana/grafana/pkg/setting"
	"github.com/grafana/grafana/pkg/util"
)

type dashboardStore struct {
	store      db.DB
	cfg        *setting.Cfg
	log        log.Logger
	features   featuremgmt.FeatureToggles
	tagService tag.Service
}

// SQL bean helper to save tags
type dashboardTag struct {
	Id          int64
	DashboardId int64
	Term        string
}

// DashboardStore implements the Store interface
var _ dashboards.Store = (*dashboardStore)(nil)

func ProvideDashboardStore(sqlStore db.DB, cfg *setting.Cfg, features featuremgmt.FeatureToggles, tagService tag.Service, quotaService quota.Service) (dashboards.Store, error) {
	s := &dashboardStore{store: sqlStore, cfg: cfg, log: log.New("dashboard-store"), features: features, tagService: tagService}

	defaultLimits, err := readQuotaConfig(cfg)
	if err != nil {
		return nil, err
	}

	if err := quotaService.RegisterQuotaReporter(&quota.NewUsageReporter{
		TargetSrv:     dashboards.QuotaTargetSrv,
		DefaultLimits: defaultLimits,
		Reporter:      s.Count,
	}); err != nil {
		return nil, err
	}

	return s, nil
}

func (d *dashboardStore) emitEntityEvent() bool {
	return d.features != nil && d.features.IsEnabled(featuremgmt.FlagPanelTitleSearch)
}

func (d *dashboardStore) ValidateDashboardBeforeSave(ctx context.Context, dashboard *dashboards.Dashboard, overwrite bool) (bool, error) {
	isParentFolderChanged := false
	err := d.store.WithTransactionalDbSession(ctx, func(sess *db.Session) error {
		var err error
		isParentFolderChanged, err = getExistingDashboardByIDOrUIDForUpdate(sess, dashboard, d.store.GetDialect(), overwrite)
		if err != nil {
			return err
		}

		isParentFolderChanged, err = getExistingDashboardByTitleAndFolder(sess, dashboard, d.store.GetDialect(), overwrite,
			isParentFolderChanged)
		if err != nil {
			return err
		}

		return nil
	})
	if err != nil {
		return false, err
	}

	return isParentFolderChanged, nil
}

func (d *dashboardStore) GetProvisionedDataByDashboardID(ctx context.Context, dashboardID int64) (*dashboards.DashboardProvisioning, error) {
	var data dashboards.DashboardProvisioning
	err := d.store.WithTransactionalDbSession(ctx, func(sess *db.Session) error {
		_, err := sess.Where("dashboard_id = ?", dashboardID).Get(&data)
		return err
	})

	if data.DashboardID == 0 {
		return nil, nil
	}
	return &data, err
}

func (d *dashboardStore) GetProvisionedDataByDashboardUID(ctx context.Context, orgID int64, dashboardUID string) (*dashboards.DashboardProvisioning, error) {
	var provisionedDashboard dashboards.DashboardProvisioning
	err := d.store.WithTransactionalDbSession(ctx, func(sess *db.Session) error {
		var dashboard dashboards.Dashboard
		exists, err := sess.Where("org_id = ? AND uid = ?", orgID, dashboardUID).Get(&dashboard)
		if err != nil {
			return err
		}
		if !exists {
			return dashboards.ErrDashboardNotFound
		}
		exists, err = sess.Where("dashboard_id = ?", dashboard.ID).Get(&provisionedDashboard)
		if err != nil {
			return err
		}
		if !exists {
			return dashboards.ErrProvisionedDashboardNotFound
		}
		return nil
	})
	return &provisionedDashboard, err
}

func (d *dashboardStore) GetProvisionedDashboardData(ctx context.Context, name string) ([]*dashboards.DashboardProvisioning, error) {
	var result []*dashboards.DashboardProvisioning
	err := d.store.WithTransactionalDbSession(ctx, func(sess *db.Session) error {
		return sess.Where("name = ?", name).Find(&result)
	})
	return result, err
}

func (d *dashboardStore) SaveProvisionedDashboard(ctx context.Context, cmd dashboards.SaveDashboardCommand, provisioning *dashboards.DashboardProvisioning) (*dashboards.Dashboard, error) {
	var result *dashboards.Dashboard
	var err error
	err = d.store.WithTransactionalDbSession(ctx, func(sess *db.Session) error {
		result, err = saveDashboard(sess, &cmd, d.emitEntityEvent())
		if err != nil {
			return err
		}

		if provisioning.Updated == 0 {
			provisioning.Updated = result.Updated.Unix()
		}

		return saveProvisionedData(sess, provisioning, result)
	})
	return result, err
}

func (d *dashboardStore) SaveDashboard(ctx context.Context, cmd dashboards.SaveDashboardCommand) (*dashboards.Dashboard, error) {
	var result *dashboards.Dashboard
	var err error
	err = d.store.WithTransactionalDbSession(ctx, func(sess *db.Session) error {
		result, err = saveDashboard(sess, &cmd, d.emitEntityEvent())
		if err != nil {
			return err
		}
		return nil
	})
	if err != nil {
		return nil, err
	}
	return result, err
}

func (d *dashboardStore) UpdateDashboardACL(ctx context.Context, dashboardID int64, items []*dashboards.DashboardACL) error {
	return d.store.WithTransactionalDbSession(ctx, func(sess *db.Session) error {
		// delete existing items
		_, err := sess.Exec("DELETE FROM dashboard_acl WHERE dashboard_id=?", dashboardID)
		if err != nil {
			return fmt.Errorf("deleting from dashboard_acl failed: %w", err)
		}

		for _, item := range items {
			if item.UserID == 0 && item.TeamID == 0 && (item.Role == nil || !item.Role.IsValid()) {
				return dashboards.ErrDashboardACLInfoMissing
			}

			if item.DashboardID == 0 {
				return dashboards.ErrDashboardPermissionDashboardEmpty
			}

			sess.Nullable("user_id", "team_id")
			if _, err := sess.Insert(item); err != nil {
				return err
			}
		}

		// Update dashboard HasACL flag
		dashboard := dashboards.Dashboard{HasACL: true}
		_, err = sess.Cols("has_acl").Where("id=?", dashboardID).Update(&dashboard)
		return err
	})
}

func (d *dashboardStore) SaveAlerts(ctx context.Context, dashID int64, alerts []*alertmodels.Alert) error {
	return d.store.WithTransactionalDbSession(ctx, func(sess *db.Session) error {
		existingAlerts, err := GetAlertsByDashboardId2(dashID, sess)
		if err != nil {
			return err
		}

		if err := d.updateAlerts(ctx, existingAlerts, alerts, d.log); err != nil {
			return err
		}

		if err := d.deleteMissingAlerts(existingAlerts, alerts, sess); err != nil {
			return err
		}

		return nil
	})
}

// UnprovisionDashboard removes row in dashboard_provisioning for the dashboard making it seem as if manually created.
// The dashboard will still have `created_by = -1` to see it was not created by any particular user.
func (d *dashboardStore) UnprovisionDashboard(ctx context.Context, id int64) error {
	return d.store.WithTransactionalDbSession(ctx, func(sess *db.Session) error {
		_, err := sess.Where("dashboard_id = ?", id).Delete(&dashboards.DashboardProvisioning{})
		return err
	})
}

func (d *dashboardStore) DeleteOrphanedProvisionedDashboards(ctx context.Context, cmd *dashboards.DeleteOrphanedProvisionedDashboardsCommand) error {
	return d.store.WithDbSession(ctx, func(sess *db.Session) error {
		var result []*dashboards.DashboardProvisioning

		convertedReaderNames := make([]interface{}, len(cmd.ReaderNames))
		for index, readerName := range cmd.ReaderNames {
			convertedReaderNames[index] = readerName
		}

		err := sess.NotIn("name", convertedReaderNames...).Find(&result)
		if err != nil {
			return err
		}

		for _, deleteDashCommand := range result {
			err := d.DeleteDashboard(ctx, &dashboards.DeleteDashboardCommand{ID: deleteDashCommand.DashboardID})
			if err != nil && !errors.Is(err, dashboards.ErrDashboardNotFound) {
				return err
			}
		}

		return nil
	})
}

func (d *dashboardStore) Count(ctx context.Context, scopeParams *quota.ScopeParameters) (*quota.Map, error) {
	u := &quota.Map{}
	type result struct {
		Count int64
	}

	r := result{}
	if err := d.store.WithDbSession(ctx, func(sess *sqlstore.DBSession) error {
		rawSQL := fmt.Sprintf("SELECT COUNT(*) AS count FROM dashboard WHERE is_folder=%s", d.store.GetDialect().BooleanStr(false))
		if _, err := sess.SQL(rawSQL).Get(&r); err != nil {
			return err
		}
		return nil
	}); err != nil {
		return u, err
	} else {
		tag, err := quota.NewTag(dashboards.QuotaTargetSrv, dashboards.QuotaTarget, quota.GlobalScope)
		if err != nil {
			return nil, err
		}
		u.Set(tag, r.Count)
	}

	if scopeParams != nil && scopeParams.OrgID != 0 {
		if err := d.store.WithDbSession(ctx, func(sess *sqlstore.DBSession) error {
			rawSQL := fmt.Sprintf("SELECT COUNT(*) AS count FROM dashboard WHERE org_id=? AND is_folder=%s", d.store.GetDialect().BooleanStr(false))
			if _, err := sess.SQL(rawSQL, scopeParams.OrgID).Get(&r); err != nil {
				return err
			}
			return nil
		}); err != nil {
			return u, err
		} else {
			tag, err := quota.NewTag(dashboards.QuotaTargetSrv, dashboards.QuotaTarget, quota.OrgScope)
			if err != nil {
				return nil, err
			}
			u.Set(tag, r.Count)
		}
	}

	return u, nil
}

func getExistingDashboardByIDOrUIDForUpdate(sess *db.Session, dash *dashboards.Dashboard, dialect migrator.Dialect, overwrite bool) (bool, error) {
	dashWithIdExists := false
	isParentFolderChanged := false
	var existingById dashboards.Dashboard

	if dash.ID > 0 {
		var err error
		dashWithIdExists, err = sess.Where("id=? AND org_id=?", dash.ID, dash.OrgID).Get(&existingById)
		if err != nil {
			return false, fmt.Errorf("SQL query for existing dashboard by ID failed: %w", err)
		}

		if !dashWithIdExists {
			return false, dashboards.ErrDashboardNotFound
		}

		if dash.UID == "" {
			dash.SetUID(existingById.UID)
		}
	}

	dashWithUidExists := false
	var existingByUid dashboards.Dashboard

	if dash.UID != "" {
		var err error
		dashWithUidExists, err = sess.Where("org_id=? AND uid=?", dash.OrgID, dash.UID).Get(&existingByUid)
		if err != nil {
			return false, fmt.Errorf("SQL query for existing dashboard by UID failed: %w", err)
		}
	}

	if dash.FolderID > 0 {
		var existingFolder dashboards.Dashboard
		folderExists, err := sess.Where("org_id=? AND id=? AND is_folder=?", dash.OrgID, dash.FolderID,
			dialect.BooleanStr(true)).Get(&existingFolder)
		if err != nil {
			return false, fmt.Errorf("SQL query for folder failed: %w", err)
		}

		if !folderExists {
			return false, dashboards.ErrDashboardFolderNotFound
		}
	}

	if !dashWithIdExists && !dashWithUidExists {
		return false, nil
	}

	if dashWithIdExists && dashWithUidExists && existingById.ID != existingByUid.ID {
		return false, dashboards.ErrDashboardWithSameUIDExists
	}

	existing := existingById

	if !dashWithIdExists && dashWithUidExists {
		dash.SetID(existingByUid.ID)
		dash.SetUID(existingByUid.UID)
		existing = existingByUid
	}

	if (existing.IsFolder && !dash.IsFolder) ||
		(!existing.IsFolder && dash.IsFolder) {
		return isParentFolderChanged, dashboards.ErrDashboardTypeMismatch
	}

	if !dash.IsFolder && dash.FolderID != existing.FolderID {
		isParentFolderChanged = true
	}

	// check for is someone else has written in between
	if dash.Version != existing.Version {
		if overwrite {
			dash.SetVersion(existing.Version)
		} else {
			return isParentFolderChanged, dashboards.ErrDashboardVersionMismatch
		}
	}

	// do not allow plugin dashboard updates without overwrite flag
	if existing.PluginID != "" && !overwrite {
		return isParentFolderChanged, dashboards.UpdatePluginDashboardError{PluginId: existing.PluginID}
	}

	return isParentFolderChanged, nil
}

// getExistingDashboardByTitleAndFolder returns a boolean (on whether the parent folder changed) and an error for if the dashboard already exists.
func getExistingDashboardByTitleAndFolder(sess *db.Session, dash *dashboards.Dashboard, dialect migrator.Dialect, overwrite,
	isParentFolderChanged bool) (bool, error) {
	var existing dashboards.Dashboard
	exists, err := sess.Where("org_id=? AND title=? AND (is_folder=? OR folder_id=?)", dash.OrgID, dash.Title,
		dialect.BooleanStr(true), dash.FolderID).Get(&existing)
	if err != nil {
		return isParentFolderChanged, fmt.Errorf("SQL query for existing dashboard by org ID or folder ID failed: %w", err)
	}
	if exists && dash.ID != existing.ID {
		if existing.IsFolder && !dash.IsFolder {
			return isParentFolderChanged, dashboards.ErrDashboardWithSameNameAsFolder
		}

		if !existing.IsFolder && dash.IsFolder {
			return isParentFolderChanged, dashboards.ErrDashboardFolderWithSameNameAsDashboard
		}

		if !dash.IsFolder && (dash.FolderID != existing.FolderID || dash.ID == 0) {
			isParentFolderChanged = true
		}

		if overwrite {
			dash.SetID(existing.ID)
			dash.SetUID(existing.UID)
			dash.SetVersion(existing.Version)
		} else {
			return isParentFolderChanged, dashboards.ErrDashboardWithSameNameInFolderExists
		}
	}

	return isParentFolderChanged, nil
}

func saveDashboard(sess *db.Session, cmd *dashboards.SaveDashboardCommand, emitEntityEvent bool) (*dashboards.Dashboard, error) {
	dash := cmd.GetDashboardModel()

	userId := cmd.UserID

	if userId == 0 {
		userId = -1
	}

	if dash.ID > 0 {
		var existing dashboards.Dashboard
		dashWithIdExists, err := sess.Where("id=? AND org_id=?", dash.ID, dash.OrgID).Get(&existing)
		if err != nil {
			return nil, err
		}
		if !dashWithIdExists {
			return nil, dashboards.ErrDashboardNotFound
		}

		// check for is someone else has written in between
		if dash.Version != existing.Version {
			if cmd.Overwrite {
				dash.SetVersion(existing.Version)
			} else {
				return nil, dashboards.ErrDashboardVersionMismatch
			}
		}

		// do not allow plugin dashboard updates without overwrite flag
		if existing.PluginID != "" && !cmd.Overwrite {
			return nil, dashboards.UpdatePluginDashboardError{PluginId: existing.PluginID}
		}
	}

	if dash.UID == "" {
		dash.SetUID(util.GenerateShortUID())
	}

	parentVersion := dash.Version
	var affectedRows int64
	var err error

	if dash.ID == 0 {
		dash.SetVersion(1)
		dash.Created = time.Now()
		dash.CreatedBy = userId
		dash.Updated = time.Now()
		dash.UpdatedBy = userId
		metrics.MApiDashboardInsert.Inc()
		affectedRows, err = sess.Insert(dash)
	} else {
		dash.SetVersion(dash.Version + 1)

		if !cmd.UpdatedAt.IsZero() {
			dash.Updated = cmd.UpdatedAt
		} else {
			dash.Updated = time.Now()
		}

		dash.UpdatedBy = userId

		affectedRows, err = sess.MustCols("folder_id").ID(dash.ID).Update(dash)
	}

	if err != nil {
		return nil, err
	}

	if affectedRows == 0 {
		return nil, dashboards.ErrDashboardNotFound
	}

	dashVersion := &dashver.DashboardVersion{
		DashboardID:   dash.ID,
		ParentVersion: parentVersion,
		RestoredFrom:  cmd.RestoredFrom,
		Version:       dash.Version,
		Created:       time.Now(),
		CreatedBy:     dash.UpdatedBy,
		Message:       cmd.Message,
		Data:          dash.Data,
	}

	// insert version entry
	if affectedRows, err = sess.Insert(dashVersion); err != nil {
		return nil, err
	} else if affectedRows == 0 {
		return nil, dashboards.ErrDashboardNotFound
	}

	// delete existing tags
	if _, err = sess.Exec("DELETE FROM dashboard_tag WHERE dashboard_id=?", dash.ID); err != nil {
		return nil, err
	}

	// insert new tags
	tags := dash.GetTags()
	if len(tags) > 0 {
		for _, tag := range tags {
			if _, err := sess.Insert(dashboardTag{DashboardId: dash.ID, Term: tag}); err != nil {
				return nil, err
			}
		}
	}

	if emitEntityEvent {
		_, err := sess.Insert(createEntityEvent(dash, store.EntityEventTypeUpdate))
		if err != nil {
			return dash, err
		}
	}
	return dash, nil
}

func saveProvisionedData(sess *db.Session, provisioning *dashboards.DashboardProvisioning, dashboard *dashboards.Dashboard) error {
	result := &dashboards.DashboardProvisioning{}

	exist, err := sess.Where("dashboard_id=? AND name = ?", dashboard.ID, provisioning.Name).Get(result)
	if err != nil {
		return err
	}

	provisioning.ID = result.ID
	provisioning.DashboardID = dashboard.ID

	if exist {
		_, err = sess.ID(result.ID).Update(provisioning)
	} else {
		_, err = sess.Insert(provisioning)
	}

	return err
}

func GetAlertsByDashboardId2(dashboardId int64, sess *db.Session) ([]*alertmodels.Alert, error) {
	alerts := make([]*alertmodels.Alert, 0)
	err := sess.Where("dashboard_id = ?", dashboardId).Find(&alerts)

	if err != nil {
		return []*alertmodels.Alert{}, err
	}

	return alerts, nil
}

func (d *dashboardStore) updateAlerts(ctx context.Context, existingAlerts []*alertmodels.Alert, alertsIn []*alertmodels.Alert, log log.Logger) error {
	return d.store.WithDbSession(ctx, func(sess *db.Session) error {
		for _, alert := range alertsIn {
			update := false
			var alertToUpdate *alertmodels.Alert

			for _, k := range existingAlerts {
				if alert.PanelID == k.PanelID {
					update = true
					alert.ID = k.ID
					alertToUpdate = k
					break
				}
			}

			if update {
				if alertToUpdate.ContainsUpdates(alert) {
					alert.Updated = time.Now()
					alert.State = alertToUpdate.State
					sess.MustCols("message", "for")

					_, err := sess.ID(alert.ID).Update(alert)
					if err != nil {
						return err
					}

					log.Debug("Alert updated", "name", alert.Name, "id", alert.ID)
				}
			} else {
				alert.Updated = time.Now()
				alert.Created = time.Now()
				alert.State = alertmodels.AlertStateUnknown
				alert.NewStateDate = time.Now()

				_, err := sess.Insert(alert)
				if err != nil {
					return err
				}

				log.Debug("Alert inserted", "name", alert.Name, "id", alert.ID)
			}
			tags := alert.GetTagsFromSettings()
			if _, err := sess.Exec("DELETE FROM alert_rule_tag WHERE alert_id = ?", alert.ID); err != nil {
				return err
			}
			if tags != nil {
				tags, err := d.tagService.EnsureTagsExist(ctx, tags)
				if err != nil {
					return err
				}
				for _, tag := range tags {
					if _, err := sess.Exec("INSERT INTO alert_rule_tag (alert_id, tag_id) VALUES(?,?)", alert.ID, tag.Id); err != nil {
						return err
					}
				}
			}
		}
		return nil
	})
}

func (d *dashboardStore) deleteMissingAlerts(alerts []*alertmodels.Alert, existingAlerts []*alertmodels.Alert, sess *db.Session) error {
	for _, missingAlert := range alerts {
		missing := true

		for _, k := range existingAlerts {
			if missingAlert.PanelID == k.PanelID {
				missing = false
				break
			}
		}

		if missing {
			if err := d.deleteAlertByIdInternal(missingAlert.ID, "Removed from dashboard", sess); err != nil {
				// No use trying to delete more, since we're in a transaction and it will be
				// rolled back on error.
				return err
			}
		}
	}

	return nil
}

func (d *dashboardStore) deleteAlertByIdInternal(alertId int64, reason string, sess *db.Session) error {
	d.log.Debug("Deleting alert", "id", alertId, "reason", reason)

	if _, err := sess.Exec("DELETE FROM alert WHERE id = ?", alertId); err != nil {
		return err
	}

	if _, err := sess.Exec("DELETE FROM annotation WHERE alert_id = ?", alertId); err != nil {
		return err
	}

	if _, err := sess.Exec("DELETE FROM alert_notification_state WHERE alert_id = ?", alertId); err != nil {
		return err
	}

	if _, err := sess.Exec("DELETE FROM alert_rule_tag WHERE alert_id = ?", alertId); err != nil {
		return err
	}

	return nil
}

func (d *dashboardStore) GetDashboardsByPluginID(ctx context.Context, query *dashboards.GetDashboardsByPluginIDQuery) ([]*dashboards.Dashboard, error) {
	var dashboards = make([]*dashboards.Dashboard, 0)
	err := d.store.WithDbSession(ctx, func(dbSession *db.Session) error {
		whereExpr := "org_id=? AND plugin_id=? AND is_folder=" + d.store.GetDialect().BooleanStr(false)

		err := dbSession.Where(whereExpr, query.OrgID, query.PluginID).Find(&dashboards)
		return err
	})
	if err != nil {
		return nil, err
	}
	return dashboards, nil
}

func (d *dashboardStore) DeleteDashboard(ctx context.Context, cmd *dashboards.DeleteDashboardCommand) error {
	return d.store.WithTransactionalDbSession(ctx, func(sess *db.Session) error {
		return d.deleteDashboard(cmd, sess, d.emitEntityEvent())
	})
}

func (d *dashboardStore) deleteDashboard(cmd *dashboards.DeleteDashboardCommand, sess *db.Session, emitEntityEvent bool) error {
	dashboard := dashboards.Dashboard{ID: cmd.ID, OrgID: cmd.OrgID}
	has, err := sess.Get(&dashboard)
	if err != nil {
		return err
	} else if !has {
		return dashboards.ErrDashboardNotFound
	}

	deletes := []string{
		"DELETE FROM dashboard_tag WHERE dashboard_id = ? ",
		"DELETE FROM star WHERE dashboard_id = ? ",
		"DELETE FROM dashboard WHERE id = ?",
		"DELETE FROM playlist_item WHERE type = 'dashboard_by_id' AND value = ?",
		"DELETE FROM dashboard_version WHERE dashboard_id = ?",
		"DELETE FROM dashboard_provisioning WHERE dashboard_id = ?",
		"DELETE FROM dashboard_acl WHERE dashboard_id = ?",
	}

	if dashboard.IsFolder {
		deletes = append(deletes, "DELETE FROM dashboard WHERE folder_id = ?")

		if err := d.deleteChildrenDashboardAssociations(sess, &dashboard); err != nil {
			return err
		}

		// remove all access control permission with folder scope
		err := d.deleteResourcePermissions(sess, dashboard.OrgID, dashboards.ScopeFoldersProvider.GetResourceScopeUID(dashboard.UID))
		if err != nil {
			return err
		}

		if err := deleteFolderAlertRules(sess, dashboard, cmd.ForceDeleteFolderRules); err != nil {
			return err
		}
	} else {
		if err := d.deleteResourcePermissions(sess, dashboard.OrgID, ac.GetResourceScopeUID("dashboards", dashboard.UID)); err != nil {
			return err
		}
	}

	if err := d.deleteAlertDefinition(dashboard.ID, sess); err != nil {
		return err
	}

	_, err = sess.Exec("DELETE FROM annotation WHERE dashboard_id = ? AND org_id = ?", dashboard.ID, dashboard.OrgID)
	if err != nil {
		return err
	}

	for _, sql := range deletes {
		_, err := sess.Exec(sql, dashboard.ID)
		if err != nil {
			return err
		}
	}

	if emitEntityEvent {
		_, err := sess.Insert(createEntityEvent(&dashboard, store.EntityEventTypeDelete))
		if err != nil {
			return err
		}
	}
	return nil
}

// FIXME: Remove me and handle nested deletions in the service with the DashboardPermissionsService
func (d *dashboardStore) deleteResourcePermissions(sess *db.Session, orgID int64, resourceScope string) error {
	// retrieve all permissions for the resource scope and org id
	var permissionIDs []int64
	err := sess.SQL("SELECT permission.id FROM permission INNER JOIN role ON permission.role_id = role.id WHERE permission.scope = ? AND role.org_id = ?", resourceScope, orgID).Find(&permissionIDs)
	if err != nil {
		return err
	}

	if len(permissionIDs) == 0 {
		return nil
	}

	// delete the permissions
	_, err = sess.In("id", permissionIDs).Delete(&ac.Permission{})
	return err
}

func (d *dashboardStore) deleteChildrenDashboardAssociations(sess *db.Session, dashboard *dashboards.Dashboard) error {
	var dashIds []struct {
		Id  int64
		Uid string
	}
	err := sess.SQL("SELECT id, uid FROM dashboard WHERE folder_id = ?", dashboard.ID).Find(&dashIds)
	if err != nil {
		return err
	}

	if len(dashIds) > 0 {
		for _, dash := range dashIds {
			if err := d.deleteAlertDefinition(dash.Id, sess); err != nil {
				return err
			}

			// remove all access control permission with child dashboard scopes
			if err := d.deleteResourcePermissions(sess, dashboard.OrgID, ac.GetResourceScopeUID("dashboards", dash.Uid)); err != nil {
				return err
			}
		}

		childrenDeletes := []string{
			"DELETE FROM dashboard_tag WHERE dashboard_id IN (SELECT id FROM dashboard WHERE org_id = ? AND folder_id = ?)",
			"DELETE FROM star WHERE dashboard_id IN (SELECT id FROM dashboard WHERE org_id = ? AND folder_id = ?)",
			"DELETE FROM dashboard_version WHERE dashboard_id IN (SELECT id FROM dashboard WHERE org_id = ? AND folder_id = ?)",
			"DELETE FROM dashboard_provisioning WHERE dashboard_id IN (SELECT id FROM dashboard WHERE org_id = ? AND folder_id = ?)",
			"DELETE FROM dashboard_acl WHERE dashboard_id IN (SELECT id FROM dashboard WHERE org_id = ? AND folder_id = ?)",
		}

		_, err = sess.Exec("DELETE FROM annotation WHERE org_id = ? AND dashboard_id IN (SELECT id FROM dashboard WHERE org_id = ? AND folder_id = ?)", dashboard.OrgID, dashboard.OrgID, dashboard.ID)
		if err != nil {
			return err
		}

		for _, sql := range childrenDeletes {
			_, err := sess.Exec(sql, dashboard.OrgID, dashboard.ID)
			if err != nil {
				return err
			}
		}
	}
	return nil
}

func deleteFolderAlertRules(sess *db.Session, dashboard dashboards.Dashboard, forceDeleteFolderAlertRules bool) error {
	var existingRuleID int64
	exists, err := sess.Table("alert_rule").Where("namespace_uid = (SELECT uid FROM dashboard WHERE id = ?)", dashboard.ID).Cols("id").Get(&existingRuleID)
	if err != nil {
		return err
	}
	if exists {
		if !forceDeleteFolderAlertRules {
			return fmt.Errorf("folder cannot be deleted: %w", dashboards.ErrFolderContainsAlertRules)
		}

		// Delete all rules under this folder.
		deleteNGAlertsByFolder := []string{
			"DELETE FROM alert_rule WHERE namespace_uid = (SELECT uid FROM dashboard WHERE id = ?)",
			"DELETE FROM alert_rule_version WHERE rule_namespace_uid = (SELECT uid FROM dashboard WHERE id = ?)",
		}

		for _, sql := range deleteNGAlertsByFolder {
			_, err := sess.Exec(sql, dashboard.ID)
			if err != nil {
				return err
			}
		}
	}
	return nil
}

func createEntityEvent(dashboard *dashboards.Dashboard, eventType store.EntityEventType) *store.EntityEvent {
	var entityEvent *store.EntityEvent
	if dashboard.IsFolder {
		entityEvent = &store.EntityEvent{
			EventType: eventType,
			EntityId:  store.CreateDatabaseEntityId(dashboard.UID, dashboard.OrgID, store.EntityTypeFolder),
			Created:   time.Now().Unix(),
		}
	} else {
		entityEvent = &store.EntityEvent{
			EventType: eventType,
			EntityId:  store.CreateDatabaseEntityId(dashboard.UID, dashboard.OrgID, store.EntityTypeDashboard),
			Created:   time.Now().Unix(),
		}
	}
	return entityEvent
}

func (d *dashboardStore) deleteAlertDefinition(dashboardId int64, sess *db.Session) error {
	alerts := make([]*alertmodels.Alert, 0)
	if err := sess.Where("dashboard_id = ?", dashboardId).Find(&alerts); err != nil {
		return err
	}

	for _, alert := range alerts {
		if err := d.deleteAlertByIdInternal(alert.ID, "Dashboard deleted", sess); err != nil {
			// If we return an error, the current transaction gets rolled back, so no use
			// trying to delete more
			return err
		}
	}

	return nil
}

func (d *dashboardStore) GetDashboard(ctx context.Context, query *dashboards.GetDashboardQuery) (*dashboards.Dashboard, error) {
	var queryResult *dashboards.Dashboard
	err := d.store.WithDbSession(ctx, func(sess *db.Session) error {
		if query.ID == 0 && len(query.UID) == 0 && (query.Title == nil || query.FolderID == nil) {
			return dashboards.ErrDashboardIdentifierNotSet
		}

		dashboard := dashboards.Dashboard{OrgID: query.OrgID, ID: query.ID, UID: query.UID}
		mustCols := []string{}
		if query.Title != nil {
			dashboard.Title = *query.Title
			mustCols = append(mustCols, "title")
		}
		if query.FolderID != nil {
			dashboard.FolderID = *query.FolderID
			mustCols = append(mustCols, "folder_id")
		}

		has, err := sess.MustCols(mustCols...).Get(&dashboard)

		if err != nil {
			return err
		} else if !has {
			return dashboards.ErrDashboardNotFound
		}

		dashboard.SetID(dashboard.ID)
		dashboard.SetUID(dashboard.UID)
		queryResult = &dashboard
		return nil
	})

	return queryResult, err
}

func (d *dashboardStore) GetDashboardUIDByID(ctx context.Context, query *dashboards.GetDashboardRefByIDQuery) (*dashboards.DashboardRef, error) {
	us := &dashboards.DashboardRef{}
	err := d.store.WithDbSession(ctx, func(sess *db.Session) error {
		var rawSQL = `SELECT uid, slug from dashboard WHERE Id=?`
		exists, err := sess.SQL(rawSQL, query.ID).Get(us)
		if err != nil {
			return err
		} else if !exists {
			return dashboards.ErrDashboardNotFound
		}
		return nil
	})
	if err != nil {
		return nil, err
	}
	return us, nil
}

func (d *dashboardStore) GetDashboards(ctx context.Context, query *dashboards.GetDashboardsQuery) ([]*dashboards.Dashboard, error) {
	var dashboards = make([]*dashboards.Dashboard, 0)
	err := d.store.WithDbSession(ctx, func(sess *db.Session) error {
		if len(query.DashboardIDs) == 0 && len(query.DashboardUIDs) == 0 {
			return star.ErrCommandValidationFailed
		}
		var session *xorm.Session
		if len(query.DashboardIDs) > 0 {
			session = sess.In("id", query.DashboardIDs)
		} else {
			session = sess.In("uid", query.DashboardUIDs)
		}
		if query.OrgID > 0 {
			session = sess.Where("org_id = ?", query.OrgID)
		}

		err := session.Find(&dashboards)
		return err
	})
	if err != nil {
		return nil, err
	}
	return dashboards, nil
}

func (d *dashboardStore) FindDashboards(ctx context.Context, query *dashboards.FindPersistedDashboardsQuery) ([]dashboards.DashboardSearchProjection, error) {
<<<<<<< HEAD
	// FIXME: this filter is no longer used, remove and clean-up/rewrite tests
	filters := []interface{}{
		permissions.DashboardPermissionFilter{
			OrgRole:         query.SignedInUser.OrgRole,
			OrgId:           query.SignedInUser.OrgID,
			Dialect:         d.store.GetDialect(),
			UserId:          query.SignedInUser.UserID,
			PermissionLevel: query.Permission,
		},
	}

	if !ac.IsDisabled(d.cfg) {
		if d.features.IsEnabled(featuremgmt.FlagNestedFolders) {
			recursiveQueriesAreSupported, err := d.store.RecursiveQueriesAreSupported()
			if err != nil {
				return nil, err
			}

			// if access control is enabled, overwrite the filters so far
			filters = []interface{}{
				permissions.NewAccessControlDashboardPermissionFilter(query.SignedInUser, query.Permission, query.Type, d.features, recursiveQueriesAreSupported),
			}
		} else {
			filters = []interface{}{
				permissions.NewDashboardFilter(query.SignedInUser, query.Permission, query.Type, d.features, false),
			}
		}
=======
	recursiveQueriesAreSupported, err := d.store.RecursiveQueriesAreSupported()
	if err != nil {
		return nil, err
	}

	filters := []interface{}{
		permissions.NewAccessControlDashboardPermissionFilter(query.SignedInUser, query.Permission, query.Type, d.features, recursiveQueriesAreSupported),
>>>>>>> 25c4292a
	}

	for _, filter := range query.Sort.Filter {
		filters = append(filters, filter)
	}

	filters = append(filters, query.Filters...)

	if query.OrgId != 0 {
		filters = append(filters, searchstore.OrgFilter{OrgId: query.OrgId})
	} else if query.SignedInUser.OrgID != 0 {
		filters = append(filters, searchstore.OrgFilter{OrgId: query.SignedInUser.OrgID})
	}

	if len(query.Tags) > 0 {
		filters = append(filters, searchstore.TagsFilter{Tags: query.Tags})
	}

	if len(query.DashboardUIDs) > 0 {
		filters = append(filters, searchstore.DashboardFilter{UIDs: query.DashboardUIDs})
	} else if len(query.DashboardIds) > 0 {
		filters = append(filters, searchstore.DashboardIDFilter{IDs: query.DashboardIds})
	}

	if len(query.Title) > 0 {
		filters = append(filters, searchstore.TitleFilter{Dialect: d.store.GetDialect(), Title: query.Title})
	}

	if len(query.Type) > 0 {
		filters = append(filters, searchstore.TypeFilter{Dialect: d.store.GetDialect(), Type: query.Type})
	}

	if len(query.FolderIds) > 0 {
		filters = append(filters, searchstore.FolderFilter{IDs: query.FolderIds})
	}

	var res []dashboards.DashboardSearchProjection
	sb := &searchstore.Builder{Dialect: d.store.GetDialect(), Filters: filters}

	limit := query.Limit
	if limit < 1 {
		limit = 1000
	}

	page := query.Page
	if page < 1 {
		page = 1
	}

	sql, params := sb.ToSQL(limit, page)

	err = d.store.WithDbSession(ctx, func(sess *db.Session) error {
		return sess.SQL(sql, params...).Find(&res)
	})

	if err != nil {
		return nil, err
	}

	return res, nil
}

func (d *dashboardStore) GetDashboardTags(ctx context.Context, query *dashboards.GetDashboardTagsQuery) ([]*dashboards.DashboardTagCloudItem, error) {
	queryResult := make([]*dashboards.DashboardTagCloudItem, 0)
	err := d.store.WithDbSession(ctx, func(dbSession *db.Session) error {
		sql := `SELECT
					  COUNT(*) as count,
						term
					FROM dashboard
					INNER JOIN dashboard_tag on dashboard_tag.dashboard_id = dashboard.id
					WHERE dashboard.org_id=?
					GROUP BY term
					ORDER BY term`

		sess := dbSession.SQL(sql, query.OrgID)
		err := sess.Find(&queryResult)
		return err
	})
	if err != nil {
		return nil, err
	}
	return queryResult, nil
}

// CountDashboardsInFolder returns a count of all dashboards associated with the
// given parent folder ID.
//
// This will be updated to take CountDashboardsInFolderQuery as an argument and
// lookup dashboards using the ParentFolderUID when dashboards are associated with a parent folder UID instead of ID.
func (d *dashboardStore) CountDashboardsInFolder(
	ctx context.Context, req *dashboards.CountDashboardsInFolderRequest) (int64, error) {
	var count int64
	var err error
	err = d.store.WithDbSession(ctx, func(sess *db.Session) error {
		session := sess.In("folder_id", req.FolderID).In("org_id", req.OrgID).
			In("is_folder", d.store.GetDialect().BooleanStr(false))
		count, err = session.Count(&dashboards.Dashboard{})
		return err
	})
	return count, err
}

func (d *dashboardStore) DeleteDashboardsInFolder(
	ctx context.Context, req *dashboards.DeleteDashboardsInFolderRequest) error {
	return d.store.WithTransactionalDbSession(ctx, func(sess *db.Session) error {
		dashboard := dashboards.Dashboard{OrgID: req.OrgID}
		has, err := sess.Where("uid = ? AND org_id = ?", req.FolderUID, req.OrgID).Get(&dashboard)
		if err != nil {
			return err
		}
		if !has {
			return dashboards.ErrFolderNotFound
		}

		if err := d.deleteChildrenDashboardAssociations(sess, &dashboard); err != nil {
			return err
		}

		_, err = sess.Where("folder_id = ? AND org_id = ? AND is_folder = ?", dashboard.ID, dashboard.OrgID, false).Delete(&dashboards.Dashboard{})
		return err
	})
}

func readQuotaConfig(cfg *setting.Cfg) (*quota.Map, error) {
	limits := &quota.Map{}

	if cfg == nil {
		return limits, nil
	}

	globalQuotaTag, err := quota.NewTag(dashboards.QuotaTargetSrv, dashboards.QuotaTarget, quota.GlobalScope)
	if err != nil {
		return &quota.Map{}, err
	}
	orgQuotaTag, err := quota.NewTag(dashboards.QuotaTargetSrv, dashboards.QuotaTarget, quota.OrgScope)
	if err != nil {
		return &quota.Map{}, err
	}

	limits.Set(globalQuotaTag, cfg.Quota.Global.Dashboard)
	limits.Set(orgQuotaTag, cfg.Quota.Org.Dashboard)
	return limits, nil
}<|MERGE_RESOLUTION|>--- conflicted
+++ resolved
@@ -960,43 +960,20 @@
 }
 
 func (d *dashboardStore) FindDashboards(ctx context.Context, query *dashboards.FindPersistedDashboardsQuery) ([]dashboards.DashboardSearchProjection, error) {
-<<<<<<< HEAD
-	// FIXME: this filter is no longer used, remove and clean-up/rewrite tests
-	filters := []interface{}{
-		permissions.DashboardPermissionFilter{
-			OrgRole:         query.SignedInUser.OrgRole,
-			OrgId:           query.SignedInUser.OrgID,
-			Dialect:         d.store.GetDialect(),
-			UserId:          query.SignedInUser.UserID,
-			PermissionLevel: query.Permission,
-		},
-	}
-
-	if !ac.IsDisabled(d.cfg) {
-		if d.features.IsEnabled(featuremgmt.FlagNestedFolders) {
-			recursiveQueriesAreSupported, err := d.store.RecursiveQueriesAreSupported()
-			if err != nil {
-				return nil, err
-			}
-
-			// if access control is enabled, overwrite the filters so far
-			filters = []interface{}{
-				permissions.NewAccessControlDashboardPermissionFilter(query.SignedInUser, query.Permission, query.Type, d.features, recursiveQueriesAreSupported),
-			}
-		} else {
-			filters = []interface{}{
-				permissions.NewDashboardFilter(query.SignedInUser, query.Permission, query.Type, d.features, false),
-			}
-		}
-=======
-	recursiveQueriesAreSupported, err := d.store.RecursiveQueriesAreSupported()
-	if err != nil {
-		return nil, err
-	}
-
-	filters := []interface{}{
-		permissions.NewAccessControlDashboardPermissionFilter(query.SignedInUser, query.Permission, query.Type, d.features, recursiveQueriesAreSupported),
->>>>>>> 25c4292a
+	var filters []interface{}
+	if d.features.IsEnabled(featuremgmt.FlagNestedFolders) {
+		recursiveQueriesAreSupported, err := d.store.RecursiveQueriesAreSupported()
+		if err != nil {
+			return nil, err
+		}
+
+		filters = []interface{}{
+			permissions.NewAccessControlDashboardPermissionFilter(query.SignedInUser, query.Permission, query.Type, d.features, recursiveQueriesAreSupported),
+		}
+	} else {
+		filters = []interface{}{
+			permissions.NewDashboardFilter(query.SignedInUser, query.Permission, query.Type, d.features, false),
+		}
 	}
 
 	for _, filter := range query.Sort.Filter {
@@ -1048,7 +1025,7 @@
 
 	sql, params := sb.ToSQL(limit, page)
 
-	err = d.store.WithDbSession(ctx, func(sess *db.Session) error {
+	err := d.store.WithDbSession(ctx, func(sess *db.Session) error {
 		return sess.SQL(sql, params...).Find(&res)
 	})
 
