package apiserver

import (
	"context"
	"fmt"
	"net/http"
	"path"

	"github.com/grafana/dskit/services"
	"github.com/grafana/grafana-plugin-sdk-go/backend"
	"github.com/prometheus/client_golang/prometheus"
	"go.opentelemetry.io/contrib/instrumentation/google.golang.org/grpc/otelgrpc"
	"google.golang.org/grpc"
	"google.golang.org/grpc/credentials/insecure"
	metav1 "k8s.io/apimachinery/pkg/apis/meta/v1"
	"k8s.io/apimachinery/pkg/runtime"
	"k8s.io/apimachinery/pkg/runtime/schema"
	"k8s.io/apimachinery/pkg/runtime/serializer"
	"k8s.io/apiserver/pkg/endpoints/responsewriter"
	genericapiserver "k8s.io/apiserver/pkg/server"
	clientrest "k8s.io/client-go/rest"
	"k8s.io/client-go/tools/clientcmd"
	aggregatorapiserver "k8s.io/kube-aggregator/pkg/apiserver"

	dataplaneaggregator "github.com/grafana/grafana/pkg/aggregator/apiserver"
	"github.com/grafana/grafana/pkg/api/routing"
	"github.com/grafana/grafana/pkg/apimachinery/identity"
	grafanaresponsewriter "github.com/grafana/grafana/pkg/apiserver/endpoints/responsewriter"
	"github.com/grafana/grafana/pkg/infra/db"
	"github.com/grafana/grafana/pkg/infra/kvstore"
	"github.com/grafana/grafana/pkg/infra/metrics"
	"github.com/grafana/grafana/pkg/infra/serverlock"
	"github.com/grafana/grafana/pkg/infra/tracing"
	"github.com/grafana/grafana/pkg/middleware"
	"github.com/grafana/grafana/pkg/modules"
	"github.com/grafana/grafana/pkg/plugins"
	"github.com/grafana/grafana/pkg/registry"
	"github.com/grafana/grafana/pkg/registry/apis/datasource"
	kubeaggregator "github.com/grafana/grafana/pkg/services/apiserver/aggregator"
	"github.com/grafana/grafana/pkg/services/apiserver/auth/authenticator"
	"github.com/grafana/grafana/pkg/services/apiserver/auth/authorizer"
	"github.com/grafana/grafana/pkg/services/apiserver/builder"
	"github.com/grafana/grafana/pkg/services/apiserver/endpoints/request"
	grafanaapiserveroptions "github.com/grafana/grafana/pkg/services/apiserver/options"
	"github.com/grafana/grafana/pkg/services/apiserver/utils"
	contextmodel "github.com/grafana/grafana/pkg/services/contexthandler/model"
	"github.com/grafana/grafana/pkg/services/featuremgmt"
	"github.com/grafana/grafana/pkg/services/org"
	"github.com/grafana/grafana/pkg/services/pluginsintegration/pluginstore"
	"github.com/grafana/grafana/pkg/setting"
	"github.com/grafana/grafana/pkg/storage/unified/apistore"
	"github.com/grafana/grafana/pkg/storage/unified/resource"
	"github.com/grafana/grafana/pkg/storage/unified/sql"
)

var (
	_ Service                    = (*service)(nil)
	_ RestConfigProvider         = (*service)(nil)
	_ registry.BackgroundService = (*service)(nil)
	_ registry.CanBeDisabled     = (*service)(nil)

	Scheme = runtime.NewScheme()
	Codecs = serializer.NewCodecFactory(Scheme)

	unversionedVersion = schema.GroupVersion{Group: "", Version: "v1"}
	unversionedTypes   = []runtime.Object{
		&metav1.Status{},
		&metav1.WatchEvent{},
		&metav1.APIVersions{},
		&metav1.APIGroupList{},
		&metav1.APIGroup{},
		&metav1.APIResourceList{},
	}
)

func init() {
	// we need to add the options to empty v1
	metav1.AddToGroupVersion(Scheme, schema.GroupVersion{Group: "", Version: "v1"})
	Scheme.AddUnversionedTypes(unversionedVersion, unversionedTypes...)
}

type Service interface {
	services.NamedService
	registry.BackgroundService
	registry.CanBeDisabled
}

type RestConfigProvider interface {
	GetRestConfig() *clientrest.Config
}

type DirectRestConfigProvider interface {
	// GetDirectRestConfig returns a k8s client configuration that will use the same
	// logged logged in user as the current request context.  This is useful when
	// creating clients that map legacy API handlers to k8s backed services
	GetDirectRestConfig(c *contextmodel.ReqContext) *clientrest.Config

	// This can be used to rewrite incoming requests to path now supported under /apis
	DirectlyServeHTTP(w http.ResponseWriter, r *http.Request)
}

type service struct {
	*services.BasicService

	options    *grafanaapiserveroptions.Options
	restConfig *clientrest.Config

	cfg      *setting.Cfg
	features featuremgmt.FeatureToggles

	startedCh chan struct{}
	stopCh    chan struct{}
	stoppedCh chan error

	db       db.DB
	rr       routing.RouteRegister
	handler  http.Handler
	builders []builder.APIGroupBuilder

	tracing *tracing.TracingService
	metrics prometheus.Registerer

	authorizer        *authorizer.GrafanaAuthorizer
	serverLockService builder.ServerLockService
	kvStore           kvstore.KVStore

	pluginClient    plugins.Client
	datasources     datasource.ScopedPluginDatasourceProvider
	contextProvider datasource.PluginContextWrapper
	pluginStore     pluginstore.Store
}

func ProvideService(
	cfg *setting.Cfg,
	features featuremgmt.FeatureToggles,
	rr routing.RouteRegister,
	orgService org.Service,
	tracing *tracing.TracingService,
	serverLockService *serverlock.ServerLockService,
	db db.DB,
	kvStore kvstore.KVStore,
	pluginClient plugins.Client,
	datasources datasource.ScopedPluginDatasourceProvider,
	contextProvider datasource.PluginContextWrapper,
	pluginStore pluginstore.Store,
) (*service, error) {
	s := &service{
		cfg:               cfg,
		features:          features,
		rr:                rr,
		startedCh:         make(chan struct{}),
		stopCh:            make(chan struct{}),
		builders:          []builder.APIGroupBuilder{},
		authorizer:        authorizer.NewGrafanaAuthorizer(cfg, orgService),
		tracing:           tracing,
		db:                db, // For Unified storage
		metrics:           metrics.ProvideRegisterer(),
		kvStore:           kvStore,
		pluginClient:      pluginClient,
		datasources:       datasources,
		contextProvider:   contextProvider,
		pluginStore:       pluginStore,
		serverLockService: serverLockService,
	}

	// This will be used when running as a dskit service
	s.BasicService = services.NewBasicService(s.start, s.running, nil).WithName(modules.GrafanaAPIServer)

	// TODO: this is very hacky
	// We need to register the routes in ProvideService to make sure
	// the routes are registered before the Grafana HTTP server starts.
	proxyHandler := func(k8sRoute routing.RouteRegister) {
		handler := func(c *contextmodel.ReqContext) {
			<-s.startedCh
			if s.handler == nil {
				c.Resp.WriteHeader(404)
				_, _ = c.Resp.Write([]byte("Not found"))
				return
			}

			req := c.Req
			if req.URL.Path == "" {
				req.URL.Path = "/"
			}

			if c.SignedInUser != nil {
				ctx := identity.WithRequester(req.Context(), c.SignedInUser)
				req = req.WithContext(ctx)
			}

			resp := responsewriter.WrapForHTTP1Or2(c.Resp)
			s.handler.ServeHTTP(resp, req)
		}
		k8sRoute.Any("/", middleware.ReqSignedIn, handler)
		k8sRoute.Any("/*", middleware.ReqSignedIn, handler)
	}

	s.rr.Group("/apis", proxyHandler)
	s.rr.Group("/livez", proxyHandler)
	s.rr.Group("/readyz", proxyHandler)
	s.rr.Group("/healthz", proxyHandler)
	s.rr.Group("/openapi", proxyHandler)
	s.rr.Group("/version", proxyHandler)

	return s, nil
}

func (s *service) GetRestConfig() *clientrest.Config {
	return s.restConfig
}

func (s *service) IsDisabled() bool {
	return false
}

// Run is an adapter for the BackgroundService interface.
func (s *service) Run(ctx context.Context) error {
	if err := s.start(ctx); err != nil {
		return err
	}
	return s.running(ctx)
}

func (s *service) RegisterAPI(b builder.APIGroupBuilder) {
	s.builders = append(s.builders, b)
}

// nolint:gocyclo
func (s *service) start(ctx context.Context) error {
	defer close(s.startedCh)

	// Get the list of groups the server will support
	builders := s.builders

	groupVersions := make([]schema.GroupVersion, 0, len(builders))
	// Install schemas
	initialSize := len(kubeaggregator.APIVersionPriorities)
	for i, b := range builders {
		groupVersions = append(groupVersions, b.GetGroupVersion())
		if err := b.InstallSchema(Scheme); err != nil {
			return err
		}

		if s.features.IsEnabledGlobally(featuremgmt.FlagKubernetesAggregator) {
			// set the priority for the group+version
			kubeaggregator.APIVersionPriorities[b.GetGroupVersion()] = kubeaggregator.Priority{Group: 15000, Version: int32(i + initialSize)}
		}

		auth := b.GetAuthorizer()
		if auth != nil {
			s.authorizer.Register(b.GetGroupVersion(), auth)
		}
	}

	o := grafanaapiserveroptions.NewOptions(Codecs.LegacyCodec(groupVersions...))
	err := applyGrafanaConfig(s.cfg, s.features, o)
	if err != nil {
		return err
	}

	if errs := o.Validate(); len(errs) != 0 {
		// TODO: handle multiple errors
		return errs[0]
	}

	// This will check that required feature toggles are enabled for more advanced storage modes
	// Any required preconditions should be hardcoded here
	if o.StorageOptions != nil {
		if err := o.StorageOptions.EnforceFeatureToggleAfterMode1(s.features); err != nil {
			return err
		}
	}

	serverConfig := genericapiserver.NewRecommendedConfig(Codecs)
	if err := o.ApplyTo(serverConfig); err != nil {
		return err
	}
	serverConfig.Authorization.Authorizer = s.authorizer
	serverConfig.Authentication.Authenticator = authenticator.NewAuthenticator(serverConfig.Authentication.Authenticator)
	serverConfig.TracerProvider = s.tracing.GetTracerProvider()

	// setup loopback transport for the aggregator server
	transport := &roundTripperFunc{ready: make(chan struct{})}
	serverConfig.LoopbackClientConfig.Transport = transport
	serverConfig.LoopbackClientConfig.TLSClientConfig = clientrest.TLSClientConfig{}

	switch o.StorageOptions.StorageType {
	case grafanaapiserveroptions.StorageTypeEtcd:
		if err := o.RecommendedOptions.Etcd.Validate(); len(err) > 0 {
			return err[0]
		}
		if err := o.RecommendedOptions.Etcd.ApplyTo(&serverConfig.Config); err != nil {
			return err
		}

	case grafanaapiserveroptions.StorageTypeUnified:
		server, err := sql.ProvideResourceServer(s.db, s.cfg, s.features, s.tracing)
		if err != nil {
			return err
		}
		client := resource.NewLocalResourceClient(server)
		serverConfig.Config.RESTOptionsGetter = apistore.NewRESTOptionsGetterForClient(client,
			o.RecommendedOptions.Etcd.StorageConfig)

	case grafanaapiserveroptions.StorageTypeUnifiedGrpc:
		opts := []grpc.DialOption{
			grpc.WithStatsHandler(otelgrpc.NewClientHandler()),
			grpc.WithTransportCredentials(insecure.NewCredentials()),
		}
		// Create a connection to the gRPC server
		conn, err := grpc.NewClient(o.StorageOptions.Address, opts...)
		if err != nil {
			return err
		}

		// Create a client instance
<<<<<<< HEAD
		client, err := newResourceStoreClient(conn, s.cfg)
		if err != nil {
			return err
		}
=======
		client := resource.NewResourceClient(conn)
>>>>>>> 8eb7e55f
		serverConfig.Config.RESTOptionsGetter = apistore.NewRESTOptionsGetterForClient(client, o.RecommendedOptions.Etcd.StorageConfig)

	case grafanaapiserveroptions.StorageTypeLegacy:
		fallthrough
	case grafanaapiserveroptions.StorageTypeFile:
		restOptionsGetter, err := apistore.NewRESTOptionsGetterForFile(o.StorageOptions.DataPath, o.RecommendedOptions.Etcd.StorageConfig)
		if err != nil {
			return err
		}
		serverConfig.RESTOptionsGetter = restOptionsGetter
	}

	// Add OpenAPI specs for each group+version
	err = builder.SetupConfig(
		Scheme,
		serverConfig,
		builders,
		s.cfg.BuildStamp,
		s.cfg.BuildVersion,
		s.cfg.BuildCommit,
		s.cfg.BuildBranch,
		nil,
	)
	if err != nil {
		return err
	}

	// Create the server
	server, err := serverConfig.Complete().New("grafana-apiserver", genericapiserver.NewEmptyDelegate())
	if err != nil {
		return err
	}

	// Install the API group+version
	err = builder.InstallAPIs(Scheme, Codecs, server, serverConfig.RESTOptionsGetter, builders, o.StorageOptions,
		// Required for the dual writer initialization
		s.metrics, request.GetNamespaceMapper(s.cfg), kvstore.WithNamespace(s.kvStore, 0, "storage.dualwriting"), s.serverLockService,
	)
	if err != nil {
		return err
	}

	// stash the options for later use
	s.options = o

	delegate := server
	var aggregatorServer *aggregatorapiserver.APIAggregator
	if s.features.IsEnabledGlobally(featuremgmt.FlagKubernetesAggregator) {
		aggregatorServer, err = s.createKubeAggregator(serverConfig, server, s.metrics)
		if err != nil {
			return err
		}
		delegate = aggregatorServer.GenericAPIServer
	}

	var runningServer *genericapiserver.GenericAPIServer
	if s.features.IsEnabledGlobally(featuremgmt.FlagDataplaneAggregator) {
		runningServer, err = s.startDataplaneAggregator(ctx, transport, serverConfig, delegate)
		if err != nil {
			return err
		}
	} else if s.features.IsEnabledGlobally(featuremgmt.FlagKubernetesAggregator) {
		runningServer, err = s.startKubeAggregator(ctx, transport, aggregatorServer)
		if err != nil {
			return err
		}
	} else {
		runningServer, err = s.startCoreServer(ctx, transport, server)
		if err != nil {
			return err
		}
	}

	// only write kubeconfig in dev mode
	if o.ExtraOptions.DevMode {
		if err := ensureKubeConfig(runningServer.LoopbackClientConfig, o.StorageOptions.DataPath); err != nil {
			return err
		}
	}

	// used by the proxy wrapper registered in ProvideService
	s.handler = runningServer.Handler
	// used by local clients to make requests to the server
	s.restConfig = runningServer.LoopbackClientConfig

	return nil
}

func (s *service) startCoreServer(
	ctx context.Context,
	transport *roundTripperFunc,
	server *genericapiserver.GenericAPIServer,
) (*genericapiserver.GenericAPIServer, error) {
	// setup the loopback transport and signal that it's ready.
	// ignore the lint error because the response is passed directly to the client,
	// so the client will be responsible for closing the response body.
	// nolint:bodyclose
	transport.fn = grafanaresponsewriter.WrapHandler(server.Handler)
	close(transport.ready)

	prepared := server.PrepareRun()
	go func() {
		s.stoppedCh <- prepared.RunWithContext(ctx)
	}()

	return server, nil
}

func (s *service) startDataplaneAggregator(
	ctx context.Context,
	transport *roundTripperFunc,
	serverConfig *genericapiserver.RecommendedConfig,
	delegate *genericapiserver.GenericAPIServer,
) (*genericapiserver.GenericAPIServer, error) {
	config := &dataplaneaggregator.Config{
		GenericConfig: serverConfig,
		ExtraConfig: dataplaneaggregator.ExtraConfig{
			PluginClient: s.pluginClient,
			PluginContextProvider: &pluginContextProvider{
				pluginStore:     s.pluginStore,
				datasources:     s.datasources,
				contextProvider: s.contextProvider,
			},
		},
	}

	if err := s.options.GrafanaAggregatorOptions.ApplyTo(config, s.options.RecommendedOptions.Etcd); err != nil {
		return nil, err
	}

	completedConfig := config.Complete()

	aggregatorServer, err := completedConfig.NewWithDelegate(delegate)
	if err != nil {
		return nil, err
	}

	// setup the loopback transport for the aggregator server and signal that it's ready
	// ignore the lint error because the response is passed directly to the client,
	// so the client will be responsible for closing the response body.
	// nolint:bodyclose
	transport.fn = grafanaresponsewriter.WrapHandler(aggregatorServer.GenericAPIServer.Handler)
	close(transport.ready)

	prepared, err := aggregatorServer.PrepareRun()
	if err != nil {
		return nil, err
	}

	go func() {
		s.stoppedCh <- prepared.RunWithContext(ctx)
	}()

	return aggregatorServer.GenericAPIServer, nil
}

func (s *service) createKubeAggregator(
	serverConfig *genericapiserver.RecommendedConfig,
	server *genericapiserver.GenericAPIServer,
	reg prometheus.Registerer,
) (*aggregatorapiserver.APIAggregator, error) {
	namespaceMapper := request.GetNamespaceMapper(s.cfg)

	aggregatorConfig, err := kubeaggregator.CreateAggregatorConfig(s.options, *serverConfig, namespaceMapper(1))
	if err != nil {
		return nil, err
	}

	return kubeaggregator.CreateAggregatorServer(aggregatorConfig, server, reg)
}

func (s *service) startKubeAggregator(
	ctx context.Context,
	transport *roundTripperFunc,
	aggregatorServer *aggregatorapiserver.APIAggregator,
) (*genericapiserver.GenericAPIServer, error) {
	// setup the loopback transport for the aggregator server and signal that it's ready
	// ignore the lint error because the response is passed directly to the client,
	// so the client will be responsible for closing the response body.
	// nolint:bodyclose
	transport.fn = grafanaresponsewriter.WrapHandler(aggregatorServer.GenericAPIServer.Handler)
	close(transport.ready)

	prepared, err := aggregatorServer.PrepareRun()
	if err != nil {
		return nil, err
	}

	go func() {
		s.stoppedCh <- prepared.Run(ctx)
	}()

	return aggregatorServer.GenericAPIServer, nil
}

func (s *service) GetDirectRestConfig(c *contextmodel.ReqContext) *clientrest.Config {
	return &clientrest.Config{
		Transport: &roundTripperFunc{
			fn: func(req *http.Request) (*http.Response, error) {
				<-s.startedCh
				ctx := identity.WithRequester(req.Context(), c.SignedInUser)
				wrapped := grafanaresponsewriter.WrapHandler(s.handler)
				return wrapped(req.WithContext(ctx))
			},
		},
	}
}

func (s *service) DirectlyServeHTTP(w http.ResponseWriter, r *http.Request) {
	<-s.startedCh
	s.handler.ServeHTTP(w, r)
}

func (s *service) running(ctx context.Context) error {
	select {
	case err := <-s.stoppedCh:
		if err != nil {
			return err
		}
	case <-ctx.Done():
		return ctx.Err()
	}
	return nil
}

func newResourceStoreClient(conn *grpc.ClientConn, cfg *setting.Cfg) (resource.ResourceStoreClient, error) {
	if cfg.StackID != "" {
		return resource.NewResourceStoreClientCloud(conn, cfg)
	}
	return resource.NewResourceStoreClientGRPC(conn)
}

func ensureKubeConfig(restConfig *clientrest.Config, dir string) error {
	return clientcmd.WriteToFile(
		utils.FormatKubeConfig(restConfig),
		path.Join(dir, "grafana.kubeconfig"),
	)
}

type roundTripperFunc struct {
	ready chan struct{}
	fn    func(req *http.Request) (*http.Response, error)
}

func (f *roundTripperFunc) RoundTrip(req *http.Request) (*http.Response, error) {
	if f.fn == nil {
		<-f.ready
	}
	return f.fn(req)
}

type pluginContextProvider struct {
	pluginStore     pluginstore.Store
	datasources     datasource.ScopedPluginDatasourceProvider
	contextProvider datasource.PluginContextWrapper
}

func (p *pluginContextProvider) GetPluginContext(ctx context.Context, pluginID string, uid string) (backend.PluginContext, error) {
	all := p.pluginStore.Plugins(ctx)

	var datasourceProvider datasource.PluginDatasourceProvider
	for _, plugin := range all {
		if plugin.ID == pluginID {
			datasourceProvider = p.datasources.GetDatasourceProvider(plugin.JSONData)
		}
	}
	if datasourceProvider == nil {
		return backend.PluginContext{}, fmt.Errorf("plugin not found")
	}

	s, err := datasourceProvider.GetInstanceSettings(ctx, uid)
	if err != nil {
		return backend.PluginContext{}, err
	}

	return p.contextProvider.PluginContextForDataSource(ctx, s)
}<|MERGE_RESOLUTION|>--- conflicted
+++ resolved
@@ -314,14 +314,10 @@
 		}
 
 		// Create a client instance
-<<<<<<< HEAD
 		client, err := newResourceStoreClient(conn, s.cfg)
 		if err != nil {
 			return err
 		}
-=======
-		client := resource.NewResourceClient(conn)
->>>>>>> 8eb7e55f
 		serverConfig.Config.RESTOptionsGetter = apistore.NewRESTOptionsGetterForClient(client, o.RecommendedOptions.Etcd.StorageConfig)
 
 	case grafanaapiserveroptions.StorageTypeLegacy:
@@ -549,9 +545,9 @@
 
 func newResourceStoreClient(conn *grpc.ClientConn, cfg *setting.Cfg) (resource.ResourceStoreClient, error) {
 	if cfg.StackID != "" {
-		return resource.NewResourceStoreClientCloud(conn, cfg)
-	}
-	return resource.NewResourceStoreClientGRPC(conn)
+		return resource.NewResourceClientCloud(conn, cfg)
+	}
+	return resource.NewResourceClientGRPC(conn)
 }
 
 func ensureKubeConfig(restConfig *clientrest.Config, dir string) error {
