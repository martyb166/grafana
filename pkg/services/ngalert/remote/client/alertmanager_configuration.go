--- conflicted
+++ resolved
@@ -20,13 +20,10 @@
 	CreatedAt                 int64                         `json:"created"`
 	Default                   bool                          `json:"default"`
 	Promoted                  bool                          `json:"promoted"`
-<<<<<<< HEAD
-=======
 }
 
 func (mc *Mimir) ShouldPromoteConfig() bool {
 	return mc.promoteConfig
->>>>>>> cf407fe8
 }
 
 func (mc *Mimir) GetGrafanaAlertmanagerConfig(ctx context.Context) (*UserGrafanaConfig, error) {
@@ -48,10 +45,6 @@
 	return gc, nil
 }
 
-func (mc *Mimir) ShouldPromoteConfig() bool {
-	return mc.promoteConfig
-}
-
 func (mc *Mimir) CreateGrafanaAlertmanagerConfig(ctx context.Context, cfg *apimodels.PostableUserConfig, hash string, createdAt int64, isDefault bool) error {
 	fmt.Println("Sending config with promoted =", mc.promoteConfig)
 	payload, err := json.Marshal(&UserGrafanaConfig{
