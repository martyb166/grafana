package remote

import (
	"context"
	"errors"
	"testing"
	"time"

	"github.com/grafana/grafana/pkg/infra/log"
	apimodels "github.com/grafana/grafana/pkg/services/ngalert/api/tooling/definitions"
	"github.com/grafana/grafana/pkg/services/ngalert/models"
	"github.com/grafana/grafana/pkg/services/ngalert/notifier"
	"github.com/grafana/grafana/pkg/services/ngalert/notifier/alertmanager_mock"
	remote_alertmanager_mock "github.com/grafana/grafana/pkg/services/ngalert/remote/mock"
	"github.com/stretchr/testify/mock"
	"github.com/stretchr/testify/require"
)

const (
	modeRemoteSecondary = iota
	modeRemotePrimary
)

func TestForkedAlertmanager_ModeRemoteSecondary(t *testing.T) {
	ctx := context.Background()
	expErr := errors.New("test error")

	t.Run("ApplyConfig", func(tt *testing.T) {
		{
			// If the remote Alertmanager is not ready, ApplyConfig should be called on both Alertmanagers.
			internal, remote, forked := genTestAlertmanagersWithSyncInterval(tt, modeRemoteSecondary, 10*time.Minute)
			internal.EXPECT().ApplyConfig(ctx, mock.Anything).Return(nil).Once()
			readyCall := remote.EXPECT().Ready().Return(false).Once()
			remote.EXPECT().ApplyConfig(ctx, mock.Anything).Return(nil).Once().NotBefore(readyCall)
			require.NoError(tt, forked.ApplyConfig(ctx, &models.AlertConfiguration{}))

			// Calling ApplyConfig again with a ready remote Alertmanager before the sync interval is elapsed
			// should result in the forked Alertmanager calling ApplyConfig on the internal Alertmanager.
			internal.EXPECT().ApplyConfig(ctx, mock.Anything).Return(nil).Once()
			remote.EXPECT().Ready().Return(true).Once()
			require.NoError(tt, forked.ApplyConfig(ctx, &models.AlertConfiguration{}))
		}

		{
			// If the remote Alertmanager is ready and the sync interval has elapsed,
			// the forked Alertmanager should sync state and configuration on the remote Alertmanager
			// and call ApplyConfig only on the internal Alertmanager.
			internal, remote, forked := genTestAlertmanagersWithSyncInterval(tt, modeRemoteSecondary, 0)
			internal.EXPECT().ApplyConfig(ctx, mock.Anything).Return(nil).Twice()
			remote.EXPECT().Ready().Return(true).Twice()
			remote.EXPECT().CompareAndSendConfiguration(ctx, mock.Anything).Return(nil).Twice()
			remote.EXPECT().CompareAndSendState(ctx).Return(nil).Twice()
			require.NoError(tt, forked.ApplyConfig(ctx, &models.AlertConfiguration{}))
			require.NoError(tt, forked.ApplyConfig(ctx, &models.AlertConfiguration{}))
		}

		{
			// An error in the remote Alertmanager should not be returned,
			// but it should result in the forked Alertmanager trying to sync
			// configuration and state in the next call to ApplyConfig, regardless of the sync interval.
			internal, remote, forked := genTestAlertmanagersWithSyncInterval(tt, modeRemoteSecondary, 10*time.Minute)
			internal.EXPECT().ApplyConfig(ctx, mock.Anything).Return(nil).Twice()
			remote.EXPECT().Ready().Return(false).Twice()
			remote.EXPECT().ApplyConfig(ctx, mock.Anything).Return(expErr).Twice()
			require.NoError(tt, forked.ApplyConfig(ctx, &models.AlertConfiguration{}))
			require.NoError(tt, forked.ApplyConfig(ctx, &models.AlertConfiguration{}))

			// Let's try the same thing but starting from a ready Alertmanager.
			internal, remote, forked = genTestAlertmanagersWithSyncInterval(tt, modeRemoteSecondary, 10*time.Minute)
			internal.EXPECT().ApplyConfig(ctx, mock.Anything).Return(nil).Twice()
			remote.EXPECT().Ready().Return(true).Twice()
			remote.EXPECT().CompareAndSendConfiguration(ctx, mock.Anything).Return(expErr).Twice()
			remote.EXPECT().CompareAndSendState(ctx).Return(nil).Twice()
			require.NoError(tt, forked.ApplyConfig(ctx, &models.AlertConfiguration{}))
			require.NoError(tt, forked.ApplyConfig(ctx, &models.AlertConfiguration{}))

			internal, remote, forked = genTestAlertmanagersWithSyncInterval(tt, modeRemoteSecondary, 10*time.Minute)
			internal.EXPECT().ApplyConfig(ctx, mock.Anything).Return(nil).Twice()
			remote.EXPECT().Ready().Return(true).Twice()
			remote.EXPECT().CompareAndSendConfiguration(ctx, mock.Anything).Return(nil).Twice()
			remote.EXPECT().CompareAndSendState(ctx).Return(expErr).Twice()
			require.NoError(tt, forked.ApplyConfig(ctx, &models.AlertConfiguration{}))
			require.NoError(tt, forked.ApplyConfig(ctx, &models.AlertConfiguration{}))
		}

		{
			// An error in the internal Alertmanager should be returned.
			internal, remote, forked := genTestAlertmanagers(tt, modeRemoteSecondary)
			internal.EXPECT().ApplyConfig(ctx, mock.Anything).Return(expErr).Once()
			readyCall := remote.EXPECT().Ready().Return(false).Once()
			remote.EXPECT().ApplyConfig(ctx, mock.Anything).Return(nil).Once().NotBefore(readyCall)
			require.ErrorIs(tt, forked.ApplyConfig(ctx, &models.AlertConfiguration{}), expErr)
		}
	})

	t.Run("SaveAndApplyConfig", func(tt *testing.T) {
		// SaveAndApplyConfig should only be called on the remote Alertmanager.
		// State and configuration are updated on an interval.
		internal, _, forked := genTestAlertmanagers(tt, modeRemoteSecondary)
		internal.EXPECT().SaveAndApplyConfig(ctx, mock.Anything).Return(nil).Once()
		require.NoError(tt, forked.SaveAndApplyConfig(ctx, &apimodels.PostableUserConfig{}))

		// If there's an error, it should be returned.
		internal, _, forked = genTestAlertmanagers(tt, modeRemoteSecondary)
		internal.EXPECT().SaveAndApplyConfig(ctx, mock.Anything).Return(expErr).Once()
		require.ErrorIs(tt, forked.SaveAndApplyConfig(ctx, &apimodels.PostableUserConfig{}), expErr)
	})

	t.Run("SaveAndApplyDefaultConfig", func(tt *testing.T) {
		// SaveAndApplyDefaultConfig should only be called on the remote Alertmanager.
		// State and configuration are updated on an interval.
		internal, _, forked := genTestAlertmanagers(tt, modeRemoteSecondary)
		internal.EXPECT().SaveAndApplyDefaultConfig(ctx).Return(nil).Once()
		require.NoError(tt, forked.SaveAndApplyDefaultConfig(ctx))

		// If there's an error, it should be returned.
		internal, _, forked = genTestAlertmanagers(tt, modeRemoteSecondary)
		internal.EXPECT().SaveAndApplyDefaultConfig(ctx).Return(expErr).Once()
		require.ErrorIs(tt, forked.SaveAndApplyDefaultConfig(ctx), expErr)
	})

	t.Run("GetStatus", func(tt *testing.T) {
		// We care about the status of the internal Alertmanager.
		internal, _, forked := genTestAlertmanagers(tt, modeRemoteSecondary)
		status := apimodels.GettableStatus{}
		internal.EXPECT().GetStatus().Return(status).Once()
		require.Equal(tt, status, forked.GetStatus())
	})

	t.Run("CreateSilence", func(tt *testing.T) {
		// We should create the silence in the internal Alertmanager.
		internal, _, forked := genTestAlertmanagers(tt, modeRemoteSecondary)

		expID := "test-id"
		internal.EXPECT().CreateSilence(mock.Anything, mock.Anything).Return(expID, nil).Once()
		id, err := forked.CreateSilence(ctx, nil)
		require.NoError(tt, err)
		require.Equal(tt, expID, id)

		// If there's an error in the internal Alertmanager, it should be returned.
		internal, _, forked = genTestAlertmanagers(tt, modeRemoteSecondary)
		internal.EXPECT().CreateSilence(mock.Anything, mock.Anything).Return("", expErr).Once()
		_, err = forked.CreateSilence(ctx, nil)
		require.ErrorIs(tt, expErr, err)
	})

	t.Run("DeleteSilence", func(tt *testing.T) {
		// We should delete the silence in the internal Alertmanager.
		internal, _, forked := genTestAlertmanagers(tt, modeRemoteSecondary)
		internal.EXPECT().DeleteSilence(mock.Anything, mock.Anything).Return(nil).Once()
		require.NoError(tt, forked.DeleteSilence(ctx, ""))

		// If there's an error in the internal Alertmanager, it should be returned.
		internal, _, forked = genTestAlertmanagers(tt, modeRemoteSecondary)
		internal.EXPECT().DeleteSilence(mock.Anything, mock.Anything).Return(expErr).Once()
		require.ErrorIs(tt, expErr, forked.DeleteSilence(ctx, ""))
	})

	t.Run("GetSilence", func(tt *testing.T) {
		// We should get the silence from the internal Alertmanager.
		internal, _, forked := genTestAlertmanagers(tt, modeRemoteSecondary)

		expSilence := apimodels.GettableSilence{}
		internal.EXPECT().GetSilence(mock.Anything, mock.Anything).Return(expSilence, nil).Once()
		silence, err := forked.GetSilence(ctx, "")
		require.NoError(tt, err)
		require.Equal(tt, expSilence, silence)

		// If there's an error in the internal Alertmanager, it should be returned.
		internal, _, forked = genTestAlertmanagers(tt, modeRemoteSecondary)
		internal.EXPECT().GetSilence(mock.Anything, mock.Anything).Return(apimodels.GettableSilence{}, expErr).Once()
		_, err = forked.GetSilence(ctx, "")
		require.ErrorIs(tt, expErr, err)
	})

	t.Run("ListSilences", func(tt *testing.T) {
		// We should get the silences from the internal Alertmanager.
		internal, _, forked := genTestAlertmanagers(tt, modeRemoteSecondary)

		expSilences := apimodels.GettableSilences{}
		internal.EXPECT().ListSilences(mock.Anything, mock.Anything).Return(expSilences, nil).Once()
		silences, err := forked.ListSilences(ctx, []string{})
		require.NoError(tt, err)
		require.Equal(tt, expSilences, silences)

		// If there's an error in the internal Alertmanager, it should be returned.
		internal, _, forked = genTestAlertmanagers(tt, modeRemoteSecondary)
		internal.EXPECT().ListSilences(mock.Anything, mock.Anything).Return(apimodels.GettableSilences{}, expErr).Once()
		_, err = forked.ListSilences(ctx, []string{})
		require.ErrorIs(tt, expErr, err)
	})

	t.Run("GetAlerts", func(tt *testing.T) {
		// We should get alerts from the internal Alertmanager.
		internal, _, forked := genTestAlertmanagers(tt, modeRemoteSecondary)

		expAlerts := apimodels.GettableAlerts{}
		internal.EXPECT().GetAlerts(
			mock.Anything,
			true,
			true,
			true,
			[]string{"test"},
			"test",
		).Return(expAlerts, nil).Once()

		alerts, err := forked.GetAlerts(ctx, true, true, true, []string{"test"}, "test")
		require.NoError(tt, err)
		require.Equal(tt, expAlerts, alerts)

		// If there's an error in the internal Alertmanager, it should be returned.
		internal, _, forked = genTestAlertmanagers(tt, modeRemoteSecondary)

		internal.EXPECT().GetAlerts(
			mock.Anything,
			true,
			true,
			true,
			[]string{"test"},
			"test",
		).Return(apimodels.GettableAlerts{}, expErr).Once()

		_, err = forked.GetAlerts(ctx, true, true, true, []string{"test"}, "test")
		require.ErrorIs(tt, expErr, err)
	})

	t.Run("GetAlertGroups", func(tt *testing.T) {
		// We should get alert groups from the internal Alertmanager.
		internal, _, forked := genTestAlertmanagers(tt, modeRemoteSecondary)

		expAlertGroups := apimodels.AlertGroups{}
		internal.EXPECT().GetAlertGroups(
			mock.Anything,
			true,
			true,
			true,
			[]string{"test"},
			"test",
		).Return(expAlertGroups, nil).Once()

		alertGroups, err := forked.GetAlertGroups(ctx, true, true, true, []string{"test"}, "test")
		require.NoError(tt, err)
		require.Equal(tt, expAlertGroups, alertGroups)

		// If there's an error in the internal Alertmanager, it should be returned.
		internal, _, forked = genTestAlertmanagers(tt, modeRemoteSecondary)

		internal.EXPECT().GetAlertGroups(
			mock.Anything,
			true,
			true,
			true,
			[]string{"test"},
			"test",
		).Return(apimodels.AlertGroups{}, expErr).Once()

		_, err = forked.GetAlertGroups(ctx, true, true, true, []string{"test"}, "test")
		require.ErrorIs(tt, expErr, err)
	})

	t.Run("PutAlerts", func(tt *testing.T) {
		// We should send alerts to the internal Alertmanager only.
		internal, _, forked := genTestAlertmanagers(tt, modeRemoteSecondary)
		internal.EXPECT().PutAlerts(mock.Anything, mock.Anything).Return(nil).Once()
		require.NoError(tt, forked.PutAlerts(ctx, apimodels.PostableAlerts{}))

		// If there's an error in the internal Alertmanager, it should be returned.
		internal, _, forked = genTestAlertmanagers(tt, modeRemoteSecondary)
		internal.EXPECT().PutAlerts(mock.Anything, mock.Anything).Return(expErr).Once()
		require.ErrorIs(tt, expErr, forked.PutAlerts(ctx, apimodels.PostableAlerts{}))
	})

	t.Run("GetReceivers", func(tt *testing.T) {
		// We should retrieve the receivers from the internal Alertmanager.
		internal, _, forked := genTestAlertmanagers(tt, modeRemoteSecondary)
		expReceivers := []apimodels.Receiver{}
		internal.EXPECT().GetReceivers(mock.Anything).Return(expReceivers, nil).Once()
		receivers, err := forked.GetReceivers(ctx)
		require.NoError(tt, err)
		require.Equal(tt, expReceivers, receivers)

		// If there's an error in the internal Alertmanager, it should be returned.
		internal, _, forked = genTestAlertmanagers(tt, modeRemoteSecondary)
		internal.EXPECT().GetReceivers(mock.Anything).Return([]apimodels.Receiver{}, expErr).Once()
		_, err = forked.GetReceivers(ctx)
		require.ErrorIs(tt, expErr, err)
	})

	t.Run("TestReceivers", func(tt *testing.T) {
		// TestReceivers should be called only in the internal Alertmanager.
		internal, _, forked := genTestAlertmanagers(tt, modeRemoteSecondary)
		internal.EXPECT().TestReceivers(mock.Anything, mock.Anything).Return(nil, nil).Once()
		_, err := forked.TestReceivers(ctx, apimodels.TestReceiversConfigBodyParams{})
		require.NoError(tt, err)

		// If there's an error in the internal Alertmanager, it should be returned.
		internal, _, forked = genTestAlertmanagers(tt, modeRemoteSecondary)
		internal.EXPECT().TestReceivers(mock.Anything, mock.Anything).Return(nil, expErr).Once()
		_, err = forked.TestReceivers(ctx, apimodels.TestReceiversConfigBodyParams{})
		require.ErrorIs(tt, expErr, err)
	})

	t.Run("TestTemplate", func(tt *testing.T) {
		// TestTemplate should be called only in the internal Alertmanager.
		internal, _, forked := genTestAlertmanagers(tt, modeRemoteSecondary)
		internal.EXPECT().TestTemplate(mock.Anything, mock.Anything).Return(nil, nil).Once()
		_, err := forked.TestTemplate(ctx, apimodels.TestTemplatesConfigBodyParams{})
		require.NoError(tt, err)

		// If there's an error in the internal Alertmanager, it should be returned.
		internal, _, forked = genTestAlertmanagers(tt, modeRemoteSecondary)
		internal.EXPECT().TestTemplate(mock.Anything, mock.Anything).Return(nil, expErr).Once()
		_, err = forked.TestTemplate(ctx, apimodels.TestTemplatesConfigBodyParams{})
		require.ErrorIs(tt, expErr, err)
	})

	t.Run("CleanUp", func(tt *testing.T) {
		// CleanUp should be called only in the internal Alertmanager,
		// there's no cleanup to do in the remote one.
		internal, _, forked := genTestAlertmanagers(tt, modeRemoteSecondary)
		internal.EXPECT().CleanUp().Once()
		forked.CleanUp()
	})

	t.Run("StopAndWait", func(tt *testing.T) {
		{
			// StopAndWait should be called in both Alertmanagers.
			// Methods to sync the Alertmanagers should be called on the remote Alertmanager.
			internal, remote, forked := genTestAlertmanagers(tt, modeRemoteSecondary)
			internal.EXPECT().StopAndWait().Once()
			remote.EXPECT().StopAndWait().Once()
			remote.EXPECT().CompareAndSendConfiguration(mock.Anything, mock.Anything).Return(nil).Once()
			remote.EXPECT().CompareAndSendState(mock.Anything).Return(nil).Once()
			forked.StopAndWait()
		}

		{
			// An error in the remote Alertmanager should't be a problem.
			// These errors are caught and logged.
			internal, remote, forked := genTestAlertmanagers(tt, modeRemoteSecondary)
			internal.EXPECT().StopAndWait().Once()
			remote.EXPECT().StopAndWait().Once()
			remote.EXPECT().CompareAndSendConfiguration(mock.Anything, mock.Anything).Return(expErr).Once()
			remote.EXPECT().CompareAndSendState(mock.Anything).Return(expErr).Once()
			forked.StopAndWait()
		}

		{
			// An error when retrieving the configuration should cause
			// CompareAndSendConfiguration not to be called.
			internal, remote, forked := genTestAlertmanagers(tt, modeRemoteSecondary)
			secondaryForked, ok := forked.(*RemoteSecondaryForkedAlertmanager)
			require.True(t, ok)
			secondaryForked.store = &errConfigStore{}

			internal.EXPECT().StopAndWait().Once()
			remote.EXPECT().StopAndWait().Once()
			remote.EXPECT().CompareAndSendState(mock.Anything).Return(expErr).Once()
			forked.StopAndWait()
		}
	})

	t.Run("Ready", func(tt *testing.T) {
		// Ready should be called only on the internal Alertmanager.
		internal, _, forked := genTestAlertmanagers(tt, modeRemoteSecondary)
		internal.EXPECT().Ready().Return(true).Once()
		require.True(tt, forked.Ready())

		internal.EXPECT().Ready().Return(false).Maybe()
		require.False(tt, forked.Ready())
	})
}

func TestForkedAlertmanager_ModeRemotePrimary(t *testing.T) {
	ctx := context.Background()
	expErr := errors.New("test error")

<<<<<<< HEAD
	t.Run("SaveAndApplyConfig", func(tt *testing.T) {
		// SaveAndApplyConfig should first be called on the internal Alertmanager
		// and then on the remote one.
		internal, remote, forked := genTestAlertmanagers(tt, modeRemotePrimary)
		internalCall := internal.EXPECT().SaveAndApplyConfig(ctx, mock.Anything).Return(nil).Once()
		remote.EXPECT().SaveAndApplyConfig(ctx, mock.Anything).Return(nil).Once().NotBefore(internalCall)
		require.NoError(tt, forked.SaveAndApplyConfig(ctx, &apimodels.PostableUserConfig{}))

		// If there's an error in any Alertmanager, it should be returned.
		internal, _, forked = genTestAlertmanagers(tt, modeRemotePrimary)
		internal.EXPECT().SaveAndApplyConfig(ctx, mock.Anything).Return(expErr).Once()
		require.ErrorIs(tt, expErr, forked.SaveAndApplyConfig(ctx, &apimodels.PostableUserConfig{}))

		internal, remote, forked = genTestAlertmanagers(tt, modeRemotePrimary)
		internal.EXPECT().SaveAndApplyConfig(ctx, mock.Anything).Return(nil).Once()
		remote.EXPECT().SaveAndApplyConfig(ctx, mock.Anything).Return(expErr).Once()
		require.ErrorIs(tt, expErr, forked.SaveAndApplyConfig(ctx, &apimodels.PostableUserConfig{}))
=======
	t.Run("ApplyConfig", func(tt *testing.T) {
		{
			// If the remote Alertmanager is not ready, ApplyConfig should be called on both Alertmanagers,
			// first on the remote, then on the internal.
			internal, remote, forked := genTestAlertmanagers(tt, modeRemotePrimary)
			remoteCall := remote.EXPECT().ApplyConfig(ctx, mock.Anything).Return(nil).Once()
			internal.EXPECT().ApplyConfig(ctx, mock.Anything).Return(nil).Once().NotBefore(remoteCall)
			require.NoError(tt, forked.ApplyConfig(ctx, &models.AlertConfiguration{}))

			// An error in the remote Alertmanager should be returned.
			_, remote, forked = genTestAlertmanagers(tt, modeRemotePrimary)
			remote.EXPECT().ApplyConfig(ctx, mock.Anything).Return(expErr).Once()
			require.ErrorIs(tt, forked.ApplyConfig(ctx, &models.AlertConfiguration{}), expErr)

			// An error in the internal Alertmanager should not be returned.
			internal, remote, forked = genTestAlertmanagers(tt, modeRemotePrimary)
			remote.EXPECT().ApplyConfig(ctx, mock.Anything).Return(nil).Once()
			internal.EXPECT().ApplyConfig(ctx, mock.Anything).Return(expErr).Once()
			require.NoError(tt, forked.ApplyConfig(ctx, &models.AlertConfiguration{}))
		}
>>>>>>> 658183d7
	})

	t.Run("GetStatus", func(tt *testing.T) {
		// We care about the status of the remote Alertmanager.
		_, remote, forked := genTestAlertmanagers(tt, modeRemotePrimary)
		status := apimodels.GettableStatus{}
		remote.EXPECT().GetStatus().Return(status).Once()
		require.Equal(tt, status, forked.GetStatus())
	})

	t.Run("CreateSilence", func(tt *testing.T) {
		// We should create the silence in the remote Alertmanager.
		_, remote, forked := genTestAlertmanagers(tt, modeRemotePrimary)

		expID := "test-id"
		remote.EXPECT().CreateSilence(mock.Anything, mock.Anything).Return(expID, nil).Once()
		id, err := forked.CreateSilence(ctx, nil)
		require.NoError(tt, err)
		require.Equal(tt, expID, id)

		// If there's an error in the remote Alertmanager, the error should be returned.
		remote.EXPECT().CreateSilence(mock.Anything, mock.Anything).Return("", expErr).Maybe()
		_, err = forked.CreateSilence(ctx, nil)
		require.ErrorIs(tt, expErr, err)
	})

	t.Run("DeleteSilence", func(tt *testing.T) {
		// We should delete the silence in the remote Alertmanager.
		_, remote, forked := genTestAlertmanagers(tt, modeRemotePrimary)
		remote.EXPECT().DeleteSilence(mock.Anything, mock.Anything).Return(nil).Once()
		require.NoError(tt, forked.DeleteSilence(ctx, ""))

		// If there's an error in the remote Alertmanager, the error should be returned.
		_, remote, forked = genTestAlertmanagers(tt, modeRemotePrimary)
		remote.EXPECT().DeleteSilence(mock.Anything, mock.Anything).Return(expErr).Maybe()
		require.ErrorIs(tt, expErr, forked.DeleteSilence(ctx, ""))
	})

	t.Run("GetSilence", func(tt *testing.T) {
		// We should get the silence from the remote Alertmanager.
		_, remote, forked := genTestAlertmanagers(tt, modeRemotePrimary)
		expSilence := apimodels.GettableSilence{}
		remote.EXPECT().GetSilence(mock.Anything, mock.Anything).Return(expSilence, nil).Once()
		silence, err := forked.GetSilence(ctx, "")
		require.NoError(tt, err)
		require.Equal(tt, expSilence, silence)

		// If there's an error in the remote Alertmanager, the error should be returned.
		_, remote, forked = genTestAlertmanagers(tt, modeRemotePrimary)
		remote.EXPECT().GetSilence(mock.Anything, mock.Anything).Return(apimodels.GettableSilence{}, expErr).Once()
		_, err = forked.GetSilence(ctx, "")
		require.ErrorIs(tt, expErr, err)
	})

	t.Run("ListSilences", func(tt *testing.T) {
		// We should get the silences from the remote Alertmanager.
		_, remote, forked := genTestAlertmanagers(tt, modeRemotePrimary)
		expSilences := apimodels.GettableSilences{}
		remote.EXPECT().ListSilences(mock.Anything, mock.Anything).Return(expSilences, nil).Once()
		silences, err := forked.ListSilences(ctx, []string{})
		require.NoError(tt, err)
		require.Equal(tt, expSilences, silences)

		// If there's an error in the remote Alertmanager, the error should be returned.
		_, remote, forked = genTestAlertmanagers(tt, modeRemotePrimary)
		remote.EXPECT().ListSilences(mock.Anything, mock.Anything).Return(apimodels.GettableSilences{}, expErr).Once()
		_, err = forked.ListSilences(ctx, []string{})
		require.ErrorIs(tt, expErr, err)
	})

	t.Run("GetAlerts", func(tt *testing.T) {
		// We should get alerts from the remote Alertmanager.
		_, remote, forked := genTestAlertmanagers(tt, modeRemotePrimary)

		expAlerts := apimodels.GettableAlerts{}
		remote.EXPECT().GetAlerts(
			mock.Anything,
			true,
			true,
			true,
			[]string{"test"},
			"test",
		).Return(expAlerts, nil).Once()

		alerts, err := forked.GetAlerts(ctx, true, true, true, []string{"test"}, "test")
		require.NoError(tt, err)
		require.Equal(tt, expAlerts, alerts)

		// If there's an error in the remote Alertmanager, it should be returned.
		_, remote, forked = genTestAlertmanagers(tt, modeRemotePrimary)

		remote.EXPECT().GetAlerts(
			mock.Anything,
			true,
			true,
			true,
			[]string{"test"},
			"test",
		).Return(apimodels.GettableAlerts{}, expErr).Once()

		_, err = forked.GetAlerts(ctx, true, true, true, []string{"test"}, "test")
		require.ErrorIs(tt, expErr, err)
	})

	t.Run("GetAlertGroups", func(tt *testing.T) {
		// We should get alert groups from the remote Alertmanager.
		_, remote, forked := genTestAlertmanagers(tt, modeRemotePrimary)

		expAlertGroups := apimodels.AlertGroups{}
		remote.EXPECT().GetAlertGroups(
			mock.Anything,
			true,
			true,
			true,
			[]string{"test"},
			"test",
		).Return(expAlertGroups, nil).Once()

		alertGroups, err := forked.GetAlertGroups(ctx, true, true, true, []string{"test"}, "test")
		require.NoError(tt, err)
		require.Equal(tt, expAlertGroups, alertGroups)

		// If there's an error in the remote Alertmanager, it should be returned.
		_, remote, forked = genTestAlertmanagers(tt, modeRemotePrimary)

		remote.EXPECT().GetAlertGroups(
			mock.Anything,
			true,
			true,
			true,
			[]string{"test"},
			"test",
		).Return(apimodels.AlertGroups{}, expErr).Once()

		_, err = forked.GetAlertGroups(ctx, true, true, true, []string{"test"}, "test")
		require.ErrorIs(tt, expErr, err)
	})

	t.Run("PutAlerts", func(tt *testing.T) {
		// We should send alerts to the remote Alertmanager only.
		_, remote, forked := genTestAlertmanagers(tt, modeRemotePrimary)
		remote.EXPECT().PutAlerts(mock.Anything, mock.Anything).Return(nil).Once()
		require.NoError(tt, forked.PutAlerts(ctx, apimodels.PostableAlerts{}))

		// If there's an error in the remote Alertmanager, it should be returned.
		_, remote, forked = genTestAlertmanagers(tt, modeRemotePrimary)
		remote.EXPECT().PutAlerts(mock.Anything, mock.Anything).Return(expErr).Once()
		require.ErrorIs(tt, expErr, forked.PutAlerts(ctx, apimodels.PostableAlerts{}))
	})

	t.Run("GetReceivers", func(tt *testing.T) {
		// We should retrieve the receivers from the remote Alertmanager.
		_, remote, forked := genTestAlertmanagers(tt, modeRemotePrimary)
		expReceivers := []apimodels.Receiver{}
		remote.EXPECT().GetReceivers(mock.Anything).Return(expReceivers, nil).Once()
		receivers, err := forked.GetReceivers(ctx)
		require.NoError(tt, err)
		require.Equal(tt, expReceivers, receivers)

		// If there's an error in the remote Alertmanager, it should be returned.
		_, remote, forked = genTestAlertmanagers(tt, modeRemotePrimary)
		remote.EXPECT().GetReceivers(mock.Anything).Return([]apimodels.Receiver{}, expErr).Once()
		_, err = forked.GetReceivers(ctx)
		require.ErrorIs(tt, expErr, err)
	})

	t.Run("TestReceivers", func(tt *testing.T) {
		// TestReceivers should be called only in the remote Alertmanager.
		_, remote, forked := genTestAlertmanagers(tt, modeRemotePrimary)
		remote.EXPECT().TestReceivers(mock.Anything, mock.Anything).Return(nil, nil).Once()
		_, err := forked.TestReceivers(ctx, apimodels.TestReceiversConfigBodyParams{})
		require.NoError(tt, err)

		// If there's an error in the remote Alertmanager, it should be returned.
		_, remote, forked = genTestAlertmanagers(tt, modeRemotePrimary)
		remote.EXPECT().TestReceivers(mock.Anything, mock.Anything).Return(nil, expErr).Once()
		_, err = forked.TestReceivers(ctx, apimodels.TestReceiversConfigBodyParams{})
		require.ErrorIs(tt, expErr, err)
	})

	t.Run("TestTemplate", func(tt *testing.T) {
		// TestTemplate should be called only in the remote Alertmanager.
		_, remote, forked := genTestAlertmanagers(tt, modeRemotePrimary)
		remote.EXPECT().TestTemplate(mock.Anything, mock.Anything).Return(nil, nil).Once()
		_, err := forked.TestTemplate(ctx, apimodels.TestTemplatesConfigBodyParams{})
		require.NoError(tt, err)

		// If there's an error in the remote Alertmanager, it should be returned.
		_, remote, forked = genTestAlertmanagers(tt, modeRemotePrimary)
		remote.EXPECT().TestTemplate(mock.Anything, mock.Anything).Return(nil, expErr).Once()
		_, err = forked.TestTemplate(ctx, apimodels.TestTemplatesConfigBodyParams{})
		require.ErrorIs(tt, expErr, err)
	})

	t.Run("CleanUp", func(tt *testing.T) {
		// CleanUp should be called only in the internal Alertmanager,
		// there's no cleanup to do in the remote one.
		internal, _, forked := genTestAlertmanagers(tt, modeRemotePrimary)
		internal.EXPECT().CleanUp().Once()
		forked.CleanUp()
	})

	t.Run("StopAndWait", func(tt *testing.T) {
		// StopAndWait should be called on both Alertmanagers.
		internal, remote, forked := genTestAlertmanagers(tt, modeRemotePrimary)
		internal.EXPECT().StopAndWait().Once()
		remote.EXPECT().StopAndWait().Once()
		forked.StopAndWait()
	})

	t.Run("Ready", func(tt *testing.T) {
		// Ready should be called on both Alertmanagers
		internal, remote, forked := genTestAlertmanagers(tt, modeRemotePrimary)
		internal.EXPECT().Ready().Return(true).Once()
		remote.EXPECT().Ready().Return(true).Once()
		require.True(tt, forked.Ready())

		// If one of the two Alertmanagers is not ready, it returns false.
		internal, remote, forked = genTestAlertmanagers(tt, modeRemotePrimary)
		internal.EXPECT().Ready().Return(false).Maybe()
		remote.EXPECT().Ready().Return(true).Maybe()
		require.False(tt, forked.Ready())

		internal, remote, forked = genTestAlertmanagers(tt, modeRemotePrimary)
		internal.EXPECT().Ready().Return(true).Maybe()
		remote.EXPECT().Ready().Return(false).Maybe()
		require.False(tt, forked.Ready())
	})
}
func genTestAlertmanagers(t *testing.T, mode int) (*alertmanager_mock.AlertmanagerMock, *remote_alertmanager_mock.RemoteAlertmanagerMock, notifier.Alertmanager) {
	t.Helper()
	return genTestAlertmanagersWithSyncInterval(t, mode, 0)
}

func genTestAlertmanagersWithSyncInterval(t *testing.T, mode int, syncInterval time.Duration) (*alertmanager_mock.AlertmanagerMock, *remote_alertmanager_mock.RemoteAlertmanagerMock, notifier.Alertmanager) {
	t.Helper()
	internal := alertmanager_mock.NewAlertmanagerMock(t)
	remote := remote_alertmanager_mock.NewRemoteAlertmanagerMock(t)

	if mode == modeRemoteSecondary {
		configs := map[int64]*models.AlertConfiguration{
			1: {},
		}
		cfg := RemoteSecondaryConfig{
			Logger:       log.NewNopLogger(),
			SyncInterval: syncInterval,
			OrgID:        1,
			Store:        notifier.NewFakeConfigStore(t, configs),
		}
		forked, err := NewRemoteSecondaryForkedAlertmanager(cfg, internal, remote)
		require.NoError(t, err)
		return internal, remote, forked
	}
	return internal, remote, NewRemotePrimaryForkedAlertmanager(log.NewNopLogger(), internal, remote)
}

// errConfigStore returns an error when a method is called.
type errConfigStore struct{}

func (s *errConfigStore) GetLatestAlertmanagerConfiguration(context.Context, int64) (*models.AlertConfiguration, error) {
	return nil, errors.New("test error")
}<|MERGE_RESOLUTION|>--- conflicted
+++ resolved
@@ -375,7 +375,28 @@
 	ctx := context.Background()
 	expErr := errors.New("test error")
 
-<<<<<<< HEAD
+	t.Run("ApplyConfig", func(tt *testing.T) {
+		{
+			// If the remote Alertmanager is not ready, ApplyConfig should be called on both Alertmanagers,
+			// first on the remote, then on the internal.
+			internal, remote, forked := genTestAlertmanagers(tt, modeRemotePrimary)
+			remoteCall := remote.EXPECT().ApplyConfig(ctx, mock.Anything).Return(nil).Once()
+			internal.EXPECT().ApplyConfig(ctx, mock.Anything).Return(nil).Once().NotBefore(remoteCall)
+			require.NoError(tt, forked.ApplyConfig(ctx, &models.AlertConfiguration{}))
+
+			// An error in the remote Alertmanager should be returned.
+			_, remote, forked = genTestAlertmanagers(tt, modeRemotePrimary)
+			remote.EXPECT().ApplyConfig(ctx, mock.Anything).Return(expErr).Once()
+			require.ErrorIs(tt, forked.ApplyConfig(ctx, &models.AlertConfiguration{}), expErr)
+
+			// An error in the internal Alertmanager should not be returned.
+			internal, remote, forked = genTestAlertmanagers(tt, modeRemotePrimary)
+			remote.EXPECT().ApplyConfig(ctx, mock.Anything).Return(nil).Once()
+			internal.EXPECT().ApplyConfig(ctx, mock.Anything).Return(expErr).Once()
+			require.NoError(tt, forked.ApplyConfig(ctx, &models.AlertConfiguration{}))
+		}
+	})
+
 	t.Run("SaveAndApplyConfig", func(tt *testing.T) {
 		// SaveAndApplyConfig should first be called on the internal Alertmanager
 		// and then on the remote one.
@@ -393,28 +414,6 @@
 		internal.EXPECT().SaveAndApplyConfig(ctx, mock.Anything).Return(nil).Once()
 		remote.EXPECT().SaveAndApplyConfig(ctx, mock.Anything).Return(expErr).Once()
 		require.ErrorIs(tt, expErr, forked.SaveAndApplyConfig(ctx, &apimodels.PostableUserConfig{}))
-=======
-	t.Run("ApplyConfig", func(tt *testing.T) {
-		{
-			// If the remote Alertmanager is not ready, ApplyConfig should be called on both Alertmanagers,
-			// first on the remote, then on the internal.
-			internal, remote, forked := genTestAlertmanagers(tt, modeRemotePrimary)
-			remoteCall := remote.EXPECT().ApplyConfig(ctx, mock.Anything).Return(nil).Once()
-			internal.EXPECT().ApplyConfig(ctx, mock.Anything).Return(nil).Once().NotBefore(remoteCall)
-			require.NoError(tt, forked.ApplyConfig(ctx, &models.AlertConfiguration{}))
-
-			// An error in the remote Alertmanager should be returned.
-			_, remote, forked = genTestAlertmanagers(tt, modeRemotePrimary)
-			remote.EXPECT().ApplyConfig(ctx, mock.Anything).Return(expErr).Once()
-			require.ErrorIs(tt, forked.ApplyConfig(ctx, &models.AlertConfiguration{}), expErr)
-
-			// An error in the internal Alertmanager should not be returned.
-			internal, remote, forked = genTestAlertmanagers(tt, modeRemotePrimary)
-			remote.EXPECT().ApplyConfig(ctx, mock.Anything).Return(nil).Once()
-			internal.EXPECT().ApplyConfig(ctx, mock.Anything).Return(expErr).Once()
-			require.NoError(tt, forked.ApplyConfig(ctx, &models.AlertConfiguration{}))
-		}
->>>>>>> 658183d7
 	})
 
 	t.Run("GetStatus", func(tt *testing.T) {
