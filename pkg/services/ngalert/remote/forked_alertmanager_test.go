package remote

import (
	"context"
	"errors"
	"testing"
	"time"

	"github.com/grafana/grafana/pkg/infra/log"
	apimodels "github.com/grafana/grafana/pkg/services/ngalert/api/tooling/definitions"
	"github.com/grafana/grafana/pkg/services/ngalert/models"
	"github.com/grafana/grafana/pkg/services/ngalert/notifier"
	"github.com/grafana/grafana/pkg/services/ngalert/notifier/alertmanager_mock"
	remote_alertmanager_mock "github.com/grafana/grafana/pkg/services/ngalert/remote/mock"
	"github.com/stretchr/testify/mock"
	"github.com/stretchr/testify/require"
)

const (
	modeRemoteSecondary = iota
	modeRemotePrimary
)

func TestForkedAlertmanager_ModeRemoteSecondary(t *testing.T) {
	ctx := context.Background()
	expErr := errors.New("test error")

	t.Run("ApplyConfig", func(tt *testing.T) {
		{
			// If the remote Alertmanager is not ready, ApplyConfig should be called on both Alertmanagers.
			internal, remote, forked := genTestAlertmanagersWithSyncInterval(tt, modeRemoteSecondary, 10*time.Minute)
			internal.EXPECT().ApplyConfig(ctx, mock.Anything).Return(nil).Once()
			readyCall := remote.EXPECT().Ready().Return(false).Once()
			remote.EXPECT().ApplyConfig(ctx, mock.Anything).Return(nil).Once().NotBefore(readyCall)
			require.NoError(tt, forked.ApplyConfig(ctx, &models.AlertConfiguration{}))

			// Calling ApplyConfig again with a ready remote Alertmanager before the sync interval is elapsed
			// should result in the forked Alertmanager calling ApplyConfig on the internal Alertmanager.
			internal.EXPECT().ApplyConfig(ctx, mock.Anything).Return(nil).Once()
			remote.EXPECT().Ready().Return(true).Once()
			require.NoError(tt, forked.ApplyConfig(ctx, &models.AlertConfiguration{}))
		}

		{
			// If the remote Alertmanager is ready and the sync interval has elapsed,
			// the forked Alertmanager should sync state and configuration on the remote Alertmanager
			// and call ApplyConfig only on the internal Alertmanager.
			internal, remote, forked := genTestAlertmanagersWithSyncInterval(tt, modeRemoteSecondary, 0)
			internal.EXPECT().ApplyConfig(ctx, mock.Anything).Return(nil).Twice()
			remote.EXPECT().Ready().Return(true).Twice()
			remote.EXPECT().CompareAndSendConfiguration(ctx, mock.Anything).Return(nil).Twice()
			remote.EXPECT().CompareAndSendState(ctx).Return(nil).Twice()
			require.NoError(tt, forked.ApplyConfig(ctx, &models.AlertConfiguration{}))
			require.NoError(tt, forked.ApplyConfig(ctx, &models.AlertConfiguration{}))
		}

		{
			// An error in the remote Alertmanager should not be returned,
			// but it should result in the forked Alertmanager trying to sync
			// configuration and state in the next call to ApplyConfig, regardless of the sync interval.
			internal, remote, forked := genTestAlertmanagersWithSyncInterval(tt, modeRemoteSecondary, 10*time.Minute)
			internal.EXPECT().ApplyConfig(ctx, mock.Anything).Return(nil).Twice()
			remote.EXPECT().Ready().Return(false).Twice()
			remote.EXPECT().ApplyConfig(ctx, mock.Anything).Return(expErr).Twice()
			require.NoError(tt, forked.ApplyConfig(ctx, &models.AlertConfiguration{}))
			require.NoError(tt, forked.ApplyConfig(ctx, &models.AlertConfiguration{}))

			// Let's try the same thing but starting from a ready Alertmanager.
			internal, remote, forked = genTestAlertmanagersWithSyncInterval(tt, modeRemoteSecondary, 10*time.Minute)
			internal.EXPECT().ApplyConfig(ctx, mock.Anything).Return(nil).Twice()
			remote.EXPECT().Ready().Return(true).Twice()
			remote.EXPECT().CompareAndSendConfiguration(ctx, mock.Anything).Return(expErr).Twice()
			remote.EXPECT().CompareAndSendState(ctx).Return(nil).Twice()
			require.NoError(tt, forked.ApplyConfig(ctx, &models.AlertConfiguration{}))
			require.NoError(tt, forked.ApplyConfig(ctx, &models.AlertConfiguration{}))

			internal, remote, forked = genTestAlertmanagersWithSyncInterval(tt, modeRemoteSecondary, 10*time.Minute)
			internal.EXPECT().ApplyConfig(ctx, mock.Anything).Return(nil).Twice()
			remote.EXPECT().Ready().Return(true).Twice()
			remote.EXPECT().CompareAndSendConfiguration(ctx, mock.Anything).Return(nil).Twice()
			remote.EXPECT().CompareAndSendState(ctx).Return(expErr).Twice()
			require.NoError(tt, forked.ApplyConfig(ctx, &models.AlertConfiguration{}))
			require.NoError(tt, forked.ApplyConfig(ctx, &models.AlertConfiguration{}))
		}

		{
			// An error in the internal Alertmanager should be returned.
			internal, remote, forked := genTestAlertmanagers(tt, modeRemoteSecondary)
			internal.EXPECT().ApplyConfig(ctx, mock.Anything).Return(expErr).Once()
			readyCall := remote.EXPECT().Ready().Return(false).Once()
			remote.EXPECT().ApplyConfig(ctx, mock.Anything).Return(nil).Once().NotBefore(readyCall)
			require.ErrorIs(tt, forked.ApplyConfig(ctx, &models.AlertConfiguration{}), expErr)
		}
	})

	t.Run("SaveAndApplyConfig", func(tt *testing.T) {
		// SaveAndApplyConfig should only be called on the remote Alertmanager.
		// State and configuration are updated on an interval.
		internal, _, forked := genTestAlertmanagers(tt, modeRemoteSecondary)
		internal.EXPECT().SaveAndApplyConfig(ctx, mock.Anything).Return(nil).Once()
		require.NoError(tt, forked.SaveAndApplyConfig(ctx, &apimodels.PostableUserConfig{}))

		// If there's an error, it should be returned.
		internal, _, forked = genTestAlertmanagers(tt, modeRemoteSecondary)
		internal.EXPECT().SaveAndApplyConfig(ctx, mock.Anything).Return(expErr).Once()
		require.ErrorIs(tt, forked.SaveAndApplyConfig(ctx, &apimodels.PostableUserConfig{}), expErr)
	})

	t.Run("SaveAndApplyDefaultConfig", func(tt *testing.T) {
		// SaveAndApplyDefaultConfig should only be called on the internal Alertmanager.
		// State and configuration are updated on an interval.
		internal, _, forked := genTestAlertmanagers(tt, modeRemoteSecondary)
		internal.EXPECT().SaveAndApplyDefaultConfig(ctx).Return(nil).Once()
		require.NoError(tt, forked.SaveAndApplyDefaultConfig(ctx))

		// If there's an error, it should be returned.
		internal, _, forked = genTestAlertmanagers(tt, modeRemoteSecondary)
		internal.EXPECT().SaveAndApplyDefaultConfig(ctx).Return(expErr).Once()
		require.ErrorIs(tt, forked.SaveAndApplyDefaultConfig(ctx), expErr)
	})

	t.Run("GetStatus", func(tt *testing.T) {
		// We care about the status of the internal Alertmanager.
		internal, _, forked := genTestAlertmanagers(tt, modeRemoteSecondary)
		status := apimodels.GettableStatus{}
		internal.EXPECT().GetStatus(ctx).Return(status, nil).Once()
		got, err := forked.GetStatus(ctx)
		require.NoError(tt, err)
		require.Equal(tt, status, got)
	})

	t.Run("CreateSilence", func(tt *testing.T) {
		// We should create the silence in the internal Alertmanager.
		internal, _, forked := genTestAlertmanagers(tt, modeRemoteSecondary)

		expID := "test-id"
		internal.EXPECT().CreateSilence(mock.Anything, mock.Anything).Return(expID, nil).Once()
		id, err := forked.CreateSilence(ctx, nil)
		require.NoError(tt, err)
		require.Equal(tt, expID, id)

		// If there's an error in the internal Alertmanager, it should be returned.
		internal, _, forked = genTestAlertmanagers(tt, modeRemoteSecondary)
		internal.EXPECT().CreateSilence(mock.Anything, mock.Anything).Return("", expErr).Once()
		_, err = forked.CreateSilence(ctx, nil)
		require.ErrorIs(tt, expErr, err)
	})

	t.Run("DeleteSilence", func(tt *testing.T) {
		// We should delete the silence in the internal Alertmanager.
		internal, _, forked := genTestAlertmanagers(tt, modeRemoteSecondary)
		internal.EXPECT().DeleteSilence(mock.Anything, mock.Anything).Return(nil).Once()
		require.NoError(tt, forked.DeleteSilence(ctx, ""))

		// If there's an error in the internal Alertmanager, it should be returned.
		internal, _, forked = genTestAlertmanagers(tt, modeRemoteSecondary)
		internal.EXPECT().DeleteSilence(mock.Anything, mock.Anything).Return(expErr).Once()
		require.ErrorIs(tt, expErr, forked.DeleteSilence(ctx, ""))
	})

	t.Run("GetSilence", func(tt *testing.T) {
		// We should get the silence from the internal Alertmanager.
		internal, _, forked := genTestAlertmanagers(tt, modeRemoteSecondary)

		expSilence := apimodels.GettableSilence{}
		internal.EXPECT().GetSilence(mock.Anything, mock.Anything).Return(expSilence, nil).Once()
		silence, err := forked.GetSilence(ctx, "")
		require.NoError(tt, err)
		require.Equal(tt, expSilence, silence)

		// If there's an error in the internal Alertmanager, it should be returned.
		internal, _, forked = genTestAlertmanagers(tt, modeRemoteSecondary)
		internal.EXPECT().GetSilence(mock.Anything, mock.Anything).Return(apimodels.GettableSilence{}, expErr).Once()
		_, err = forked.GetSilence(ctx, "")
		require.ErrorIs(tt, expErr, err)
	})

	t.Run("ListSilences", func(tt *testing.T) {
		// We should get the silences from the internal Alertmanager.
		internal, _, forked := genTestAlertmanagers(tt, modeRemoteSecondary)

		expSilences := apimodels.GettableSilences{}
		internal.EXPECT().ListSilences(mock.Anything, mock.Anything).Return(expSilences, nil).Once()
		silences, err := forked.ListSilences(ctx, []string{})
		require.NoError(tt, err)
		require.Equal(tt, expSilences, silences)

		// If there's an error in the internal Alertmanager, it should be returned.
		internal, _, forked = genTestAlertmanagers(tt, modeRemoteSecondary)
		internal.EXPECT().ListSilences(mock.Anything, mock.Anything).Return(apimodels.GettableSilences{}, expErr).Once()
		_, err = forked.ListSilences(ctx, []string{})
		require.ErrorIs(tt, expErr, err)
	})

	t.Run("GetAlerts", func(tt *testing.T) {
		// We should get alerts from the internal Alertmanager.
		internal, _, forked := genTestAlertmanagers(tt, modeRemoteSecondary)

		expAlerts := apimodels.GettableAlerts{}
		internal.EXPECT().GetAlerts(
			mock.Anything,
			true,
			true,
			true,
			[]string{"test"},
			"test",
		).Return(expAlerts, nil).Once()

		alerts, err := forked.GetAlerts(ctx, true, true, true, []string{"test"}, "test")
		require.NoError(tt, err)
		require.Equal(tt, expAlerts, alerts)

		// If there's an error in the internal Alertmanager, it should be returned.
		internal, _, forked = genTestAlertmanagers(tt, modeRemoteSecondary)

		internal.EXPECT().GetAlerts(
			mock.Anything,
			true,
			true,
			true,
			[]string{"test"},
			"test",
		).Return(apimodels.GettableAlerts{}, expErr).Once()

		_, err = forked.GetAlerts(ctx, true, true, true, []string{"test"}, "test")
		require.ErrorIs(tt, expErr, err)
	})

	t.Run("GetAlertGroups", func(tt *testing.T) {
		// We should get alert groups from the internal Alertmanager.
		internal, _, forked := genTestAlertmanagers(tt, modeRemoteSecondary)

		expAlertGroups := apimodels.AlertGroups{}
		internal.EXPECT().GetAlertGroups(
			mock.Anything,
			true,
			true,
			true,
			[]string{"test"},
			"test",
		).Return(expAlertGroups, nil).Once()

		alertGroups, err := forked.GetAlertGroups(ctx, true, true, true, []string{"test"}, "test")
		require.NoError(tt, err)
		require.Equal(tt, expAlertGroups, alertGroups)

		// If there's an error in the internal Alertmanager, it should be returned.
		internal, _, forked = genTestAlertmanagers(tt, modeRemoteSecondary)

		internal.EXPECT().GetAlertGroups(
			mock.Anything,
			true,
			true,
			true,
			[]string{"test"},
			"test",
		).Return(apimodels.AlertGroups{}, expErr).Once()

		_, err = forked.GetAlertGroups(ctx, true, true, true, []string{"test"}, "test")
		require.ErrorIs(tt, expErr, err)
	})

	t.Run("PutAlerts", func(tt *testing.T) {
		// We should send alerts to the internal Alertmanager only.
		internal, _, forked := genTestAlertmanagers(tt, modeRemoteSecondary)
		internal.EXPECT().PutAlerts(mock.Anything, mock.Anything).Return(nil).Once()
		require.NoError(tt, forked.PutAlerts(ctx, apimodels.PostableAlerts{}))

		// If there's an error in the internal Alertmanager, it should be returned.
		internal, _, forked = genTestAlertmanagers(tt, modeRemoteSecondary)
		internal.EXPECT().PutAlerts(mock.Anything, mock.Anything).Return(expErr).Once()
		require.ErrorIs(tt, expErr, forked.PutAlerts(ctx, apimodels.PostableAlerts{}))
	})

	t.Run("GetReceivers", func(tt *testing.T) {
		// We should retrieve the receivers from the internal Alertmanager.
		internal, _, forked := genTestAlertmanagers(tt, modeRemoteSecondary)
		expReceivers := []apimodels.Receiver{}
		internal.EXPECT().GetReceivers(mock.Anything).Return(expReceivers, nil).Once()
		receivers, err := forked.GetReceivers(ctx)
		require.NoError(tt, err)
		require.Equal(tt, expReceivers, receivers)

		// If there's an error in the internal Alertmanager, it should be returned.
		internal, _, forked = genTestAlertmanagers(tt, modeRemoteSecondary)
		internal.EXPECT().GetReceivers(mock.Anything).Return([]apimodels.Receiver{}, expErr).Once()
		_, err = forked.GetReceivers(ctx)
		require.ErrorIs(tt, expErr, err)
	})

	t.Run("TestReceivers", func(tt *testing.T) {
		// TestReceivers should be called only in the internal Alertmanager.
		internal, _, forked := genTestAlertmanagers(tt, modeRemoteSecondary)
		internal.EXPECT().TestReceivers(mock.Anything, mock.Anything).Return(nil, nil).Once()
		_, err := forked.TestReceivers(ctx, apimodels.TestReceiversConfigBodyParams{})
		require.NoError(tt, err)

		// If there's an error in the internal Alertmanager, it should be returned.
		internal, _, forked = genTestAlertmanagers(tt, modeRemoteSecondary)
		internal.EXPECT().TestReceivers(mock.Anything, mock.Anything).Return(nil, expErr).Once()
		_, err = forked.TestReceivers(ctx, apimodels.TestReceiversConfigBodyParams{})
		require.ErrorIs(tt, expErr, err)
	})

	t.Run("TestTemplate", func(tt *testing.T) {
		// TestTemplate should be called only in the internal Alertmanager.
		internal, _, forked := genTestAlertmanagers(tt, modeRemoteSecondary)
		internal.EXPECT().TestTemplate(mock.Anything, mock.Anything).Return(nil, nil).Once()
		_, err := forked.TestTemplate(ctx, apimodels.TestTemplatesConfigBodyParams{})
		require.NoError(tt, err)

		// If there's an error in the internal Alertmanager, it should be returned.
		internal, _, forked = genTestAlertmanagers(tt, modeRemoteSecondary)
		internal.EXPECT().TestTemplate(mock.Anything, mock.Anything).Return(nil, expErr).Once()
		_, err = forked.TestTemplate(ctx, apimodels.TestTemplatesConfigBodyParams{})
		require.ErrorIs(tt, expErr, err)
	})

	t.Run("StopAndWait", func(tt *testing.T) {
		{
			// StopAndWait should be called in both Alertmanagers.
			// Methods to sync the Alertmanagers should be called on the remote Alertmanager.
			internal, remote, forked := genTestAlertmanagers(tt, modeRemoteSecondary)
			internal.EXPECT().StopAndWait().Once()
			remote.EXPECT().StopAndWait().Once()
			remote.EXPECT().CompareAndSendConfiguration(mock.Anything, mock.Anything).Return(nil).Once()
			remote.EXPECT().CompareAndSendState(mock.Anything).Return(nil).Once()
			forked.StopAndWait()
		}

		{
			// An error in the remote Alertmanager should't be a problem.
			// These errors are caught and logged.
			internal, remote, forked := genTestAlertmanagers(tt, modeRemoteSecondary)
			internal.EXPECT().StopAndWait().Once()
			remote.EXPECT().StopAndWait().Once()
			remote.EXPECT().CompareAndSendConfiguration(mock.Anything, mock.Anything).Return(expErr).Once()
			remote.EXPECT().CompareAndSendState(mock.Anything).Return(expErr).Once()
			forked.StopAndWait()
		}

		{
			// An error when retrieving the configuration should cause
			// CompareAndSendConfiguration not to be called.
			internal, remote, forked := genTestAlertmanagers(tt, modeRemoteSecondary)
			secondaryForked, ok := forked.(*RemoteSecondaryForkedAlertmanager)
			require.True(t, ok)
			secondaryForked.store = &errConfigStore{}

			internal.EXPECT().StopAndWait().Once()
			remote.EXPECT().StopAndWait().Once()
			remote.EXPECT().CompareAndSendState(mock.Anything).Return(expErr).Once()
			forked.StopAndWait()
		}
	})

	t.Run("Ready", func(tt *testing.T) {
		// Ready should be called only on the internal Alertmanager.
		internal, _, forked := genTestAlertmanagers(tt, modeRemoteSecondary)
		internal.EXPECT().Ready().Return(true).Once()
		require.True(tt, forked.Ready())

		internal.EXPECT().Ready().Return(false).Maybe()
		require.False(tt, forked.Ready())
	})
}

func TestForkedAlertmanager_ModeRemotePrimary(t *testing.T) {
	ctx := context.Background()
	expErr := errors.New("test error")

	t.Run("ApplyConfig", func(tt *testing.T) {
		// If the remote Alertmanager is not ready, ApplyConfig should be called on both Alertmanagers,
		// first on the remote, then on the internal.
		internal, remote, forked := genTestAlertmanagers(tt, modeRemotePrimary)
		remoteCall := remote.EXPECT().ApplyConfig(ctx, mock.Anything).Return(nil).Once()
		internal.EXPECT().ApplyConfig(ctx, mock.Anything).Return(nil).Once().NotBefore(remoteCall)
		require.NoError(tt, forked.ApplyConfig(ctx, &models.AlertConfiguration{}))

		// An error in the remote Alertmanager should be returned.
		_, remote, forked = genTestAlertmanagers(tt, modeRemotePrimary)
		remote.EXPECT().ApplyConfig(ctx, mock.Anything).Return(expErr).Once()
		require.ErrorIs(tt, forked.ApplyConfig(ctx, &models.AlertConfiguration{}), expErr)

		// An error in the internal Alertmanager should not be returned.
		internal, remote, forked = genTestAlertmanagers(tt, modeRemotePrimary)
		remote.EXPECT().ApplyConfig(ctx, mock.Anything).Return(nil).Once()
		internal.EXPECT().ApplyConfig(ctx, mock.Anything).Return(expErr).Once()
		require.NoError(tt, forked.ApplyConfig(ctx, &models.AlertConfiguration{}))
	})

<<<<<<< HEAD
=======
	t.Run("SaveAndApplyDefaultConfig", func(tt *testing.T) {
		// SaveAndApplyDefaultConfig should be called on both Alertmanagers.
		internal, remote, forked := genTestAlertmanagers(tt, modeRemotePrimary)
		remote.EXPECT().SaveAndApplyDefaultConfig(ctx).Return(nil).Once()
		internal.EXPECT().SaveAndApplyDefaultConfig(ctx).Return(nil).Once()
		require.NoError(tt, forked.SaveAndApplyDefaultConfig(ctx))

		// An error in the remote Alertmanager should be returned.
		_, remote, forked = genTestAlertmanagers(tt, modeRemotePrimary)
		remote.EXPECT().SaveAndApplyDefaultConfig(ctx).Return(expErr).Once()
		require.ErrorIs(tt, forked.SaveAndApplyDefaultConfig(ctx), expErr)

		// An error in the internal Alertmanager should not be returned.
		internal, remote, forked = genTestAlertmanagers(tt, modeRemotePrimary)
		remote.EXPECT().SaveAndApplyDefaultConfig(ctx).Return(nil).Once()
		internal.EXPECT().SaveAndApplyDefaultConfig(ctx).Return(expErr).Once()
		require.NoError(tt, forked.SaveAndApplyDefaultConfig(ctx))
	})

>>>>>>> ccd2bff8
	t.Run("SaveAndApplyConfig", func(tt *testing.T) {
		// SaveAndApplyConfig should first be called on the remote Alertmanager
		// and then on the internal one.
		internal, remote, forked := genTestAlertmanagers(tt, modeRemotePrimary)
		remoteCall := remote.EXPECT().SaveAndApplyConfig(ctx, mock.Anything).Return(nil).Once()
		internal.EXPECT().SaveAndApplyConfig(ctx, mock.Anything).Return(nil).Once().NotBefore(remoteCall)
		require.NoError(tt, forked.SaveAndApplyConfig(ctx, &apimodels.PostableUserConfig{}))

		// If there's an error in the remote Alertmanager, it should be returned.
		_, remote, forked = genTestAlertmanagers(tt, modeRemotePrimary)
		remote.EXPECT().SaveAndApplyConfig(ctx, mock.Anything).Return(expErr).Once()
		require.ErrorIs(tt, expErr, forked.SaveAndApplyConfig(ctx, &apimodels.PostableUserConfig{}))

		// An error in the internal Alertmanager should not be returned.
		internal, remote, forked = genTestAlertmanagers(tt, modeRemotePrimary)
		remote.EXPECT().SaveAndApplyConfig(ctx, mock.Anything).Return(nil).Once()
		internal.EXPECT().SaveAndApplyConfig(ctx, mock.Anything).Return(expErr).Once()
		require.NoError(tt, forked.SaveAndApplyConfig(ctx, &apimodels.PostableUserConfig{}))
<<<<<<< HEAD
	})

	t.Run("SaveAndApplyDefaultConfig", func(tt *testing.T) {
		// SaveAndApplyDefaultConfig should be called on both Alertmanagers.
		internal, remote, forked := genTestAlertmanagers(tt, modeRemotePrimary)
		remote.EXPECT().SaveAndApplyDefaultConfig(ctx).Return(nil).Once()
		internal.EXPECT().SaveAndApplyDefaultConfig(ctx).Return(nil).Once()
		require.NoError(tt, forked.SaveAndApplyDefaultConfig(ctx))

		// An error in the remote Alertmanager should be returned.
		_, remote, forked = genTestAlertmanagers(tt, modeRemotePrimary)
		remote.EXPECT().SaveAndApplyDefaultConfig(ctx).Return(expErr).Once()
		require.ErrorIs(tt, forked.SaveAndApplyDefaultConfig(ctx), expErr)

		// An error in the internal Alertmanager should not be returned.
		internal, remote, forked = genTestAlertmanagers(tt, modeRemotePrimary)
		remote.EXPECT().SaveAndApplyDefaultConfig(ctx).Return(nil).Once()
		internal.EXPECT().SaveAndApplyDefaultConfig(ctx).Return(expErr).Once()
		require.NoError(tt, forked.SaveAndApplyDefaultConfig(ctx))
=======
>>>>>>> ccd2bff8
	})

	t.Run("GetStatus", func(tt *testing.T) {
		{
			// We care about the status of the remote Alertmanager.
			_, remote, forked := genTestAlertmanagers(tt, modeRemotePrimary)
			status := apimodels.GettableStatus{}
			remote.EXPECT().GetStatus(ctx).Return(status, nil).Once()
			got, err := forked.GetStatus(ctx)
			require.NoError(tt, err)
			require.Equal(tt, status, got)
		}

		{
			// If there's an error in the remote Alertmanager, it should be returned.
			_, remote, forked := genTestAlertmanagers(tt, modeRemotePrimary)
			remote.EXPECT().GetStatus(ctx).Return(apimodels.GettableStatus{}, expErr).Once()
			_, err := forked.GetStatus(ctx)
			require.ErrorIs(tt, expErr, err)
		}
	})

	t.Run("CreateSilence", func(tt *testing.T) {
		// We should create the silence in both Alertmanagers using the same uid.
		testSilence := &apimodels.PostableSilence{}
		expID := "test-id"

		internal, remote, forked := genTestAlertmanagers(tt, modeRemotePrimary)
		remote.EXPECT().CreateSilence(mock.Anything, testSilence).Return(expID, nil).Once()
		internal.EXPECT().CreateSilence(mock.Anything, testSilence).Return(testSilence.ID, nil).Once()
		id, err := forked.CreateSilence(ctx, testSilence)
		require.NoError(tt, err)
		require.Equal(tt, expID, testSilence.ID)
		require.Equal(tt, expID, id)

		// If there's an error in the remote Alertmanager, the error should be returned.
		_, remote, forked = genTestAlertmanagers(tt, modeRemotePrimary)
		remote.EXPECT().CreateSilence(mock.Anything, mock.Anything).Return("", expErr).Once()
		_, err = forked.CreateSilence(ctx, testSilence)
		require.ErrorIs(tt, expErr, err)

		// An error in the internal Alertmanager should not be returned.
		internal, remote, forked = genTestAlertmanagers(tt, modeRemotePrimary)
		remote.EXPECT().CreateSilence(mock.Anything, mock.Anything).Return(expID, nil).Once()
		internal.EXPECT().CreateSilence(mock.Anything, mock.Anything).Return("", expErr).Once()
		id, err = forked.CreateSilence(ctx, testSilence)
		require.NoError(tt, err)
		require.Equal(tt, expID, id)
	})

	t.Run("DeleteSilence", func(tt *testing.T) {
		// We should delete the silence in both Alertmanagers.
		testID := "test-id"
		internal, remote, forked := genTestAlertmanagers(tt, modeRemotePrimary)
		remote.EXPECT().DeleteSilence(mock.Anything, testID).Return(nil).Once()
		internal.EXPECT().DeleteSilence(mock.Anything, testID).Return(nil).Once()
		require.NoError(tt, forked.DeleteSilence(ctx, testID))

		// If there's an error in the remote Alertmanager, the error should be returned.
		_, remote, forked = genTestAlertmanagers(tt, modeRemotePrimary)
		remote.EXPECT().DeleteSilence(mock.Anything, testID).Return(expErr).Maybe()
		require.ErrorIs(tt, expErr, forked.DeleteSilence(ctx, testID))

		// An error in the internal Alertmanager should not be returned.
		internal, remote, forked = genTestAlertmanagers(tt, modeRemotePrimary)
		remote.EXPECT().DeleteSilence(mock.Anything, testID).Return(nil).Maybe()
		internal.EXPECT().DeleteSilence(mock.Anything, testID).Return(nil).Maybe()
		require.NoError(tt, forked.DeleteSilence(ctx, testID))
	})

	t.Run("GetSilence", func(tt *testing.T) {
		// We should get the silence from the remote Alertmanager.
		_, remote, forked := genTestAlertmanagers(tt, modeRemotePrimary)
		expSilence := apimodels.GettableSilence{}
		remote.EXPECT().GetSilence(mock.Anything, mock.Anything).Return(expSilence, nil).Once()
		silence, err := forked.GetSilence(ctx, "")
		require.NoError(tt, err)
		require.Equal(tt, expSilence, silence)

		// If there's an error in the remote Alertmanager, the error should be returned.
		_, remote, forked = genTestAlertmanagers(tt, modeRemotePrimary)
		remote.EXPECT().GetSilence(mock.Anything, mock.Anything).Return(apimodels.GettableSilence{}, expErr).Once()
		_, err = forked.GetSilence(ctx, "")
		require.ErrorIs(tt, expErr, err)
	})

	t.Run("ListSilences", func(tt *testing.T) {
		// We should get the silences from the remote Alertmanager.
		_, remote, forked := genTestAlertmanagers(tt, modeRemotePrimary)
		expSilences := apimodels.GettableSilences{}
		remote.EXPECT().ListSilences(mock.Anything, mock.Anything).Return(expSilences, nil).Once()
		silences, err := forked.ListSilences(ctx, []string{})
		require.NoError(tt, err)
		require.Equal(tt, expSilences, silences)

		// If there's an error in the remote Alertmanager, the error should be returned.
		_, remote, forked = genTestAlertmanagers(tt, modeRemotePrimary)
		remote.EXPECT().ListSilences(mock.Anything, mock.Anything).Return(apimodels.GettableSilences{}, expErr).Once()
		_, err = forked.ListSilences(ctx, []string{})
		require.ErrorIs(tt, expErr, err)
	})

	t.Run("GetAlerts", func(tt *testing.T) {
		// We should get alerts from the remote Alertmanager.
		_, remote, forked := genTestAlertmanagers(tt, modeRemotePrimary)

		expAlerts := apimodels.GettableAlerts{}
		remote.EXPECT().GetAlerts(
			mock.Anything,
			true,
			true,
			true,
			[]string{"test"},
			"test",
		).Return(expAlerts, nil).Once()

		alerts, err := forked.GetAlerts(ctx, true, true, true, []string{"test"}, "test")
		require.NoError(tt, err)
		require.Equal(tt, expAlerts, alerts)

		// If there's an error in the remote Alertmanager, it should be returned.
		_, remote, forked = genTestAlertmanagers(tt, modeRemotePrimary)

		remote.EXPECT().GetAlerts(
			mock.Anything,
			true,
			true,
			true,
			[]string{"test"},
			"test",
		).Return(apimodels.GettableAlerts{}, expErr).Once()

		_, err = forked.GetAlerts(ctx, true, true, true, []string{"test"}, "test")
		require.ErrorIs(tt, expErr, err)
	})

	t.Run("GetAlertGroups", func(tt *testing.T) {
		// We should get alert groups from the remote Alertmanager.
		_, remote, forked := genTestAlertmanagers(tt, modeRemotePrimary)

		expAlertGroups := apimodels.AlertGroups{}
		remote.EXPECT().GetAlertGroups(
			mock.Anything,
			true,
			true,
			true,
			[]string{"test"},
			"test",
		).Return(expAlertGroups, nil).Once()

		alertGroups, err := forked.GetAlertGroups(ctx, true, true, true, []string{"test"}, "test")
		require.NoError(tt, err)
		require.Equal(tt, expAlertGroups, alertGroups)

		// If there's an error in the remote Alertmanager, it should be returned.
		_, remote, forked = genTestAlertmanagers(tt, modeRemotePrimary)

		remote.EXPECT().GetAlertGroups(
			mock.Anything,
			true,
			true,
			true,
			[]string{"test"},
			"test",
		).Return(apimodels.AlertGroups{}, expErr).Once()

		_, err = forked.GetAlertGroups(ctx, true, true, true, []string{"test"}, "test")
		require.ErrorIs(tt, expErr, err)
	})

	t.Run("PutAlerts", func(tt *testing.T) {
		// We should send alerts to the remote Alertmanager only.
		_, remote, forked := genTestAlertmanagers(tt, modeRemotePrimary)
		remote.EXPECT().PutAlerts(mock.Anything, mock.Anything).Return(nil).Once()
		require.NoError(tt, forked.PutAlerts(ctx, apimodels.PostableAlerts{}))

		// If there's an error in the remote Alertmanager, it should be returned.
		_, remote, forked = genTestAlertmanagers(tt, modeRemotePrimary)
		remote.EXPECT().PutAlerts(mock.Anything, mock.Anything).Return(expErr).Once()
		require.ErrorIs(tt, expErr, forked.PutAlerts(ctx, apimodels.PostableAlerts{}))
	})

	t.Run("GetReceivers", func(tt *testing.T) {
		// We should retrieve the receivers from the remote Alertmanager.
		_, remote, forked := genTestAlertmanagers(tt, modeRemotePrimary)
		expReceivers := []apimodels.Receiver{}
		remote.EXPECT().GetReceivers(mock.Anything).Return(expReceivers, nil).Once()
		receivers, err := forked.GetReceivers(ctx)
		require.NoError(tt, err)
		require.Equal(tt, expReceivers, receivers)

		// If there's an error in the remote Alertmanager, it should be returned.
		_, remote, forked = genTestAlertmanagers(tt, modeRemotePrimary)
		remote.EXPECT().GetReceivers(mock.Anything).Return([]apimodels.Receiver{}, expErr).Once()
		_, err = forked.GetReceivers(ctx)
		require.ErrorIs(tt, expErr, err)
	})

	t.Run("TestReceivers", func(tt *testing.T) {
		// TestReceivers should be called only in the remote Alertmanager.
		_, remote, forked := genTestAlertmanagers(tt, modeRemotePrimary)
		remote.EXPECT().TestReceivers(mock.Anything, mock.Anything).Return(nil, nil).Once()
		_, err := forked.TestReceivers(ctx, apimodels.TestReceiversConfigBodyParams{})
		require.NoError(tt, err)

		// If there's an error in the remote Alertmanager, it should be returned.
		_, remote, forked = genTestAlertmanagers(tt, modeRemotePrimary)
		remote.EXPECT().TestReceivers(mock.Anything, mock.Anything).Return(nil, expErr).Once()
		_, err = forked.TestReceivers(ctx, apimodels.TestReceiversConfigBodyParams{})
		require.ErrorIs(tt, expErr, err)
	})

	t.Run("TestTemplate", func(tt *testing.T) {
		// TestTemplate should be called only in the remote Alertmanager.
		_, remote, forked := genTestAlertmanagers(tt, modeRemotePrimary)
		remote.EXPECT().TestTemplate(mock.Anything, mock.Anything).Return(nil, nil).Once()
		_, err := forked.TestTemplate(ctx, apimodels.TestTemplatesConfigBodyParams{})
		require.NoError(tt, err)

		// If there's an error in the remote Alertmanager, it should be returned.
		_, remote, forked = genTestAlertmanagers(tt, modeRemotePrimary)
		remote.EXPECT().TestTemplate(mock.Anything, mock.Anything).Return(nil, expErr).Once()
		_, err = forked.TestTemplate(ctx, apimodels.TestTemplatesConfigBodyParams{})
		require.ErrorIs(tt, expErr, err)
	})

	t.Run("StopAndWait", func(tt *testing.T) {
		// StopAndWait should be called on both Alertmanagers.
		internal, remote, forked := genTestAlertmanagers(tt, modeRemotePrimary)
		internal.EXPECT().StopAndWait().Once()
		remote.EXPECT().StopAndWait().Once()
		forked.StopAndWait()
	})

	t.Run("Ready", func(tt *testing.T) {
		// Ready should be called on both Alertmanagers
		internal, remote, forked := genTestAlertmanagers(tt, modeRemotePrimary)
		internal.EXPECT().Ready().Return(true).Once()
		remote.EXPECT().Ready().Return(true).Once()
		require.True(tt, forked.Ready())

		// If one of the two Alertmanagers is not ready, it returns false.
		internal, remote, forked = genTestAlertmanagers(tt, modeRemotePrimary)
		internal.EXPECT().Ready().Return(false).Maybe()
		remote.EXPECT().Ready().Return(true).Maybe()
		require.False(tt, forked.Ready())

		internal, remote, forked = genTestAlertmanagers(tt, modeRemotePrimary)
		internal.EXPECT().Ready().Return(true).Maybe()
		remote.EXPECT().Ready().Return(false).Maybe()
		require.False(tt, forked.Ready())
	})
}
func genTestAlertmanagers(t *testing.T, mode int) (*alertmanager_mock.AlertmanagerMock, *remote_alertmanager_mock.RemoteAlertmanagerMock, notifier.Alertmanager) {
	t.Helper()
	return genTestAlertmanagersWithSyncInterval(t, mode, 0)
}

func genTestAlertmanagersWithSyncInterval(t *testing.T, mode int, syncInterval time.Duration) (*alertmanager_mock.AlertmanagerMock, *remote_alertmanager_mock.RemoteAlertmanagerMock, notifier.Alertmanager) {
	t.Helper()
	internal := alertmanager_mock.NewAlertmanagerMock(t)
	remote := remote_alertmanager_mock.NewRemoteAlertmanagerMock(t)

	if mode == modeRemoteSecondary {
		configs := map[int64]*models.AlertConfiguration{
			1: {},
		}
		cfg := RemoteSecondaryConfig{
			Logger:       log.NewNopLogger(),
			SyncInterval: syncInterval,
			OrgID:        1,
			Store:        notifier.NewFakeConfigStore(t, configs),
		}
		forked, err := NewRemoteSecondaryForkedAlertmanager(cfg, internal, remote)
		require.NoError(t, err)
		return internal, remote, forked
	}
	return internal, remote, NewRemotePrimaryForkedAlertmanager(log.NewNopLogger(), internal, remote)
}

// errConfigStore returns an error when a method is called.
type errConfigStore struct{}

func (s *errConfigStore) GetLatestAlertmanagerConfiguration(context.Context, int64) (*models.AlertConfiguration, error) {
	return nil, errors.New("test error")
}
func (s *errConfigStore) SaveAlertmanagerConfiguration(context.Context, *models.SaveAlertmanagerConfigurationCmd) (*models.AlertConfiguration, error) {
	return nil, errors.New("test error")
}<|MERGE_RESOLUTION|>--- conflicted
+++ resolved
@@ -389,8 +389,6 @@
 		require.NoError(tt, forked.ApplyConfig(ctx, &models.AlertConfiguration{}))
 	})
 
-<<<<<<< HEAD
-=======
 	t.Run("SaveAndApplyDefaultConfig", func(tt *testing.T) {
 		// SaveAndApplyDefaultConfig should be called on both Alertmanagers.
 		internal, remote, forked := genTestAlertmanagers(tt, modeRemotePrimary)
@@ -410,7 +408,6 @@
 		require.NoError(tt, forked.SaveAndApplyDefaultConfig(ctx))
 	})
 
->>>>>>> ccd2bff8
 	t.Run("SaveAndApplyConfig", func(tt *testing.T) {
 		// SaveAndApplyConfig should first be called on the remote Alertmanager
 		// and then on the internal one.
@@ -429,28 +426,6 @@
 		remote.EXPECT().SaveAndApplyConfig(ctx, mock.Anything).Return(nil).Once()
 		internal.EXPECT().SaveAndApplyConfig(ctx, mock.Anything).Return(expErr).Once()
 		require.NoError(tt, forked.SaveAndApplyConfig(ctx, &apimodels.PostableUserConfig{}))
-<<<<<<< HEAD
-	})
-
-	t.Run("SaveAndApplyDefaultConfig", func(tt *testing.T) {
-		// SaveAndApplyDefaultConfig should be called on both Alertmanagers.
-		internal, remote, forked := genTestAlertmanagers(tt, modeRemotePrimary)
-		remote.EXPECT().SaveAndApplyDefaultConfig(ctx).Return(nil).Once()
-		internal.EXPECT().SaveAndApplyDefaultConfig(ctx).Return(nil).Once()
-		require.NoError(tt, forked.SaveAndApplyDefaultConfig(ctx))
-
-		// An error in the remote Alertmanager should be returned.
-		_, remote, forked = genTestAlertmanagers(tt, modeRemotePrimary)
-		remote.EXPECT().SaveAndApplyDefaultConfig(ctx).Return(expErr).Once()
-		require.ErrorIs(tt, forked.SaveAndApplyDefaultConfig(ctx), expErr)
-
-		// An error in the internal Alertmanager should not be returned.
-		internal, remote, forked = genTestAlertmanagers(tt, modeRemotePrimary)
-		remote.EXPECT().SaveAndApplyDefaultConfig(ctx).Return(nil).Once()
-		internal.EXPECT().SaveAndApplyDefaultConfig(ctx).Return(expErr).Once()
-		require.NoError(tt, forked.SaveAndApplyDefaultConfig(ctx))
-=======
->>>>>>> ccd2bff8
 	})
 
 	t.Run("GetStatus", func(tt *testing.T) {
