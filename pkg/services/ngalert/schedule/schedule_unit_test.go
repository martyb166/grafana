package schedule

import (
	"context"
	"encoding/json"
	"fmt"
	"math/rand"
	"net/url"
	"testing"
	"time"

	"github.com/benbjohnson/clock"
	"github.com/grafana/grafana-plugin-sdk-go/data"
	"github.com/prometheus/client_golang/prometheus"
	"github.com/prometheus/common/model"
	"github.com/stretchr/testify/require"

	"github.com/grafana/grafana/pkg/infra/log"
	"github.com/grafana/grafana/pkg/services/encryption/ossencryption"
	apimodels "github.com/grafana/grafana/pkg/services/ngalert/api/tooling/definitions"
	"github.com/grafana/grafana/pkg/services/ngalert/eval"
	"github.com/grafana/grafana/pkg/services/ngalert/metrics"
	"github.com/grafana/grafana/pkg/services/ngalert/models"
	"github.com/grafana/grafana/pkg/services/ngalert/notifier"
	"github.com/grafana/grafana/pkg/services/ngalert/sender"
	"github.com/grafana/grafana/pkg/services/ngalert/state"
	"github.com/grafana/grafana/pkg/services/ngalert/store"
	"github.com/grafana/grafana/pkg/setting"
)

func TestSendingToExternalAlertmanager(t *testing.T) {
	fakeAM := NewFakeExternalAlertmanager(t)
	defer fakeAM.Close()
	fakeRuleStore := newFakeRuleStore(t)
	fakeInstanceStore := &fakeInstanceStore{}
	fakeAdminConfigStore := newFakeAdminConfigStore(t)

<<<<<<< HEAD
	// create alert rule with one second interval.
	alertRule := CreateTestAlertRule(t, fakeRuleStore, 1, 1)
=======
	// create alert rule with one second interval
	alertRule := CreateTestAlertRule(t, fakeRuleStore, 1, 1, eval.Alerting)
>>>>>>> 144e0c6c

	// First, let's create an admin configuration that holds an alertmanager.
	adminConfig := &models.AdminConfiguration{OrgID: 1, Alertmanagers: []string{fakeAM.server.URL}, SendAlertsTo: models.AllAlertmanagers}
	cmd := store.UpdateAdminConfigurationCmd{AdminConfiguration: adminConfig}
	require.NoError(t, fakeAdminConfigStore.UpdateAdminConfiguration(cmd))

	sched, mockedClock := setupScheduler(t, fakeRuleStore, fakeInstanceStore, fakeAdminConfigStore)

	// Make sure we sync the configuration at least once before the evaluation happens to guarantee the sender is running
	// when the first alert triggers.
	require.NoError(t, sched.SyncAndApplyConfigFromDatabase())
	sched.adminConfigMtx.Lock()
	require.Equal(t, 1, len(sched.senders))
	require.Equal(t, 1, len(sched.sendersCfgHash))
	sched.adminConfigMtx.Unlock()

	// Then, ensure we've discovered the Alertmanager.
	require.Eventually(t, func() bool {
		return len(sched.AlertmanagersFor(1)) == 1 && len(sched.DroppedAlertmanagersFor(1)) == 0
	}, 10*time.Second, 200*time.Millisecond)

	ctx, cancel := context.WithCancel(context.Background())
	t.Cleanup(func() {
		cancel()
	})
	go func() {
		err := sched.Run(ctx)
		require.NoError(t, err)
	}()

	// With everything up and running, let's advance the time to make sure we get at least one alert iteration.
	mockedClock.Add(2 * time.Second)

	// Eventually, our Alertmanager should have received at least one alert.
	require.Eventually(t, func() bool {
		return fakeAM.AlertsCount() >= 1 && fakeAM.AlertNamesCompare([]string{alertRule.Title})
	}, 10*time.Second, 200*time.Millisecond)

	// Now, let's remove the Alertmanager from the admin configuration.
	adminConfig.Alertmanagers = []string{}
	cmd = store.UpdateAdminConfigurationCmd{AdminConfiguration: adminConfig}
	require.NoError(t, fakeAdminConfigStore.UpdateAdminConfiguration(cmd))

	// Again, make sure we sync and verify the senders.
	require.NoError(t, sched.SyncAndApplyConfigFromDatabase())
	sched.adminConfigMtx.Lock()
	require.Equal(t, 0, len(sched.senders))
	require.Equal(t, 0, len(sched.sendersCfgHash))
	sched.adminConfigMtx.Unlock()

	// Then, ensure we've dropped the Alertmanager.
	require.Eventually(t, func() bool {
		return len(sched.AlertmanagersFor(1)) == 0 && len(sched.DroppedAlertmanagersFor(1)) == 0
	}, 10*time.Second, 200*time.Millisecond)
}

func TestSendingToExternalAlertmanager_WithMultipleOrgs(t *testing.T) {
	fakeAM := NewFakeExternalAlertmanager(t)
	defer fakeAM.Close()
	fakeRuleStore := newFakeRuleStore(t)
	fakeInstanceStore := &fakeInstanceStore{}
	fakeAdminConfigStore := newFakeAdminConfigStore(t)

	// First, let's create an admin configuration that holds an alertmanager.
	adminConfig := &models.AdminConfiguration{OrgID: 1, Alertmanagers: []string{fakeAM.server.URL}}
	cmd := store.UpdateAdminConfigurationCmd{AdminConfiguration: adminConfig}
	require.NoError(t, fakeAdminConfigStore.UpdateAdminConfiguration(cmd))

	sched, mockedClock := setupScheduler(t, fakeRuleStore, fakeInstanceStore, fakeAdminConfigStore)

	// Make sure we sync the configuration at least once before the evaluation happens to guarantee the sender is running
	// when the first alert triggers.
	require.NoError(t, sched.SyncAndApplyConfigFromDatabase())
	sched.adminConfigMtx.Lock()
	require.Equal(t, 1, len(sched.senders))
	require.Equal(t, 1, len(sched.sendersCfgHash))
	sched.adminConfigMtx.Unlock()

	// Then, ensure we've discovered the Alertmanager.
	require.Eventuallyf(t, func() bool {
		return len(sched.AlertmanagersFor(1)) == 1 && len(sched.DroppedAlertmanagersFor(1)) == 0
	}, 10*time.Second, 200*time.Millisecond, "Alertmanager for org 1 was never discovered")

	ctx, cancel := context.WithCancel(context.Background())
	t.Cleanup(func() {
		cancel()
	})
	go func() {
		err := sched.Run(ctx)
		require.NoError(t, err)
	}()

	// 1. Now, let's assume a new org comes along.
	adminConfig2 := &models.AdminConfiguration{OrgID: 2, Alertmanagers: []string{fakeAM.server.URL}}
	cmd = store.UpdateAdminConfigurationCmd{AdminConfiguration: adminConfig2}
	require.NoError(t, fakeAdminConfigStore.UpdateAdminConfiguration(cmd))

	// If we sync again, new senders must have spawned.
	require.NoError(t, sched.SyncAndApplyConfigFromDatabase())
	sched.adminConfigMtx.Lock()
	require.Equal(t, 2, len(sched.senders))
	require.Equal(t, 2, len(sched.sendersCfgHash))
	sched.adminConfigMtx.Unlock()

	// Then, ensure we've discovered the Alertmanager for the new organization.
	require.Eventuallyf(t, func() bool {
		return len(sched.AlertmanagersFor(2)) == 1 && len(sched.DroppedAlertmanagersFor(2)) == 0
	}, 10*time.Second, 200*time.Millisecond, "Alertmanager for org 2 was never discovered")

	// With everything up and running, let's advance the time to make sure we get at least one alert iteration.
	mockedClock.Add(10 * time.Second)

	// TODO(gotjosh): Disabling this assertion as for some reason even after advancing the clock the alert is not being delivered.
	// the check previous to this assertion would ensure that the sender is up and running before sending the notification.
	// However, sometimes this does not happen.

	// Create two alert rules with one second interval.
	//alertRuleOrgOne := CreateTestAlertRule(t, fakeRuleStore, 1, 1)
	//alertRuleOrgTwo := CreateTestAlertRule(t, fakeRuleStore, 1, 2)
	// Eventually, our Alertmanager should have received at least two alerts.
	//var count int
	//require.Eventuallyf(t, func() bool {
	//	count := fakeAM.AlertsCount()
	//	return count == 2 && fakeAM.AlertNamesCompare([]string{alertRuleOrgOne.Title, alertRuleOrgTwo.Title})
	//}, 20*time.Second, 200*time.Millisecond, "Alertmanager never received an '%s' from org 1 or '%s' from org 2, the alert count was: %d", alertRuleOrgOne.Title, alertRuleOrgTwo.Title, count)

	// 2. Next, let's modify the configuration of an organization by adding an extra alertmanager.
	fakeAM2 := NewFakeExternalAlertmanager(t)
	adminConfig2 = &models.AdminConfiguration{OrgID: 2, Alertmanagers: []string{fakeAM.server.URL, fakeAM2.server.URL}}
	cmd = store.UpdateAdminConfigurationCmd{AdminConfiguration: adminConfig2}
	require.NoError(t, fakeAdminConfigStore.UpdateAdminConfiguration(cmd))

	// Before we sync, let's grab the existing hash of this particular org.
	sched.adminConfigMtx.Lock()
	currentHash := sched.sendersCfgHash[2]
	sched.adminConfigMtx.Unlock()

	// Now, sync again.
	require.NoError(t, sched.SyncAndApplyConfigFromDatabase())

	// The hash for org two should not be the same and we should still have two senders.
	sched.adminConfigMtx.Lock()
	require.NotEqual(t, sched.sendersCfgHash[2], currentHash)
	require.Equal(t, 2, len(sched.senders))
	require.Equal(t, 2, len(sched.sendersCfgHash))
	sched.adminConfigMtx.Unlock()

	// Wait for the discovery of the new Alertmanager for orgID = 2.
	require.Eventuallyf(t, func() bool {
		return len(sched.AlertmanagersFor(2)) == 2 && len(sched.DroppedAlertmanagersFor(2)) == 0
	}, 10*time.Second, 200*time.Millisecond, "Alertmanager for org 2 was never re-discovered after fix")

	// 3. Now, let's provide a configuration that fails for OrgID = 1.
	adminConfig2 = &models.AdminConfiguration{OrgID: 1, Alertmanagers: []string{"123://invalid.org"}}
	cmd = store.UpdateAdminConfigurationCmd{AdminConfiguration: adminConfig2}
	require.NoError(t, fakeAdminConfigStore.UpdateAdminConfiguration(cmd))

	// Before we sync, let's get the current config hash.
	sched.adminConfigMtx.Lock()
	currentHash = sched.sendersCfgHash[1]
	sched.adminConfigMtx.Unlock()

	// Now, sync again.
	require.NoError(t, sched.SyncAndApplyConfigFromDatabase())

	// The old configuration should still be running.
	sched.adminConfigMtx.Lock()
	require.Equal(t, sched.sendersCfgHash[1], currentHash)
	sched.adminConfigMtx.Unlock()
	require.Equal(t, 1, len(sched.AlertmanagersFor(1)))

	// If we fix it - it should be applied.
	adminConfig2 = &models.AdminConfiguration{OrgID: 1, Alertmanagers: []string{"notarealalertmanager:3030"}}
	cmd = store.UpdateAdminConfigurationCmd{AdminConfiguration: adminConfig2}
	require.NoError(t, fakeAdminConfigStore.UpdateAdminConfiguration(cmd))
	require.NoError(t, sched.SyncAndApplyConfigFromDatabase())
	sched.adminConfigMtx.Lock()
	require.NotEqual(t, sched.sendersCfgHash[1], currentHash)
	sched.adminConfigMtx.Unlock()

	// Finally, remove everything.
	require.NoError(t, fakeAdminConfigStore.DeleteAdminConfiguration(1))
	require.NoError(t, fakeAdminConfigStore.DeleteAdminConfiguration(2))
	require.NoError(t, sched.SyncAndApplyConfigFromDatabase())
	sched.adminConfigMtx.Lock()
	require.Equal(t, 0, len(sched.senders))
	require.Equal(t, 0, len(sched.sendersCfgHash))
	sched.adminConfigMtx.Unlock()

	require.Eventuallyf(t, func() bool {
		NoAlertmanagerOrgOne := len(sched.AlertmanagersFor(1)) == 0 && len(sched.DroppedAlertmanagersFor(1)) == 0
		NoAlertmanagerOrgTwo := len(sched.AlertmanagersFor(2)) == 0 && len(sched.DroppedAlertmanagersFor(2)) == 0

		return NoAlertmanagerOrgOne && NoAlertmanagerOrgTwo
	}, 10*time.Second, 200*time.Millisecond, "Alertmanager for org 1 and 2 were never removed")
}

<<<<<<< HEAD
func TestChangingAlertmanagersChoice(t *testing.T) {
	fakeAM := NewFakeExternalAlertmanager(t)
	defer fakeAM.Close()
	fakeRuleStore := newFakeRuleStore(t)
	fakeInstanceStore := &fakeInstanceStore{}
	fakeAdminConfigStore := newFakeAdminConfigStore(t)

	// create alert rule with one second interval and an Alertmanagers choice.
	alertRule := CreateTestAlertRule(t, fakeRuleStore, 1, 1)

	// First, let's create an admin configuration that holds an alertmanager
	// and sends alerts to both internal and external alertmanagers.
	adminConfig := &models.AdminConfiguration{OrgID: 1, Alertmanagers: []string{fakeAM.server.URL}, SendAlertsTo: models.AllAlertmanagers}
	cmd := store.UpdateAdminConfigurationCmd{AdminConfiguration: adminConfig}
	require.NoError(t, fakeAdminConfigStore.UpdateAdminConfiguration(cmd))

	sched, mockedClock := setupScheduler(t, fakeRuleStore, fakeInstanceStore, fakeAdminConfigStore)

	// Make sure we sync the configuration at least once before the evaluation happens to guarantee the sender is running
	// when the first alert triggers.
	require.NoError(t, sched.SyncAndApplyConfigFromDatabase())
	sched.adminConfigMtx.Lock()
	require.Equal(t, 1, len(sched.senders))
	require.Equal(t, 1, len(sched.sendersCfgHash))
	sched.adminConfigMtx.Unlock()

	// Then, ensure we've discovered the Alertmanager and the Alertmanagers choice is correct.
	require.Eventually(t, func() bool {
		return len(sched.AlertmanagersFor(1)) == 1 &&
			len(sched.DroppedAlertmanagersFor(1)) == 0 &&
			sched.sendAlertsTo[1] == adminConfig.SendAlertsTo
	}, 10*time.Second, 200*time.Millisecond)

	ctx, cancel := context.WithCancel(context.Background())
	t.Cleanup(func() {
		cancel()
	})
	go func() {
		err := sched.Run(ctx)
		require.NoError(t, err)
	}()

	// With everything up and running, let's advance the time to make sure we get at least one alert iteration.
	mockedClock.Add(2 * time.Second)

	// Eventually, our Alertmanager should have received alerts.
	require.Eventually(t, func() bool {
		return fakeAM.AlertsCount() >= 1 &&
			fakeAM.AlertNamesCompare([]string{alertRule.Title})
	}, 10*time.Second, 200*time.Millisecond)

	// Now, let's change the Alertmanagers choice to send only to the external Alertmanager.
	adminConfig.SendAlertsTo = models.ExternalAlertmanagers
	cmd = store.UpdateAdminConfigurationCmd{AdminConfiguration: adminConfig}
	require.NoError(t, fakeAdminConfigStore.UpdateAdminConfiguration(cmd))

	// Again, make sure we sync and verify the senders.
	require.NoError(t, sched.SyncAndApplyConfigFromDatabase())
	sched.adminConfigMtx.Lock()
	require.Equal(t, 1, len(sched.senders))
	require.Equal(t, 1, len(sched.sendersCfgHash))
	sched.adminConfigMtx.Unlock()

	// Then, ensure we still have the Alertmanager but the Alertmanagers choice has changed.
	require.Eventually(t, func() bool {
		return len(sched.AlertmanagersFor(1)) == 1 &&
			len(sched.DroppedAlertmanagersFor(1)) == 0 &&
			sched.sendAlertsTo[1] == adminConfig.SendAlertsTo
	}, 10*time.Second, 200*time.Millisecond)

	// Finally, let's change the Alertmanagers choice to send only to the internal Alertmanager.
	adminConfig.SendAlertsTo = models.InternalAlertmanager
	cmd = store.UpdateAdminConfigurationCmd{AdminConfiguration: adminConfig}
	require.NoError(t, fakeAdminConfigStore.UpdateAdminConfiguration(cmd))

	// Again, make sure we sync and verify the senders.
	require.NoError(t, sched.SyncAndApplyConfigFromDatabase())
	sched.adminConfigMtx.Lock()
	require.Equal(t, 0, len(sched.senders))
	require.Equal(t, 0, len(sched.sendersCfgHash))
	sched.adminConfigMtx.Unlock()

	// Then, ensure we've dropped the Alertmanager and the Alertmanagers choice has changed.
	require.Eventually(t, func() bool {
		return len(sched.AlertmanagersFor(1)) == 0 &&
			len(sched.DroppedAlertmanagersFor(1)) == 0 &&
			sched.sendAlertsTo[1] == adminConfig.SendAlertsTo
	}, 10*time.Second, 200*time.Millisecond)
=======
func TestSchedule_ruleRoutine(t *testing.T) {
	createSchedule := func(
		evalAppliedChan chan time.Time,
	) (*schedule, *fakeRuleStore, *fakeInstanceStore, *fakeAdminConfigStore) {
		ruleStore := newFakeRuleStore(t)
		instanceStore := &fakeInstanceStore{}
		adminConfigStore := newFakeAdminConfigStore(t)

		sch, _ := setupScheduler(t, ruleStore, instanceStore, adminConfigStore)

		sch.evalAppliedFunc = func(key models.AlertRuleKey, t time.Time) {
			evalAppliedChan <- t
		}
		return sch, ruleStore, instanceStore, adminConfigStore
	}

	// normal states do not include NoData and Error because currently it is not possible to perform any sensible test
	normalStates := []eval.State{eval.Normal, eval.Alerting, eval.Pending}
	randomNormalState := func() eval.State {
		// pick only supported cases
		return normalStates[rand.Intn(3)]
	}

	for _, evalState := range normalStates {
		// TODO rewrite when we are able to mock/fake state manager
		t.Run(fmt.Sprintf("when rule evaluation happens (evaluation state %s)", evalState), func(t *testing.T) {
			evalChan := make(chan *evalContext)
			evalAppliedChan := make(chan time.Time)

			sch, ruleStore, instanceStore, _ := createSchedule(evalAppliedChan)

			rule := CreateTestAlertRule(t, ruleStore, 10, rand.Int63(), evalState)

			go func() {
				stop := make(chan struct{})
				t.Cleanup(func() {
					close(stop)
				})
				_ = sch.ruleRoutine(context.Background(), rule.GetKey(), evalChan, stop)
			}()

			expectedTime := time.UnixMicro(rand.Int63())

			evalChan <- &evalContext{
				now:     expectedTime,
				version: rule.Version,
			}

			actualTime := waitForTimeChannel(t, evalAppliedChan)
			require.Equal(t, expectedTime, actualTime)

			t.Run("it should get rule from database when run the first time", func(t *testing.T) {
				queries := make([]models.GetAlertRuleByUIDQuery, 0)
				for _, op := range ruleStore.recordedOps {
					switch q := op.(type) {
					case models.GetAlertRuleByUIDQuery:
						queries = append(queries, q)
					}
				}
				require.NotEmptyf(t, queries, "Expected a %T request to rule store but nothing was recorded", models.GetAlertRuleByUIDQuery{})
				require.Len(t, queries, 1, "Expected exactly one request of %T but got %d", models.GetAlertRuleByUIDQuery{}, len(queries))
				require.Equal(t, rule.UID, queries[0].UID)
				require.Equal(t, rule.OrgID, queries[0].OrgID)
			})
			t.Run("it should process evaluation results via state manager", func(t *testing.T) {
				// TODO rewrite when we are able to mock/fake state manager
				states := sch.stateManager.GetStatesForRuleUID(rule.OrgID, rule.UID)
				require.Len(t, states, 1)
				s := states[0]
				t.Logf("State: %v", s)
				require.Equal(t, rule.UID, s.AlertRuleUID)
				require.Len(t, s.Results, 1)
				var expectedStatus = evalState
				if evalState == eval.Pending {
					expectedStatus = eval.Alerting
				}
				require.Equal(t, expectedStatus.String(), s.Results[0].EvaluationState.String())
				require.Equal(t, expectedTime, s.Results[0].EvaluationTime)
			})
			t.Run("it should save alert instances to storage", func(t *testing.T) {
				// TODO rewrite when we are able to mock/fake state manager
				states := sch.stateManager.GetStatesForRuleUID(rule.OrgID, rule.UID)
				require.Len(t, states, 1)
				s := states[0]

				var cmd *models.SaveAlertInstanceCommand
				for _, op := range instanceStore.recordedOps {
					switch q := op.(type) {
					case models.SaveAlertInstanceCommand:
						cmd = &q
					}
					if cmd != nil {
						break
					}
				}

				require.NotNil(t, cmd)
				t.Logf("Saved alert instance: %v", cmd)
				require.Equal(t, rule.OrgID, cmd.RuleOrgID)
				require.Equal(t, expectedTime, cmd.LastEvalTime)
				require.Equal(t, cmd.RuleUID, cmd.RuleUID)
				require.Equal(t, evalState.String(), string(cmd.State))
				require.Equal(t, s.Labels, data.Labels(cmd.Labels))
			})
			t.Run("it reports metrics", func(t *testing.T) {
				// TODO fix it when we update the way we use metrics
				t.Skip()
			})
		})
	}

	t.Run("should exit", func(t *testing.T) {
		t.Run("when we signal it to stop", func(t *testing.T) {
			stopChan := make(chan struct{})
			stoppedChan := make(chan error)

			sch, _, _, _ := createSchedule(make(chan time.Time))

			go func() {
				err := sch.ruleRoutine(context.Background(), models.AlertRuleKey{}, make(chan *evalContext), stopChan)
				stoppedChan <- err
			}()

			stopChan <- struct{}{}
			err := waitForErrChannel(t, stoppedChan)
			require.NoError(t, err)
		})

		t.Run("when context is cancelled", func(t *testing.T) {
			stoppedChan := make(chan error)
			sch, _, _, _ := createSchedule(make(chan time.Time))

			ctx, cancel := context.WithCancel(context.Background())
			go func() {
				err := sch.ruleRoutine(ctx, models.AlertRuleKey{}, make(chan *evalContext), make(chan struct{}))
				stoppedChan <- err
			}()

			cancel()
			err := waitForErrChannel(t, stoppedChan)
			require.ErrorIs(t, err, context.Canceled)
		})
	})

	t.Run("should fetch rule from database only if new version is greater than current", func(t *testing.T) {
		evalChan := make(chan *evalContext)
		evalAppliedChan := make(chan time.Time)

		sch, ruleStore, _, _ := createSchedule(evalAppliedChan)

		rule := CreateTestAlertRule(t, ruleStore, 10, rand.Int63(), randomNormalState())

		go func() {
			stop := make(chan struct{})
			t.Cleanup(func() {
				close(stop)
			})
			_ = sch.ruleRoutine(context.Background(), rule.GetKey(), evalChan, stop)
		}()

		expectedTime := time.UnixMicro(rand.Int63())
		evalChan <- &evalContext{
			now:     expectedTime,
			version: rule.Version,
		}

		actualTime := waitForTimeChannel(t, evalAppliedChan)
		require.Equal(t, expectedTime, actualTime)

		// Now update the rule
		newRule := *rule
		newRule.Version++
		ruleStore.putRule(&newRule)

		// and call with new version
		expectedTime = expectedTime.Add(time.Duration(rand.Intn(10)) * time.Second)
		evalChan <- &evalContext{
			now:     expectedTime,
			version: newRule.Version,
		}

		actualTime = waitForTimeChannel(t, evalAppliedChan)
		require.Equal(t, expectedTime, actualTime)

		queries := make([]models.GetAlertRuleByUIDQuery, 0)
		for _, op := range ruleStore.recordedOps {
			switch q := op.(type) {
			case models.GetAlertRuleByUIDQuery:
				queries = append(queries, q)
			}
		}
		require.Len(t, queries, 2, "Expected exactly two request of %T", models.GetAlertRuleByUIDQuery{})
		require.Equal(t, rule.UID, queries[0].UID)
		require.Equal(t, rule.OrgID, queries[0].OrgID)
		require.Equal(t, rule.UID, queries[1].UID)
		require.Equal(t, rule.OrgID, queries[1].OrgID)
	})

	t.Run("should not fetch rule if version is equal or less than current", func(t *testing.T) {
		evalChan := make(chan *evalContext)
		evalAppliedChan := make(chan time.Time)

		sch, ruleStore, _, _ := createSchedule(evalAppliedChan)

		rule := CreateTestAlertRule(t, ruleStore, 10, rand.Int63(), randomNormalState())

		go func() {
			stop := make(chan struct{})
			t.Cleanup(func() {
				close(stop)
			})
			_ = sch.ruleRoutine(context.Background(), rule.GetKey(), evalChan, stop)
		}()

		expectedTime := time.UnixMicro(rand.Int63())
		evalChan <- &evalContext{
			now:     expectedTime,
			version: rule.Version,
		}

		actualTime := waitForTimeChannel(t, evalAppliedChan)
		require.Equal(t, expectedTime, actualTime)

		// try again with the same version
		expectedTime = expectedTime.Add(time.Duration(rand.Intn(10)) * time.Second)
		evalChan <- &evalContext{
			now:     expectedTime,
			version: rule.Version,
		}
		actualTime = waitForTimeChannel(t, evalAppliedChan)
		require.Equal(t, expectedTime, actualTime)

		expectedTime = expectedTime.Add(time.Duration(rand.Intn(10)) * time.Second)
		evalChan <- &evalContext{
			now:     expectedTime,
			version: rule.Version - 1,
		}
		actualTime = waitForTimeChannel(t, evalAppliedChan)
		require.Equal(t, expectedTime, actualTime)

		queries := make([]models.GetAlertRuleByUIDQuery, 0)
		for _, op := range ruleStore.recordedOps {
			switch q := op.(type) {
			case models.GetAlertRuleByUIDQuery:
				queries = append(queries, q)
			}
		}
		require.Len(t, queries, 1, "Expected exactly one request of %T", models.GetAlertRuleByUIDQuery{})
	})

	t.Run("when evaluation fails", func(t *testing.T) {
		t.Run("it should increase failure counter", func(t *testing.T) {
			t.Skip()
			// TODO implement check for counter
		})
		t.Run("it should retry up to configured times", func(t *testing.T) {
			// TODO figure out how to simulate failure
			t.Skip()
		})
	})

	t.Run("when there are alerts that should be firing", func(t *testing.T) {
		t.Run("it should send to local alertmanager if configured for organization", func(t *testing.T) {
			// TODO figure out how to simulate multiorg alertmanager
			t.Skip()
		})
		t.Run("it should send to external alertmanager if configured for organization", func(t *testing.T) {
			fakeAM := NewFakeExternalAlertmanager(t)
			defer fakeAM.Close()

			orgID := rand.Int63()
			s, err := sender.New(nil)
			require.NoError(t, err)
			adminConfig := &models.AdminConfiguration{OrgID: orgID, Alertmanagers: []string{fakeAM.server.URL}}
			err = s.ApplyConfig(adminConfig)
			require.NoError(t, err)
			s.Run()
			defer s.Stop()

			require.Eventuallyf(t, func() bool {
				return len(s.Alertmanagers()) == 1
			}, 20*time.Second, 200*time.Millisecond, "external Alertmanager was not discovered.")

			evalChan := make(chan *evalContext)
			evalAppliedChan := make(chan time.Time)

			sch, ruleStore, _, _ := createSchedule(evalAppliedChan)
			sch.senders[orgID] = s
			// eval.Alerting makes state manager to create notifications for alertmanagers
			rule := CreateTestAlertRule(t, ruleStore, 10, orgID, eval.Alerting)

			go func() {
				stop := make(chan struct{})
				t.Cleanup(func() {
					close(stop)
				})
				_ = sch.ruleRoutine(context.Background(), rule.GetKey(), evalChan, stop)
			}()

			evalChan <- &evalContext{
				now:     time.Now(),
				version: rule.Version,
			}
			waitForTimeChannel(t, evalAppliedChan)

			var count int
			require.Eventuallyf(t, func() bool {
				count = fakeAM.AlertsCount()
				return count == 1 && fakeAM.AlertNamesCompare([]string{rule.Title})
			}, 20*time.Second, 200*time.Millisecond, "Alertmanager never received an '%s', received alerts count: %d", rule.Title, count)
		})
	})

	t.Run("when there are no alerts to send it should not call notifiers", func(t *testing.T) {
		// TODO needs some mocking/stubbing for Alertmanager and Sender to make sure it was not called
		t.Skip()
	})
>>>>>>> 144e0c6c
}

func setupScheduler(t *testing.T, rs store.RuleStore, is store.InstanceStore, acs store.AdminConfigurationStore) (*schedule, *clock.Mock) {
	t.Helper()

	mockedClock := clock.NewMock()
	logger := log.New("ngalert schedule test")
	m := metrics.NewNGAlert(prometheus.NewPedanticRegistry())
	decryptFn := ossencryption.ProvideService().GetDecryptedValue
	moa, err := notifier.NewMultiOrgAlertmanager(&setting.Cfg{}, &notifier.FakeConfigStore{}, &notifier.FakeOrgStore{}, &notifier.FakeKVStore{}, decryptFn, nil, log.New("testlogger"))
	require.NoError(t, err)

	schedCfg := SchedulerCfg{
		C:                       mockedClock,
		BaseInterval:            time.Second,
		MaxAttempts:             1,
		Evaluator:               eval.Evaluator{Cfg: &setting.Cfg{ExpressionsEnabled: true}, Log: logger},
		RuleStore:               rs,
		InstanceStore:           is,
		AdminConfigStore:        acs,
		MultiOrgNotifier:        moa,
		Logger:                  logger,
		Metrics:                 m.GetSchedulerMetrics(),
		AdminConfigPollInterval: 10 * time.Minute, // do not poll in unit tests.
	}
	st := state.NewManager(schedCfg.Logger, m.GetStateMetrics(), nil, rs, is)
	appUrl := &url.URL{
		Scheme: "http",
		Host:   "localhost",
	}
	return NewScheduler(schedCfg, nil, appUrl, st), mockedClock
}

// createTestAlertRule creates a dummy alert definition to be used by the tests.
func CreateTestAlertRule(t *testing.T, dbstore *fakeRuleStore, intervalSeconds int64, orgID int64, evalResult eval.State) *models.AlertRule {
	t.Helper()
	records := make([]interface{}, 0, len(dbstore.recordedOps))
	copy(records, dbstore.recordedOps)
	defer func() {
		// erase queries that were made by the testing suite
		dbstore.recordedOps = records
	}()
	d := rand.Intn(1000)
	ruleGroup := fmt.Sprintf("ruleGroup-%d", d)

	var expression string
	var forDuration time.Duration
	switch evalResult {
	case eval.Normal:
		expression = `{
			"datasourceUid": "-100",
			"type":"math",
			"expression":"2 + 1 < 1"
		}`
	case eval.Pending, eval.Alerting:
		expression = `{
			"datasourceUid": "-100",
			"type":"math",
			"expression":"2 + 2 > 1"
		}`
		if evalResult == eval.Pending {
			forDuration = 100 * time.Second
		}
	case eval.Error:
		expression = `{
			"datasourceUid": "-100",
			"type":"math",
			"expression":"$A"
		}`
	case eval.NoData:
		// TODO Implement support for NoData
		require.Fail(t, "Alert rule with desired evaluation result NoData is not supported yet")
	}

	err := dbstore.UpdateRuleGroup(store.UpdateRuleGroupCmd{
		OrgID:        orgID,
		NamespaceUID: "namespace",
		RuleGroupConfig: apimodels.PostableRuleGroupConfig{
			Name:     ruleGroup,
			Interval: model.Duration(time.Duration(intervalSeconds) * time.Second),
			Rules: []apimodels.PostableExtendedRuleNode{
				{
					ApiRuleNode: &apimodels.ApiRuleNode{
						Annotations: map[string]string{"testAnnoKey": "testAnnoValue"},
						For:         model.Duration(forDuration),
					},
					GrafanaManagedAlert: &apimodels.PostableGrafanaRule{
						Title:     fmt.Sprintf("an alert definition %d", d),
						Condition: "A",
						Data: []models.AlertQuery{
							{
								DatasourceUID: "-100",
								Model:         json.RawMessage(expression),
								RelativeTimeRange: models.RelativeTimeRange{
									From: models.Duration(5 * time.Hour),
									To:   models.Duration(3 * time.Hour),
								},
								RefID: "A",
							},
						},
					},
				},
			},
		},
	})
	require.NoError(t, err)

	q := models.ListRuleGroupAlertRulesQuery{
		OrgID:        orgID,
		NamespaceUID: "namespace",
		RuleGroup:    ruleGroup,
	}
	err = dbstore.GetRuleGroupAlertRules(&q)
	require.NoError(t, err)
	require.NotEmpty(t, q.Result)

	rule := q.Result[0]
	t.Logf("alert definition: %v with interval: %d created", rule.GetKey(), rule.IntervalSeconds)
	return rule
}<|MERGE_RESOLUTION|>--- conflicted
+++ resolved
@@ -35,13 +35,8 @@
 	fakeInstanceStore := &fakeInstanceStore{}
 	fakeAdminConfigStore := newFakeAdminConfigStore(t)
 
-<<<<<<< HEAD
-	// create alert rule with one second interval.
-	alertRule := CreateTestAlertRule(t, fakeRuleStore, 1, 1)
-=======
 	// create alert rule with one second interval
 	alertRule := CreateTestAlertRule(t, fakeRuleStore, 1, 1, eval.Alerting)
->>>>>>> 144e0c6c
 
 	// First, let's create an admin configuration that holds an alertmanager.
 	adminConfig := &models.AdminConfiguration{OrgID: 1, Alertmanagers: []string{fakeAM.server.URL}, SendAlertsTo: models.AllAlertmanagers}
@@ -239,7 +234,6 @@
 	}, 10*time.Second, 200*time.Millisecond, "Alertmanager for org 1 and 2 were never removed")
 }
 
-<<<<<<< HEAD
 func TestChangingAlertmanagersChoice(t *testing.T) {
 	fakeAM := NewFakeExternalAlertmanager(t)
 	defer fakeAM.Close()
@@ -248,7 +242,7 @@
 	fakeAdminConfigStore := newFakeAdminConfigStore(t)
 
 	// create alert rule with one second interval and an Alertmanagers choice.
-	alertRule := CreateTestAlertRule(t, fakeRuleStore, 1, 1)
+	alertRule := CreateTestAlertRule(t, fakeRuleStore, 1, 1, eval.Alerting)
 
 	// First, let's create an admin configuration that holds an alertmanager
 	// and sends alerts to both internal and external alertmanagers.
@@ -328,7 +322,8 @@
 			len(sched.DroppedAlertmanagersFor(1)) == 0 &&
 			sched.sendAlertsTo[1] == adminConfig.SendAlertsTo
 	}, 10*time.Second, 200*time.Millisecond)
-=======
+}
+
 func TestSchedule_ruleRoutine(t *testing.T) {
 	createSchedule := func(
 		evalAppliedChan chan time.Time,
@@ -646,7 +641,6 @@
 		// TODO needs some mocking/stubbing for Alertmanager and Sender to make sure it was not called
 		t.Skip()
 	})
->>>>>>> 144e0c6c
 }
 
 func setupScheduler(t *testing.T, rs store.RuleStore, is store.InstanceStore, acs store.AdminConfigurationStore) (*schedule, *clock.Mock) {
