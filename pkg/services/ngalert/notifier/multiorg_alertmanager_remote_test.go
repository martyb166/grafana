--- conflicted
+++ resolved
@@ -65,11 +65,7 @@
 				BasicAuthPassword: password,
 			}
 			m := metrics.NewRemoteAlertmanagerMetrics(prometheus.NewRegistry())
-<<<<<<< HEAD
-			remoteAM, err := remote.NewAlertmanager(externalAMCfg, stateStore, secretsService.Decrypt, setting.GetAlertmanagerDefaultConfiguration(), m)
-=======
-			remoteAM, err := remote.NewAlertmanager(externalAMCfg, notifier.NewFileStore(orgID, kvStore), secretsService.Decrypt, m)
->>>>>>> 40e73f38
+			remoteAM, err := remote.NewAlertmanager(externalAMCfg, notifier.NewFileStore(orgID, kvStore), secretsService.Decrypt, setting.GetAlertmanagerDefaultConfiguration(), m)
 			require.NoError(t, err)
 
 			// Use both Alertmanager implementations in the forked Alertmanager.
