--- conflicted
+++ resolved
@@ -4,8 +4,6 @@
 	"context"
 	"sort"
 	"testing"
-
-	acmock "github.com/grafana/grafana/pkg/services/accesscontrol/mock"
 
 	"github.com/grafana/grafana/pkg/bus"
 	"github.com/grafana/grafana/pkg/infra/log"
@@ -38,22 +36,13 @@
 
 	t.Run("Duplicates validator should collect info about duplicate UIDs and titles within folders", func(t *testing.T) {
 		const folderName = "duplicates-validator-folder"
-<<<<<<< HEAD
-
-		fakeService.On("SaveFolderForProvisionedDashboards", mock.Anything, mock.Anything).Return(&models.Dashboard{}, nil).Times(3)
-		fakeService.On("GetProvisionedDashboardData", mock.Anything).Return([]*models.DashboardProvisioning{}, nil).Times(2)
-		fakeService.On("SaveProvisionedDashboard", mock.Anything, mock.Anything, mock.Anything).Return(&models.Dashboard{}, nil).Times(2)
-
-		permissionsServices := acmock.NewPermissionsServicesMock()
-		folderID, err := getOrCreateFolderID(context.Background(), cfg, fakeService, folderName, featuremgmt.WithFeatures(), permissionsServices.GetFolderService())
-=======
-		r, err := NewDashboardFileReader(cfg, logger, nil)
+
+		r, err := NewDashboardFileReader(cfg, logger, nil, featuremgmt.WithFeatures(), nil)
 		require.NoError(t, err)
 		fakeService.On("SaveFolderForProvisionedDashboards", mock.Anything, mock.Anything).Return(&models.Dashboard{}, nil).Times(6)
 		fakeService.On("GetProvisionedDashboardData", mock.Anything).Return([]*models.DashboardProvisioning{}, nil).Times(4)
 		fakeService.On("SaveProvisionedDashboard", mock.Anything, mock.Anything, mock.Anything).Return(&models.Dashboard{}, nil).Times(5)
 		folderID, err := r.getOrCreateFolderID(context.Background(), cfg, fakeService, folderName)
->>>>>>> 2334b988
 		require.NoError(t, err)
 
 		identity := dashboardIdentity{folderID: folderID, title: "Grafana"}
@@ -67,11 +56,11 @@
 			Options: map[string]interface{}{"path": dashboardContainingUID},
 		}
 
-		reader1, err := NewDashboardFileReader(cfg1, logger, nil, featuremgmt.WithFeatures(), permissionsServices)
+		reader1, err := NewDashboardFileReader(cfg1, logger, nil, featuremgmt.WithFeatures(), nil)
 		reader1.dashboardProvisioningService = fakeService
 		require.NoError(t, err)
 
-		reader2, err := NewDashboardFileReader(cfg2, logger, nil, featuremgmt.WithFeatures(), permissionsServices)
+		reader2, err := NewDashboardFileReader(cfg2, logger, nil, featuremgmt.WithFeatures(), nil)
 		reader2.dashboardProvisioningService = fakeService
 		require.NoError(t, err)
 
@@ -102,19 +91,10 @@
 
 	t.Run("Duplicates validator should not collect info about duplicate UIDs and titles within folders for different orgs", func(t *testing.T) {
 		const folderName = "duplicates-validator-folder"
-<<<<<<< HEAD
-
-		fakeService.On("SaveFolderForProvisionedDashboards", mock.Anything, mock.Anything).Return(&models.Dashboard{}, nil).Times(3)
-		fakeService.On("GetProvisionedDashboardData", mock.Anything).Return([]*models.DashboardProvisioning{}, nil).Times(2)
-		fakeService.On("SaveProvisionedDashboard", mock.Anything, mock.Anything, mock.Anything).Return(&models.Dashboard{}, nil).Times(2)
-
-		permissionsServices := acmock.NewPermissionsServicesMock()
-		folderID, err := getOrCreateFolderID(context.Background(), cfg, fakeService, folderName, featuremgmt.WithFeatures(), permissionsServices.GetFolderService())
-=======
-		r, err := NewDashboardFileReader(cfg, logger, nil)
+
+		r, err := NewDashboardFileReader(cfg, logger, nil, featuremgmt.WithFeatures(), nil)
 		require.NoError(t, err)
 		folderID, err := r.getOrCreateFolderID(context.Background(), cfg, fakeService, folderName)
->>>>>>> 2334b988
 		require.NoError(t, err)
 
 		identity := dashboardIdentity{folderID: folderID, title: "Grafana"}
@@ -128,11 +108,11 @@
 			Options: map[string]interface{}{"path": dashboardContainingUID},
 		}
 
-		reader1, err := NewDashboardFileReader(cfg1, logger, nil, featuremgmt.WithFeatures(), permissionsServices)
+		reader1, err := NewDashboardFileReader(cfg1, logger, nil, featuremgmt.WithFeatures(), nil)
 		reader1.dashboardProvisioningService = fakeService
 		require.NoError(t, err)
 
-		reader2, err := NewDashboardFileReader(cfg2, logger, nil, featuremgmt.WithFeatures(), permissionsServices)
+		reader2, err := NewDashboardFileReader(cfg2, logger, nil, featuremgmt.WithFeatures(), nil)
 		reader2.dashboardProvisioningService = fakeService
 		require.NoError(t, err)
 
@@ -188,16 +168,15 @@
 			Name: "third", Type: "file", OrgID: 2, Folder: "duplicates-validator-folder",
 			Options: map[string]interface{}{"path": twoDashboardsWithUID},
 		}
-		permissionsServices := acmock.NewPermissionsServicesMock()
-		reader1, err := NewDashboardFileReader(cfg1, logger, nil, featuremgmt.WithFeatures(), permissionsServices)
+		reader1, err := NewDashboardFileReader(cfg1, logger, nil, featuremgmt.WithFeatures(), nil)
 		reader1.dashboardProvisioningService = fakeService
 		require.NoError(t, err)
 
-		reader2, err := NewDashboardFileReader(cfg2, logger, nil, featuremgmt.WithFeatures(), permissionsServices)
+		reader2, err := NewDashboardFileReader(cfg2, logger, nil, featuremgmt.WithFeatures(), nil)
 		reader2.dashboardProvisioningService = fakeService
 		require.NoError(t, err)
 
-		reader3, err := NewDashboardFileReader(cfg3, logger, nil, featuremgmt.WithFeatures(), permissionsServices)
+		reader3, err := NewDashboardFileReader(cfg3, logger, nil, featuremgmt.WithFeatures(), nil)
 		reader3.dashboardProvisioningService = fakeService
 		require.NoError(t, err)
 
@@ -214,13 +193,9 @@
 
 		duplicates := duplicateValidator.getDuplicates()
 
-<<<<<<< HEAD
-		folderID, err := getOrCreateFolderID(context.Background(), cfg, fakeService, cfg1.Folder, featuremgmt.WithFeatures(), nil)
-=======
-		r, err := NewDashboardFileReader(cfg, logger, nil)
+		r, err := NewDashboardFileReader(cfg, logger, nil, featuremgmt.WithFeatures(), nil)
 		require.NoError(t, err)
 		folderID, err := r.getOrCreateFolderID(context.Background(), cfg, fakeService, cfg1.Folder)
->>>>>>> 2334b988
 		require.NoError(t, err)
 
 		identity := dashboardIdentity{folderID: folderID, title: "Grafana"}
@@ -235,13 +210,9 @@
 		sort.Strings(titleUsageReaders)
 		require.Equal(t, []string{"first"}, titleUsageReaders)
 
-<<<<<<< HEAD
-		folderID, err = getOrCreateFolderID(context.Background(), cfg3, fakeService, cfg3.Folder, featuremgmt.WithFeatures(), nil)
-=======
-		r, err = NewDashboardFileReader(cfg3, logger, nil)
+		r, err = NewDashboardFileReader(cfg3, logger, nil, featuremgmt.WithFeatures(), nil)
 		require.NoError(t, err)
 		folderID, err = r.getOrCreateFolderID(context.Background(), cfg3, fakeService, cfg3.Folder)
->>>>>>> 2334b988
 		require.NoError(t, err)
 
 		identity = dashboardIdentity{folderID: folderID, title: "Grafana"}
