--- conflicted
+++ resolved
@@ -2937,18 +2937,6 @@
     },
     {
       "metadata": {
-<<<<<<< HEAD
-        "name": "unifiedStorageSearch",
-        "resourceVersion": "1726771421439",
-        "creationTimestamp": "2024-09-19T18:43:41Z"
-      },
-      "spec": {
-        "description": "Enable unified storage search",
-        "stage": "experimental",
-        "codeowner": "@grafana/search-and-storage",
-        "hideFromAdminPage": true,
-        "hideFromDocs": true
-=======
         "name": "useSeessionStorageForRedirection",
         "resourceVersion": "1727082170583",
         "creationTimestamp": "2024-09-23T09:02:50Z",
@@ -2970,7 +2958,20 @@
         "description": "Use session storage for handling the redirection after login",
         "stage": "preview",
         "codeowner": "@grafana/identity-access-team"
->>>>>>> 25ca760e
+      }
+    },
+    {
+      "metadata": {
+        "name": "unifiedStorageSearch",
+        "resourceVersion": "1726771421439",
+        "creationTimestamp": "2024-09-19T18:43:41Z"
+      },
+      "spec": {
+        "description": "Enable unified storage search",
+        "stage": "experimental",
+        "codeowner": "@grafana/search-and-storage",
+        "hideFromAdminPage": true,
+        "hideFromDocs": true
       }
     },
     {
