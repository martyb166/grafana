{
  "kind": "FeatureList",
  "apiVersion": "featuretoggle.grafana.app/v0alpha1",
  "metadata": {},
  "items": [
    {
      "metadata": {
<<<<<<< HEAD
        "name": "lokiPredefinedOperations",
        "resourceVersion": "1716888253619",
        "creationTimestamp": "2024-05-28T09:24:13Z"
      },
      "spec": {
        "description": "Adds predefined query operations to Loki query editor",
        "stage": "experimental",
        "codeowner": "@grafana/observability-logs",
        "frontend": true
=======
        "name": "notificationBanner",
        "resourceVersion": "1717578796182",
        "creationTimestamp": "2024-06-05T09:13:16Z"
      },
      "spec": {
        "description": "Enables the notification banner UI and API",
        "stage": "experimental",
        "codeowner": "@grafana/grafana-frontend-platform"
>>>>>>> 20c90ff6
      }
    },
    {
      "metadata": {
<<<<<<< HEAD
        "name": "vizAndWidgetSplit",
        "resourceVersion": "1716888253619",
        "creationTimestamp": "2024-05-28T09:24:13Z"
      },
      "spec": {
        "description": "Split panels between visualizations and widgets",
        "stage": "experimental",
        "codeowner": "@grafana/dashboards-squad",
        "frontend": true
=======
        "name": "datasourceProxyDisableRBAC",
        "resourceVersion": "1717578796182",
        "creationTimestamp": "2024-06-05T09:13:16Z"
      },
      "spec": {
        "description": "Disables applying a plugin route's ReqAction field to authorization",
        "stage": "GA",
        "codeowner": "@grafana/identity-access-team",
        "hideFromDocs": true
>>>>>>> 20c90ff6
      }
    },
    {
      "metadata": {
<<<<<<< HEAD
        "name": "angularDeprecationUI",
        "resourceVersion": "1716888253619",
        "creationTimestamp": "2024-05-28T09:24:13Z"
      },
      "spec": {
        "description": "Display Angular warnings in dashboards and panels",
        "stage": "GA",
        "codeowner": "@grafana/plugins-platform-backend",
        "frontend": true
=======
        "name": "recordedQueriesMulti",
        "resourceVersion": "1717578796182",
        "creationTimestamp": "2024-06-05T09:13:16Z"
      },
      "spec": {
        "description": "Enables writing multiple items from a single query within Recorded Queries",
        "stage": "GA",
        "codeowner": "@grafana/observability-metrics"
>>>>>>> 20c90ff6
      }
    },
    {
      "metadata": {
<<<<<<< HEAD
        "name": "queryLibrary",
        "resourceVersion": "1716888253619",
        "creationTimestamp": "2024-05-28T09:24:13Z"
=======
        "name": "traceQLStreaming",
        "resourceVersion": "1717578796182",
        "creationTimestamp": "2024-06-05T09:13:16Z"
>>>>>>> 20c90ff6
      },
      "spec": {
        "description": "Enables Query Library feature in Explore",
        "stage": "experimental",
        "codeowner": "@grafana/explore-squad"
      }
    },
    {
      "metadata": {
<<<<<<< HEAD
        "name": "newDashboardSharingComponent",
        "resourceVersion": "1716888253619",
        "creationTimestamp": "2024-05-28T09:24:13Z"
      },
      "spec": {
        "description": "Enables the new sharing drawer design",
        "stage": "experimental",
        "codeowner": "@grafana/sharing-squad",
        "frontend": true
=======
        "name": "sseGroupByDatasource",
        "resourceVersion": "1717578796182",
        "creationTimestamp": "2024-06-05T09:13:16Z"
      },
      "spec": {
        "description": "Send query to the same datasource in a single request when using server side expressions. The `cloudWatchBatchQueries` feature toggle should be enabled if this used with CloudWatch.",
        "stage": "experimental",
        "codeowner": "@grafana/observability-metrics"
>>>>>>> 20c90ff6
      }
    },
    {
      "metadata": {
<<<<<<< HEAD
        "name": "logRequestsInstrumentedAsUnknown",
        "resourceVersion": "1716888253619",
        "creationTimestamp": "2024-05-28T09:24:13Z"
      },
      "spec": {
        "description": "Logs the path for requests that are instrumented as unknown",
        "stage": "experimental",
        "codeowner": "@grafana/hosted-grafana-team"
=======
        "name": "newPDFRendering",
        "resourceVersion": "1717578796182",
        "creationTimestamp": "2024-06-05T09:13:16Z"
      },
      "spec": {
        "description": "New implementation for the dashboard-to-PDF rendering",
        "stage": "preview",
        "codeowner": "@grafana/sharing-squad"
>>>>>>> 20c90ff6
      }
    },
    {
      "metadata": {
<<<<<<< HEAD
        "name": "extraThemes",
        "resourceVersion": "1716888253619",
        "creationTimestamp": "2024-05-28T09:24:13Z"
      },
      "spec": {
        "description": "Enables extra themes",
        "stage": "experimental",
        "codeowner": "@grafana/grafana-frontend-platform",
=======
        "name": "autoMigrateOldPanels",
        "resourceVersion": "1717578796182",
        "creationTimestamp": "2024-06-05T09:13:16Z"
      },
      "spec": {
        "description": "Migrate old angular panels to supported versions (graph, table-old, worldmap, etc)",
        "stage": "preview",
        "codeowner": "@grafana/dataviz-squad",
>>>>>>> 20c90ff6
        "frontend": true
      }
    },
    {
      "metadata": {
<<<<<<< HEAD
        "name": "pluginsAPIMetrics",
        "resourceVersion": "1716888253619",
        "creationTimestamp": "2024-05-28T09:24:13Z"
      },
      "spec": {
        "description": "Sends metrics of public grafana packages usage by plugins",
        "stage": "experimental",
        "codeowner": "@grafana/plugins-platform-backend",
        "frontend": true
=======
        "name": "datasourceQueryTypes",
        "resourceVersion": "1717578796182",
        "creationTimestamp": "2024-06-05T09:13:16Z"
      },
      "spec": {
        "description": "Show query type endpoints in datasource API servers (currently hardcoded for testdata, expressions, and prometheus)",
        "stage": "experimental",
        "codeowner": "@grafana/grafana-app-platform-squad",
        "requiresRestart": true
>>>>>>> 20c90ff6
      }
    },
    {
      "metadata": {
<<<<<<< HEAD
        "name": "kubernetesPlaylists",
        "resourceVersion": "1716888253619",
        "creationTimestamp": "2024-05-28T09:24:13Z"
      },
      "spec": {
        "description": "Use the kubernetes API in the frontend for playlists, and route /api/playlist requests to k8s",
        "stage": "GA",
        "codeowner": "@grafana/grafana-app-platform-squad",
        "requiresRestart": true
=======
        "name": "accessActionSets",
        "resourceVersion": "1717578796182",
        "creationTimestamp": "2024-06-05T09:13:16Z"
      },
      "spec": {
        "description": "Introduces action sets for resource permissions",
        "stage": "experimental",
        "codeowner": "@grafana/identity-access-team"
>>>>>>> 20c90ff6
      }
    },
    {
      "metadata": {
<<<<<<< HEAD
        "name": "dashboardSceneSolo",
        "resourceVersion": "1716888253619",
        "creationTimestamp": "2024-05-28T09:24:13Z"
      },
      "spec": {
        "description": "Enables rendering dashboards using scenes for solo panels",
        "stage": "experimental",
        "codeowner": "@grafana/dashboards-squad",
=======
        "name": "metricsSummary",
        "resourceVersion": "1717578796182",
        "creationTimestamp": "2024-06-05T09:13:16Z"
      },
      "spec": {
        "description": "Enables metrics summary queries in the Tempo data source",
        "stage": "experimental",
        "codeowner": "@grafana/observability-traces-and-profiling",
>>>>>>> 20c90ff6
        "frontend": true
      }
    },
    {
      "metadata": {
<<<<<<< HEAD
        "name": "tlsMemcached",
        "resourceVersion": "1716888253619",
        "creationTimestamp": "2024-05-28T09:24:13Z"
      },
      "spec": {
        "description": "Use TLS-enabled memcached in the enterprise caching feature",
        "stage": "experimental",
        "codeowner": "@grafana/grafana-operator-experience-squad",
=======
        "name": "configurableSchedulerTick",
        "resourceVersion": "1717578796182",
        "creationTimestamp": "2024-06-05T09:13:16Z"
      },
      "spec": {
        "description": "Enable changing the scheduler base interval via configuration option unified_alerting.scheduler_tick_interval",
        "stage": "experimental",
        "codeowner": "@grafana/alerting-squad",
        "requiresRestart": true,
>>>>>>> 20c90ff6
        "hideFromDocs": true
      }
    },
    {
      "metadata": {
<<<<<<< HEAD
        "name": "disableEnvelopeEncryption",
        "resourceVersion": "1716888253619",
        "creationTimestamp": "2024-05-28T09:24:13Z"
      },
      "spec": {
        "description": "Disable envelope encryption (emergency only)",
        "stage": "GA",
        "codeowner": "@grafana/grafana-as-code",
        "hideFromAdminPage": true
=======
        "name": "wargamesTesting",
        "resourceVersion": "1717578796182",
        "creationTimestamp": "2024-06-05T09:13:16Z"
      },
      "spec": {
        "description": "Placeholder feature flag for internal testing",
        "stage": "experimental",
        "codeowner": "@grafana/hosted-grafana-team"
>>>>>>> 20c90ff6
      }
    },
    {
      "metadata": {
<<<<<<< HEAD
        "name": "configurableSchedulerTick",
        "resourceVersion": "1716888253619",
        "creationTimestamp": "2024-05-28T09:24:13Z"
      },
      "spec": {
        "description": "Enable changing the scheduler base interval via configuration option unified_alerting.scheduler_tick_interval",
        "stage": "experimental",
        "codeowner": "@grafana/alerting-squad",
        "requiresRestart": true,
        "hideFromDocs": true
=======
        "name": "alertingSaveStatePeriodic",
        "resourceVersion": "1717578796182",
        "creationTimestamp": "2024-06-05T09:13:16Z"
      },
      "spec": {
        "description": "Writes the state periodically to the database, asynchronous to rule evaluation",
        "stage": "privatePreview",
        "codeowner": "@grafana/alerting-squad"
      }
    },
    {
      "metadata": {
        "name": "live-service-web-worker",
        "resourceVersion": "1717578796182",
        "creationTimestamp": "2024-06-05T09:13:16Z"
      },
      "spec": {
        "description": "This will use a webworker thread to processes events rather than the main thread",
        "stage": "experimental",
        "codeowner": "@grafana/grafana-app-platform-squad",
        "frontend": true
>>>>>>> 20c90ff6
      }
    },
    {
      "metadata": {
<<<<<<< HEAD
        "name": "editPanelCSVDragAndDrop",
        "resourceVersion": "1716888253619",
        "creationTimestamp": "2024-05-28T09:24:13Z"
      },
      "spec": {
        "description": "Enables drag and drop for CSV and Excel files",
        "stage": "experimental",
        "codeowner": "@grafana/dataviz-squad",
        "frontend": true
=======
        "name": "lokiExperimentalStreaming",
        "resourceVersion": "1717578796182",
        "creationTimestamp": "2024-06-05T09:13:16Z"
      },
      "spec": {
        "description": "Support new streaming approach for loki (prototype, needs special loki build)",
        "stage": "experimental",
        "codeowner": "@grafana/observability-logs"
>>>>>>> 20c90ff6
      }
    },
    {
      "metadata": {
<<<<<<< HEAD
        "name": "lokiMetricDataplane",
        "resourceVersion": "1716888253619",
        "creationTimestamp": "2024-05-28T09:24:13Z"
      },
      "spec": {
        "description": "Changes metric responses from Loki to be compliant with the dataplane specification.",
        "stage": "GA",
        "codeowner": "@grafana/observability-logs",
=======
        "name": "exploreContentOutline",
        "resourceVersion": "1717578796182",
        "creationTimestamp": "2024-06-05T09:13:16Z"
      },
      "spec": {
        "description": "Content outline sidebar",
        "stage": "GA",
        "codeowner": "@grafana/explore-squad",
        "frontend": true,
>>>>>>> 20c90ff6
        "allowSelfServe": true
      }
    },
    {
      "metadata": {
<<<<<<< HEAD
        "name": "dashboardScene",
        "resourceVersion": "1716888253619",
        "creationTimestamp": "2024-05-28T09:24:13Z"
      },
      "spec": {
        "description": "Enables dashboard rendering using scenes for all roles",
        "stage": "experimental",
        "codeowner": "@grafana/dashboards-squad",
        "frontend": true
=======
        "name": "lokiLogsDataplane",
        "resourceVersion": "1717578796182",
        "creationTimestamp": "2024-06-05T09:13:16Z"
      },
      "spec": {
        "description": "Changes logs responses from Loki to be compliant with the dataplane specification.",
        "stage": "experimental",
        "codeowner": "@grafana/observability-logs"
>>>>>>> 20c90ff6
      }
    },
    {
      "metadata": {
<<<<<<< HEAD
        "name": "topnav",
        "resourceVersion": "1716888253619",
        "creationTimestamp": "2024-05-28T09:24:13Z"
      },
      "spec": {
        "description": "Enables topnav support in external plugins. The new Grafana navigation cannot be disabled.",
        "stage": "deprecated",
        "codeowner": "@grafana/grafana-frontend-platform"
=======
        "name": "newDashboardWithFiltersAndGroupBy",
        "resourceVersion": "1717578796182",
        "creationTimestamp": "2024-06-05T09:13:16Z"
      },
      "spec": {
        "description": "Enables filters and group by variables on all new dashboards. Variables are added only if default data source supports filtering.",
        "stage": "experimental",
        "codeowner": "@grafana/dashboards-squad",
        "hideFromAdminPage": true,
        "hideFromDocs": true
>>>>>>> 20c90ff6
      }
    },
    {
      "metadata": {
<<<<<<< HEAD
        "name": "dualWriteDashboardsMode2",
        "resourceVersion": "1716888253619",
        "creationTimestamp": "2024-05-28T09:24:13Z",
        "deletionTimestamp": "2024-06-03T09:22:21Z"
      },
      "spec": {
        "description": "Enables dual writing of dashboards to both legacy and k8s storage in mode 2",
        "stage": "experimental",
        "codeowner": "@grafana/search-and-storage"
=======
        "name": "transformationsRedesign",
        "resourceVersion": "1717578796182",
        "creationTimestamp": "2024-06-05T09:13:16Z"
      },
      "spec": {
        "description": "Enables the transformations redesign",
        "stage": "GA",
        "codeowner": "@grafana/observability-metrics",
        "frontend": true,
        "allowSelfServe": true
>>>>>>> 20c90ff6
      }
    },
    {
      "metadata": {
<<<<<<< HEAD
        "name": "transformationsVariableSupport",
        "resourceVersion": "1716888253619",
        "creationTimestamp": "2024-05-28T09:24:13Z"
      },
      "spec": {
        "description": "Allows using variables in transformations",
=======
        "name": "autoMigratePiechartPanel",
        "resourceVersion": "1717578796182",
        "creationTimestamp": "2024-06-05T09:13:16Z"
      },
      "spec": {
        "description": "Migrate old piechart panel to supported piechart panel - broken out from autoMigrateOldPanels to enable granular tracking",
>>>>>>> 20c90ff6
        "stage": "preview",
        "codeowner": "@grafana/dataviz-squad",
        "frontend": true
      }
    },
    {
      "metadata": {
<<<<<<< HEAD
        "name": "queryServiceRewrite",
        "resourceVersion": "1716888253619",
        "creationTimestamp": "2024-05-28T09:24:13Z"
      },
      "spec": {
        "description": "Rewrite requests targeting /ds/query to the query service",
=======
        "name": "dashboardSceneForViewers",
        "resourceVersion": "1717578796182",
        "creationTimestamp": "2024-06-05T09:13:16Z"
      },
      "spec": {
        "description": "Enables dashboard rendering using Scenes for viewer roles",
>>>>>>> 20c90ff6
        "stage": "experimental",
        "codeowner": "@grafana/dashboards-squad",
        "frontend": true
      }
    },
    {
      "metadata": {
<<<<<<< HEAD
        "name": "logRowsPopoverMenu",
        "resourceVersion": "1716888253619",
        "creationTimestamp": "2024-05-28T09:24:13Z"
      },
      "spec": {
        "description": "Enable filtering menu displayed when text of a log line is selected",
        "stage": "GA",
        "codeowner": "@grafana/observability-logs",
        "frontend": true
=======
        "name": "panelFilterVariable",
        "resourceVersion": "1717578796182",
        "creationTimestamp": "2024-06-05T09:13:16Z"
      },
      "spec": {
        "description": "Enables use of the `systemPanelFilterVar` variable to filter panels in a dashboard",
        "stage": "experimental",
        "codeowner": "@grafana/dashboards-squad",
        "frontend": true,
        "hideFromDocs": true
>>>>>>> 20c90ff6
      }
    },
    {
      "metadata": {
<<<<<<< HEAD
        "name": "publicDashboards",
        "resourceVersion": "1716888253619",
        "creationTimestamp": "2024-05-28T09:24:13Z"
      },
      "spec": {
        "description": "[Deprecated] Public dashboards are now enabled by default; to disable them, use the configuration setting. This feature toggle will be removed in the next major version.",
        "stage": "GA",
        "codeowner": "@grafana/sharing-squad",
        "allowSelfServe": true
=======
        "name": "cloudRBACRoles",
        "resourceVersion": "1717578796182",
        "creationTimestamp": "2024-06-05T09:13:16Z"
      },
      "spec": {
        "description": "Enabled grafana cloud specific RBAC roles",
        "stage": "experimental",
        "codeowner": "@grafana/identity-access-team",
        "requiresRestart": true,
        "hideFromDocs": true
>>>>>>> 20c90ff6
      }
    },
    {
      "metadata": {
<<<<<<< HEAD
        "name": "autoMigratePiechartPanel",
        "resourceVersion": "1716888253619",
        "creationTimestamp": "2024-05-28T09:24:13Z"
      },
      "spec": {
        "description": "Migrate old piechart panel to supported piechart panel - broken out from autoMigrateOldPanels to enable granular tracking",
        "stage": "preview",
        "codeowner": "@grafana/dataviz-squad",
        "frontend": true
=======
        "name": "promQLScope",
        "resourceVersion": "1717578796182",
        "creationTimestamp": "2024-06-05T09:13:16Z"
      },
      "spec": {
        "description": "In-development feature that will allow injection of labels into prometheus queries.",
        "stage": "experimental",
        "codeowner": "@grafana/observability-metrics"
>>>>>>> 20c90ff6
      }
    },
    {
      "metadata": {
<<<<<<< HEAD
        "name": "externalServiceAccounts",
        "resourceVersion": "1716888253619",
        "creationTimestamp": "2024-05-28T09:24:13Z"
      },
      "spec": {
        "description": "Automatic service account and token setup for plugins",
        "stage": "preview",
        "codeowner": "@grafana/identity-access-team",
        "hideFromAdminPage": true
=======
        "name": "kubernetesAggregator",
        "resourceVersion": "1717578796182",
        "creationTimestamp": "2024-06-05T09:13:16Z"
      },
      "spec": {
        "description": "Enable grafana aggregator",
        "stage": "experimental",
        "codeowner": "@grafana/grafana-app-platform-squad",
        "requiresRestart": true
>>>>>>> 20c90ff6
      }
    },
    {
      "metadata": {
<<<<<<< HEAD
        "name": "disableAngular",
        "resourceVersion": "1716888253619",
        "creationTimestamp": "2024-05-28T09:24:13Z"
      },
      "spec": {
        "description": "Dynamic flag to disable angular at runtime. The preferred method is to set `angular_support_enabled` to `false` in the [security] settings, which allows you to change the state at runtime.",
        "stage": "preview",
        "codeowner": "@grafana/dataviz-squad",
        "frontend": true,
        "hideFromAdminPage": true
=======
        "name": "extraThemes",
        "resourceVersion": "1717578796182",
        "creationTimestamp": "2024-06-05T09:13:16Z"
      },
      "spec": {
        "description": "Enables extra themes",
        "stage": "experimental",
        "codeowner": "@grafana/grafana-frontend-platform",
        "frontend": true
      }
    },
    {
      "metadata": {
        "name": "permissionsFilterRemoveSubquery",
        "resourceVersion": "1717578796182",
        "creationTimestamp": "2024-06-05T09:13:16Z"
      },
      "spec": {
        "description": "Alternative permission filter implementation that does not use subqueries for fetching the dashboard folder",
        "stage": "experimental",
        "codeowner": "@grafana/grafana-backend-group"
      }
    },
    {
      "metadata": {
        "name": "externalCorePlugins",
        "resourceVersion": "1717578796182",
        "creationTimestamp": "2024-06-05T09:13:16Z"
      },
      "spec": {
        "description": "Allow core plugins to be loaded as external",
        "stage": "experimental",
        "codeowner": "@grafana/plugins-platform-backend"
>>>>>>> 20c90ff6
      }
    },
    {
      "metadata": {
<<<<<<< HEAD
        "name": "prometheusIncrementalQueryInstrumentation",
        "resourceVersion": "1716888253619",
        "creationTimestamp": "2024-05-28T09:24:13Z"
      },
      "spec": {
        "description": "Adds RudderStack events to incremental queries",
        "stage": "experimental",
        "codeowner": "@grafana/observability-metrics",
        "frontend": true
=======
        "name": "alertmanagerRemoteOnly",
        "resourceVersion": "1717578796182",
        "creationTimestamp": "2024-06-05T09:13:16Z"
      },
      "spec": {
        "description": "Disable the internal Alertmanager and only use the external one defined.",
        "stage": "experimental",
        "codeowner": "@grafana/alerting-squad"
>>>>>>> 20c90ff6
      }
    },
    {
      "metadata": {
<<<<<<< HEAD
        "name": "wargamesTesting",
        "resourceVersion": "1716888253619",
        "creationTimestamp": "2024-05-28T09:24:13Z"
      },
      "spec": {
        "description": "Placeholder feature flag for internal testing",
        "stage": "experimental",
        "codeowner": "@grafana/hosted-grafana-team"
=======
        "name": "scopeFilters",
        "resourceVersion": "1717578796182",
        "creationTimestamp": "2024-06-05T09:13:16Z"
      },
      "spec": {
        "description": "Enables the use of scope filters in Grafana",
        "stage": "experimental",
        "codeowner": "@grafana/dashboards-squad",
        "hideFromAdminPage": true,
        "hideFromDocs": true
>>>>>>> 20c90ff6
      }
    },
    {
      "metadata": {
<<<<<<< HEAD
        "name": "alertingInsights",
        "resourceVersion": "1716888253619",
        "creationTimestamp": "2024-05-28T09:24:13Z"
      },
      "spec": {
        "description": "Show the new alerting insights landing page",
        "stage": "GA",
        "codeowner": "@grafana/alerting-squad",
        "frontend": true,
        "hideFromAdminPage": true
=======
        "name": "queryLibrary",
        "resourceVersion": "1717578796182",
        "creationTimestamp": "2024-06-05T09:13:16Z"
      },
      "spec": {
        "description": "Enables Query Library feature in Explore",
        "stage": "experimental",
        "codeowner": "@grafana/explore-squad"
>>>>>>> 20c90ff6
      }
    },
    {
      "metadata": {
<<<<<<< HEAD
        "name": "kubernetesSnapshots",
        "resourceVersion": "1716888253619",
        "creationTimestamp": "2024-05-28T09:24:13Z"
      },
      "spec": {
        "description": "Routes snapshot requests from /api to the /apis endpoint",
        "stage": "experimental",
        "codeowner": "@grafana/grafana-app-platform-squad",
        "requiresRestart": true
=======
        "name": "alertingCentralAlertHistory",
        "resourceVersion": "1717578796182",
        "creationTimestamp": "2024-06-05T09:13:16Z"
      },
      "spec": {
        "description": "Enables the new central alert history.",
        "stage": "experimental",
        "codeowner": "@grafana/alerting-squad",
        "frontend": true
>>>>>>> 20c90ff6
      }
    },
    {
      "metadata": {
<<<<<<< HEAD
        "name": "newDashboardWithFiltersAndGroupBy",
        "resourceVersion": "1716888253619",
        "creationTimestamp": "2024-05-28T09:24:13Z"
      },
      "spec": {
        "description": "Enables filters and group by variables on all new dashboards. Variables are added only if default data source supports filtering.",
        "stage": "experimental",
        "codeowner": "@grafana/dashboards-squad",
        "hideFromAdminPage": true,
        "hideFromDocs": true
      }
    },
    {
      "metadata": {
        "name": "alertingDisableSendAlertsExternal",
        "resourceVersion": "1716888253619",
        "creationTimestamp": "2024-05-28T09:24:13Z"
      },
      "spec": {
        "description": "Disables the ability to send alerts to an external Alertmanager datasource.",
        "stage": "experimental",
        "codeowner": "@grafana/alerting-squad",
        "hideFromAdminPage": true,
        "hideFromDocs": true
=======
        "name": "lokiPredefinedOperations",
        "resourceVersion": "1717578796182",
        "creationTimestamp": "2024-06-05T09:13:16Z"
      },
      "spec": {
        "description": "Adds predefined query operations to Loki query editor",
        "stage": "experimental",
        "codeowner": "@grafana/observability-logs",
        "frontend": true
>>>>>>> 20c90ff6
      }
    },
    {
      "metadata": {
<<<<<<< HEAD
        "name": "correlations",
        "resourceVersion": "1716888253619",
        "creationTimestamp": "2024-05-28T09:24:13Z"
      },
      "spec": {
        "description": "Correlations page",
        "stage": "GA",
        "codeowner": "@grafana/explore-squad",
        "allowSelfServe": true
=======
        "name": "kubernetesPlaylists",
        "resourceVersion": "1717578796182",
        "creationTimestamp": "2024-06-05T09:13:16Z"
      },
      "spec": {
        "description": "Use the kubernetes API in the frontend for playlists, and route /api/playlist requests to k8s",
        "stage": "GA",
        "codeowner": "@grafana/grafana-app-platform-squad",
        "requiresRestart": true
>>>>>>> 20c90ff6
      }
    },
    {
      "metadata": {
<<<<<<< HEAD
        "name": "traceQLStreaming",
        "resourceVersion": "1716888253619",
        "creationTimestamp": "2024-05-28T09:24:13Z"
      },
      "spec": {
        "description": "Enables response streaming of TraceQL queries of the Tempo data source",
        "stage": "GA",
        "codeowner": "@grafana/observability-traces-and-profiling",
        "frontend": true
=======
        "name": "queryServiceRewrite",
        "resourceVersion": "1717578796182",
        "creationTimestamp": "2024-06-05T09:13:16Z"
      },
      "spec": {
        "description": "Rewrite requests targeting /ds/query to the query service",
        "stage": "experimental",
        "codeowner": "@grafana/grafana-app-platform-squad",
        "requiresRestart": true
>>>>>>> 20c90ff6
      }
    },
    {
      "metadata": {
<<<<<<< HEAD
        "name": "idForwarding",
        "resourceVersion": "1716888253619",
        "creationTimestamp": "2024-05-28T09:24:13Z"
      },
      "spec": {
        "description": "Generate signed id token for identity that can be forwarded to plugins and external services",
        "stage": "experimental",
        "codeowner": "@grafana/identity-access-team"
=======
        "name": "tlsMemcached",
        "resourceVersion": "1717578796182",
        "creationTimestamp": "2024-06-05T09:13:16Z"
      },
      "spec": {
        "description": "Use TLS-enabled memcached in the enterprise caching feature",
        "stage": "experimental",
        "codeowner": "@grafana/grafana-operator-experience-squad",
        "hideFromDocs": true
>>>>>>> 20c90ff6
      }
    },
    {
      "metadata": {
<<<<<<< HEAD
        "name": "panelMonitoring",
        "resourceVersion": "1716888253619",
        "creationTimestamp": "2024-05-28T09:24:13Z"
=======
        "name": "annotationPermissionUpdate",
        "resourceVersion": "1717578796182",
        "creationTimestamp": "2024-06-05T09:13:16Z"
>>>>>>> 20c90ff6
      },
      "spec": {
        "description": "Change the way annotation permissions work by scoping them to folders and dashboards.",
        "stage": "GA",
        "codeowner": "@grafana/identity-access-team"
      }
    },
    {
      "metadata": {
<<<<<<< HEAD
        "name": "addFieldFromCalculationStatFunctions",
        "resourceVersion": "1716888253619",
        "creationTimestamp": "2024-05-28T09:24:13Z"
      },
      "spec": {
        "description": "Add cumulative and window functions to the add field from calculation transformation",
        "stage": "preview",
        "codeowner": "@grafana/dataviz-squad",
        "frontend": true
=======
        "name": "onPremToCloudMigrations",
        "resourceVersion": "1717578796182",
        "creationTimestamp": "2024-06-05T09:13:16Z"
      },
      "spec": {
        "description": "In-development feature that will allow users to easily migrate their on-prem Grafana instances to Grafana Cloud.",
        "stage": "experimental",
        "codeowner": "@grafana/grafana-operator-experience-squad"
>>>>>>> 20c90ff6
      }
    },
    {
      "metadata": {
<<<<<<< HEAD
        "name": "accessActionSets",
        "resourceVersion": "1716888253619",
        "creationTimestamp": "2024-05-28T09:24:13Z"
      },
      "spec": {
        "description": "Introduces action sets for resource permissions",
        "stage": "experimental",
        "codeowner": "@grafana/identity-access-team"
=======
        "name": "alertingListViewV2",
        "resourceVersion": "1717578796182",
        "creationTimestamp": "2024-06-05T09:13:16Z"
      },
      "spec": {
        "description": "Enables the new alert list view design",
        "stage": "experimental",
        "codeowner": "@grafana/alerting-squad",
        "frontend": true
>>>>>>> 20c90ff6
      }
    },
    {
      "metadata": {
<<<<<<< HEAD
        "name": "featureHighlights",
        "resourceVersion": "1716888253619",
        "creationTimestamp": "2024-05-28T09:24:13Z"
      },
      "spec": {
        "description": "Highlight Grafana Enterprise features",
        "stage": "GA",
        "codeowner": "@grafana/grafana-as-code",
        "allowSelfServe": true
=======
        "name": "dashboardRestore",
        "resourceVersion": "1717578796182",
        "creationTimestamp": "2024-06-05T09:13:16Z"
      },
      "spec": {
        "description": "Enables deleted dashboard restore feature",
        "stage": "experimental",
        "codeowner": "@grafana/grafana-frontend-platform",
        "hideFromAdminPage": true
>>>>>>> 20c90ff6
      }
    },
    {
      "metadata": {
<<<<<<< HEAD
        "name": "prometheusConfigOverhaulAuth",
        "resourceVersion": "1716888253619",
        "creationTimestamp": "2024-05-28T09:24:13Z"
      },
      "spec": {
        "description": "Update the Prometheus configuration page with the new auth component",
        "stage": "GA",
        "codeowner": "@grafana/observability-metrics"
      }
    },
    {
      "metadata": {
        "name": "datasourceQueryTypes",
        "resourceVersion": "1716888253619",
        "creationTimestamp": "2024-05-28T09:24:13Z"
      },
      "spec": {
        "description": "Show query type endpoints in datasource API servers (currently hardcoded for testdata, expressions, and prometheus)",
        "stage": "experimental",
        "codeowner": "@grafana/grafana-app-platform-squad",
        "requiresRestart": true
=======
        "name": "unifiedRequestLog",
        "resourceVersion": "1717578796182",
        "creationTimestamp": "2024-06-05T09:13:16Z"
      },
      "spec": {
        "description": "Writes error logs to the request logger",
        "stage": "experimental",
        "codeowner": "@grafana/grafana-backend-group"
>>>>>>> 20c90ff6
      }
    },
    {
      "metadata": {
<<<<<<< HEAD
        "name": "alertmanagerRemotePrimary",
        "resourceVersion": "1716888253619",
        "creationTimestamp": "2024-05-28T09:24:13Z"
      },
      "spec": {
        "description": "Enable Grafana to have a remote Alertmanager instance as the primary Alertmanager.",
        "stage": "experimental",
        "codeowner": "@grafana/alerting-squad"
=======
        "name": "logsExploreTableVisualisation",
        "resourceVersion": "1717578796182",
        "creationTimestamp": "2024-06-05T09:13:16Z"
      },
      "spec": {
        "description": "A table visualisation for logs in Explore",
        "stage": "GA",
        "codeowner": "@grafana/observability-logs",
        "frontend": true
>>>>>>> 20c90ff6
      }
    },
    {
      "metadata": {
<<<<<<< HEAD
        "name": "authAPIAccessTokenAuth",
        "resourceVersion": "1716888253619",
        "creationTimestamp": "2024-05-28T09:24:13Z"
      },
      "spec": {
        "description": "Enables the use of Auth API access tokens for authentication",
        "stage": "experimental",
        "codeowner": "@grafana/identity-access-team",
        "hideFromAdminPage": true,
        "hideFromDocs": true
=======
        "name": "lokiRunQueriesInParallel",
        "resourceVersion": "1717578796182",
        "creationTimestamp": "2024-06-05T09:13:16Z"
      },
      "spec": {
        "description": "Enables running Loki queries in parallel",
        "stage": "privatePreview",
        "codeowner": "@grafana/observability-logs"
>>>>>>> 20c90ff6
      }
    },
    {
      "metadata": {
<<<<<<< HEAD
        "name": "grafanaAPIServerWithExperimentalAPIs",
        "resourceVersion": "1716888253619",
        "creationTimestamp": "2024-05-28T09:24:13Z"
      },
      "spec": {
        "description": "Register experimental APIs with the k8s API server",
        "stage": "experimental",
        "codeowner": "@grafana/grafana-app-platform-squad",
        "requiresDevMode": true,
        "requiresRestart": true
=======
        "name": "prometheusPromQAIL",
        "resourceVersion": "1717578796182",
        "creationTimestamp": "2024-06-05T09:13:16Z"
      },
      "spec": {
        "description": "Prometheus and AI/ML to assist users in creating a query",
        "stage": "experimental",
        "codeowner": "@grafana/observability-metrics",
        "frontend": true
>>>>>>> 20c90ff6
      }
    },
    {
      "metadata": {
<<<<<<< HEAD
        "name": "formatString",
        "resourceVersion": "1716888253619",
        "creationTimestamp": "2024-05-28T09:24:13Z"
      },
      "spec": {
        "description": "Enable format string transformer",
        "stage": "preview",
        "codeowner": "@grafana/dataviz-squad",
        "frontend": true
=======
        "name": "alertingSimplifiedRouting",
        "resourceVersion": "1717578796182",
        "creationTimestamp": "2024-06-05T09:13:16Z"
      },
      "spec": {
        "description": "Enables users to easily configure alert notifications by specifying a contact point directly when editing or creating an alert rule",
        "stage": "GA",
        "codeowner": "@grafana/alerting-squad"
>>>>>>> 20c90ff6
      }
    },
    {
      "metadata": {
<<<<<<< HEAD
        "name": "enableNativeHTTPHistogram",
        "resourceVersion": "1716888253619",
        "creationTimestamp": "2024-05-28T09:24:13Z"
      },
      "spec": {
        "description": "Enables native HTTP Histograms",
        "stage": "experimental",
        "codeowner": "@grafana/hosted-grafana-team"
=======
        "name": "cloudWatchNewLabelParsing",
        "resourceVersion": "1717578796182",
        "creationTimestamp": "2024-06-05T09:13:16Z"
      },
      "spec": {
        "description": "Updates CloudWatch label parsing to be more accurate",
        "stage": "GA",
        "codeowner": "@grafana/aws-datasources"
>>>>>>> 20c90ff6
      }
    },
    {
      "metadata": {
<<<<<<< HEAD
        "name": "kubernetesAggregator",
        "resourceVersion": "1716888253619",
        "creationTimestamp": "2024-05-28T09:24:13Z"
      },
      "spec": {
        "description": "Enable grafana aggregator",
        "stage": "experimental",
        "codeowner": "@grafana/grafana-app-platform-squad",
        "requiresRestart": true
=======
        "name": "publicDashboardsScene",
        "resourceVersion": "1717578796182",
        "creationTimestamp": "2024-06-05T09:13:16Z"
      },
      "spec": {
        "description": "Enables public dashboard rendering using scenes",
        "stage": "experimental",
        "codeowner": "@grafana/sharing-squad",
        "frontend": true
>>>>>>> 20c90ff6
      }
    },
    {
      "metadata": {
<<<<<<< HEAD
        "name": "alertStateHistoryLokiPrimary",
        "resourceVersion": "1716888253619",
        "creationTimestamp": "2024-05-28T09:24:13Z"
      },
      "spec": {
        "description": "Enable a remote Loki instance as the primary source for state history reads.",
        "stage": "experimental",
        "codeowner": "@grafana/alerting-squad"
=======
        "name": "editPanelCSVDragAndDrop",
        "resourceVersion": "1717578796182",
        "creationTimestamp": "2024-06-05T09:13:16Z"
      },
      "spec": {
        "description": "Enables drag and drop for CSV and Excel files",
        "stage": "experimental",
        "codeowner": "@grafana/dataviz-squad",
        "frontend": true
>>>>>>> 20c90ff6
      }
    },
    {
      "metadata": {
<<<<<<< HEAD
        "name": "recordedQueriesMulti",
        "resourceVersion": "1716888253619",
        "creationTimestamp": "2024-05-28T09:24:13Z"
      },
      "spec": {
        "description": "Enables writing multiple items from a single query within Recorded Queries",
        "stage": "GA",
        "codeowner": "@grafana/observability-metrics"
      }
    },
    {
      "metadata": {
        "name": "alertingNoNormalState",
        "resourceVersion": "1716888253619",
        "creationTimestamp": "2024-05-28T09:24:13Z"
      },
      "spec": {
        "description": "Stop maintaining state of alerts that are not firing",
        "stage": "preview",
        "codeowner": "@grafana/alerting-squad",
        "hideFromAdminPage": true
=======
        "name": "individualCookiePreferences",
        "resourceVersion": "1717578796182",
        "creationTimestamp": "2024-06-05T09:13:16Z"
      },
      "spec": {
        "description": "Support overriding cookie preferences per user",
        "stage": "experimental",
        "codeowner": "@grafana/grafana-backend-group"
>>>>>>> 20c90ff6
      }
    },
    {
      "metadata": {
<<<<<<< HEAD
        "name": "lokiQuerySplitting",
        "resourceVersion": "1716888253619",
        "creationTimestamp": "2024-05-28T09:24:13Z"
      },
      "spec": {
        "description": "Split large interval queries into subqueries with smaller time intervals",
=======
        "name": "alertStateHistoryLokiSecondary",
        "resourceVersion": "1717578796182",
        "creationTimestamp": "2024-06-05T09:13:16Z"
      },
      "spec": {
        "description": "Enable Grafana to write alert state history to an external Loki instance in addition to Grafana annotations.",
        "stage": "experimental",
        "codeowner": "@grafana/alerting-squad"
      }
    },
    {
      "metadata": {
        "name": "correlations",
        "resourceVersion": "1717578796182",
        "creationTimestamp": "2024-06-05T09:13:16Z"
      },
      "spec": {
        "description": "Correlations page",
>>>>>>> 20c90ff6
        "stage": "GA",
        "codeowner": "@grafana/explore-squad",
        "allowSelfServe": true
      }
    },
    {
      "metadata": {
<<<<<<< HEAD
        "name": "lokiRunQueriesInParallel",
        "resourceVersion": "1716888253619",
        "creationTimestamp": "2024-05-28T09:24:13Z"
      },
      "spec": {
        "description": "Enables running Loki queries in parallel",
        "stage": "privatePreview",
        "codeowner": "@grafana/observability-logs"
=======
        "name": "awsDatasourcesTempCredentials",
        "resourceVersion": "1717578796182",
        "creationTimestamp": "2024-06-05T09:13:16Z"
      },
      "spec": {
        "description": "Support temporary security credentials in AWS plugins for Grafana Cloud customers",
        "stage": "experimental",
        "codeowner": "@grafana/aws-datasources"
>>>>>>> 20c90ff6
      }
    },
    {
      "metadata": {
<<<<<<< HEAD
        "name": "teamHttpHeaders",
        "resourceVersion": "1716888253619",
        "creationTimestamp": "2024-05-28T09:24:13Z"
=======
        "name": "angularDeprecationUI",
        "resourceVersion": "1717578796182",
        "creationTimestamp": "2024-06-05T09:13:16Z"
>>>>>>> 20c90ff6
      },
      "spec": {
        "description": "Enables Team LBAC for datasources to apply team headers to the client requests",
        "stage": "preview",
        "codeowner": "@grafana/identity-access-team"
      }
    },
    {
      "metadata": {
<<<<<<< HEAD
        "name": "extractFieldsNameDeduplication",
        "resourceVersion": "1716888253619",
        "creationTimestamp": "2024-05-28T09:24:13Z"
      },
      "spec": {
        "description": "Make sure extracted field names are unique in the dataframe",
        "stage": "experimental",
        "codeowner": "@grafana/dataviz-squad",
        "frontend": true
      }
    },
    {
      "metadata": {
        "name": "dashboardSceneForViewers",
        "resourceVersion": "1716888253619",
        "creationTimestamp": "2024-05-28T09:24:13Z"
      },
      "spec": {
        "description": "Enables dashboard rendering using Scenes for viewer roles",
        "stage": "experimental",
        "codeowner": "@grafana/dashboards-squad",
        "frontend": true
=======
        "name": "ssoSettingsApi",
        "resourceVersion": "1717578796182",
        "creationTimestamp": "2024-06-05T09:13:16Z"
      },
      "spec": {
        "description": "Enables the SSO settings API and the OAuth configuration UIs in Grafana",
        "stage": "GA",
        "codeowner": "@grafana/identity-access-team",
        "allowSelfServe": true
>>>>>>> 20c90ff6
      }
    },
    {
      "metadata": {
<<<<<<< HEAD
        "name": "queryOverLive",
        "resourceVersion": "1717406541285",
        "creationTimestamp": "2024-05-28T09:24:13Z",
        "annotations": {
          "grafana.app/updatedTimestamp": "2024-06-03 09:22:21.285413055 +0000 UTC"
        }
      },
      "spec": {
        "description": "Use Grafana Live WebSocket to execute backend queries",
        "stage": "experimental",
        "codeowner": "@grafana/grafana-app-platform-squad",
        "frontend": true
=======
        "name": "jitterAlertRulesWithinGroups",
        "resourceVersion": "1717578796182",
        "creationTimestamp": "2024-06-05T09:13:16Z"
      },
      "spec": {
        "description": "Distributes alert rule evaluations more evenly over time, including spreading out rules within the same group",
        "stage": "preview",
        "codeowner": "@grafana/alerting-squad",
        "requiresRestart": true,
        "hideFromDocs": true
>>>>>>> 20c90ff6
      }
    },
    {
      "metadata": {
<<<<<<< HEAD
        "name": "newFolderPicker",
        "resourceVersion": "1716448665531",
        "creationTimestamp": "2024-05-23T07:17:45Z"
      },
      "spec": {
        "description": "Enables the nested folder picker without having nested folders enabled",
        "stage": "experimental",
        "codeowner": "@grafana/grafana-frontend-platform",
        "frontend": true
=======
        "name": "grafanaManagedRecordingRules",
        "resourceVersion": "1717578796182",
        "creationTimestamp": "2024-06-05T09:13:16Z"
      },
      "spec": {
        "description": "Enables Grafana-managed recording rules.",
        "stage": "experimental",
        "codeowner": "@grafana/alerting-squad",
        "hideFromAdminPage": true,
        "hideFromDocs": true
>>>>>>> 20c90ff6
      }
    },
    {
      "metadata": {
<<<<<<< HEAD
        "name": "dualWritePlaylistsMode2",
        "resourceVersion": "1716448665531",
        "creationTimestamp": "2024-05-23T07:17:45Z",
        "deletionTimestamp": "2024-05-31T16:59:31Z"
      },
      "spec": {
        "description": "Enables dual writing of playlists to both legacy and k8s storage in mode 2",
        "stage": "experimental",
        "codeowner": "@grafana/search-and-storage"
      }
    },
    {
      "metadata": {
        "name": "accessControlOnCall",
        "resourceVersion": "1716448665531",
        "creationTimestamp": "2024-05-23T07:17:45Z"
      },
      "spec": {
        "description": "Access control primitives for OnCall",
        "stage": "preview",
        "codeowner": "@grafana/identity-access-team",
        "hideFromAdminPage": true
=======
        "name": "queryOverLive",
        "resourceVersion": "1717578796182",
        "creationTimestamp": "2024-06-05T09:13:16Z"
      },
      "spec": {
        "description": "Use Grafana Live WebSocket to execute backend queries",
        "stage": "experimental",
        "codeowner": "@grafana/grafana-app-platform-squad",
        "frontend": true
>>>>>>> 20c90ff6
      }
    },
    {
      "metadata": {
<<<<<<< HEAD
        "name": "lokiQuerySplittingConfig",
        "resourceVersion": "1716448665531",
        "creationTimestamp": "2024-05-23T07:17:45Z"
      },
      "spec": {
        "description": "Give users the option to configure split durations for Loki queries",
        "stage": "experimental",
        "codeowner": "@grafana/observability-logs",
=======
        "name": "autoMigrateStatPanel",
        "resourceVersion": "1717578796182",
        "creationTimestamp": "2024-06-05T09:13:16Z"
      },
      "spec": {
        "description": "Migrate old stat panel to supported stat panel - broken out from autoMigrateOldPanels to enable granular tracking",
        "stage": "preview",
        "codeowner": "@grafana/dataviz-squad",
>>>>>>> 20c90ff6
        "frontend": true
      }
    },
    {
      "metadata": {
<<<<<<< HEAD
        "name": "awsDatasourcesTempCredentials",
        "resourceVersion": "1716448665531",
        "creationTimestamp": "2024-05-23T07:17:45Z"
      },
      "spec": {
        "description": "Support temporary security credentials in AWS plugins for Grafana Cloud customers",
        "stage": "experimental",
        "codeowner": "@grafana/aws-datasources"
=======
        "name": "grafanaAPIServerEnsureKubectlAccess",
        "resourceVersion": "1717578796182",
        "creationTimestamp": "2024-06-05T09:13:16Z"
      },
      "spec": {
        "description": "Start an additional https handler and write kubectl options",
        "stage": "experimental",
        "codeowner": "@grafana/grafana-app-platform-squad",
        "requiresDevMode": true,
        "requiresRestart": true
>>>>>>> 20c90ff6
      }
    },
    {
      "metadata": {
<<<<<<< HEAD
        "name": "grafanaAPIServerEnsureKubectlAccess",
        "resourceVersion": "1717406541285",
        "creationTimestamp": "2024-05-23T07:17:45Z",
        "annotations": {
          "grafana.app/updatedTimestamp": "2024-06-03 09:22:21.285413055 +0000 UTC"
        }
      },
      "spec": {
        "description": "Start an additional https handler and write kubectl options",
        "stage": "experimental",
        "codeowner": "@grafana/grafana-app-platform-squad",
        "requiresDevMode": true,
        "requiresRestart": true
=======
        "name": "dashboardScene",
        "resourceVersion": "1717578796182",
        "creationTimestamp": "2024-06-05T09:13:16Z"
      },
      "spec": {
        "description": "Enables dashboard rendering using scenes for all roles",
        "stage": "experimental",
        "codeowner": "@grafana/dashboards-squad",
        "frontend": true
>>>>>>> 20c90ff6
      }
    },
    {
      "metadata": {
<<<<<<< HEAD
        "name": "mysqlAnsiQuotes",
        "resourceVersion": "1716888253619",
        "creationTimestamp": "2024-05-28T09:24:13Z"
      },
      "spec": {
        "description": "Use double quotes to escape keyword in a MySQL query",
        "stage": "experimental",
        "codeowner": "@grafana/search-and-storage"
=======
        "name": "managedPluginsInstall",
        "resourceVersion": "1717578796182",
        "creationTimestamp": "2024-06-05T09:13:16Z"
      },
      "spec": {
        "description": "Install managed plugins directly from plugins catalog",
        "stage": "GA",
        "codeowner": "@grafana/plugins-platform-backend"
>>>>>>> 20c90ff6
      }
    },
    {
      "metadata": {
<<<<<<< HEAD
        "name": "exploreMetrics",
        "resourceVersion": "1716888253619",
        "creationTimestamp": "2024-05-28T09:24:13Z"
      },
      "spec": {
        "description": "Enables the new Explore Metrics core app",
        "stage": "GA",
        "codeowner": "@grafana/dashboards-squad",
=======
        "name": "nodeGraphDotLayout",
        "resourceVersion": "1717578796182",
        "creationTimestamp": "2024-06-05T09:13:16Z"
      },
      "spec": {
        "description": "Changed the layout algorithm for the node graph",
        "stage": "experimental",
        "codeowner": "@grafana/observability-traces-and-profiling",
>>>>>>> 20c90ff6
        "frontend": true
      }
    },
    {
      "metadata": {
<<<<<<< HEAD
        "name": "permissionsFilterRemoveSubquery",
        "resourceVersion": "1716448665531",
        "creationTimestamp": "2024-05-23T07:17:45Z"
      },
      "spec": {
        "description": "Alternative permission filter implementation that does not use subqueries for fetching the dashboard folder",
        "stage": "experimental",
        "codeowner": "@grafana/grafana-backend-group"
      }
    },
    {
      "metadata": {
        "name": "alertmanagerRemoteSecondary",
        "resourceVersion": "1716448665531",
        "creationTimestamp": "2024-05-23T07:17:45Z"
      },
      "spec": {
        "description": "Enable Grafana to sync configuration and state with a remote Alertmanager.",
        "stage": "experimental",
        "codeowner": "@grafana/alerting-squad"
=======
        "name": "expressionParser",
        "resourceVersion": "1717578796182",
        "creationTimestamp": "2024-06-05T09:13:16Z"
      },
      "spec": {
        "description": "Enable new expression parser",
        "stage": "experimental",
        "codeowner": "@grafana/grafana-app-platform-squad",
        "requiresRestart": true
>>>>>>> 20c90ff6
      }
    },
    {
      "metadata": {
<<<<<<< HEAD
        "name": "betterPageScrolling",
        "resourceVersion": "1716448665531",
        "creationTimestamp": "2024-05-23T07:17:45Z"
      },
      "spec": {
        "description": "Removes CustomScrollbar from the UI, relying on native browser scrollbars",
        "stage": "GA",
        "codeowner": "@grafana/grafana-frontend-platform",
=======
        "name": "logsExploreTableDefaultVisualization",
        "resourceVersion": "1717578796182",
        "creationTimestamp": "2024-06-05T09:13:16Z"
      },
      "spec": {
        "description": "Sets the logs table as default visualisation in logs explore",
        "stage": "experimental",
        "codeowner": "@grafana/observability-logs",
        "frontend": true
      }
    },
    {
      "metadata": {
        "name": "autoMigrateXYChartPanel",
        "resourceVersion": "1717578796182",
        "creationTimestamp": "2024-06-05T09:13:16Z"
      },
      "spec": {
        "description": "Migrate old XYChart panel to new XYChart2 model",
        "stage": "preview",
        "codeowner": "@grafana/dataviz-squad",
>>>>>>> 20c90ff6
        "frontend": true
      }
    },
    {
      "metadata": {
<<<<<<< HEAD
        "name": "dualWritePlaylistsMode3",
        "resourceVersion": "1716448665531",
        "creationTimestamp": "2024-05-23T07:17:45Z",
        "deletionTimestamp": "2024-05-31T16:59:31Z"
      },
      "spec": {
        "description": "Enables dual writing of playlists to both legacy and k8s storage in mode 3",
        "stage": "experimental",
        "codeowner": "@grafana/search-and-storage"
      }
    },
    {
      "metadata": {
        "name": "dashboardRestore",
        "resourceVersion": "1717406541285",
        "creationTimestamp": "2024-02-20T18:50:41Z",
        "deletionTimestamp": "2024-05-24T15:24:19Z",
        "annotations": {
          "grafana.app/updatedTimestamp": "2024-06-03 09:22:21.285413055 +0000 UTC"
        }
      },
      "spec": {
        "description": "Enables deleted dashboard restore feature",
        "stage": "experimental",
        "codeowner": "@grafana/grafana-frontend-platform",
=======
        "name": "canvasPanelNesting",
        "resourceVersion": "1717578796182",
        "creationTimestamp": "2024-06-05T09:13:16Z"
      },
      "spec": {
        "description": "Allow elements nesting",
        "stage": "experimental",
        "codeowner": "@grafana/dataviz-squad",
        "frontend": true,
>>>>>>> 20c90ff6
        "hideFromAdminPage": true
      }
    },
    {
      "metadata": {
<<<<<<< HEAD
        "name": "datasourceQueryTypes",
        "resourceVersion": "1716473268430",
        "creationTimestamp": "2024-05-23T14:07:48Z",
        "deletionTimestamp": "2024-06-03T09:22:21Z"
      },
      "spec": {
        "description": "Show query type endpoints in datasource API servers (currently hardcoded for testdata, expressions, and prometheus)",
        "stage": "experimental",
        "codeowner": "@grafana/grafana-app-platform-squad",
        "requiresRestart": true
=======
        "name": "accessControlOnCall",
        "resourceVersion": "1717578796182",
        "creationTimestamp": "2024-06-05T09:13:16Z"
      },
      "spec": {
        "description": "Access control primitives for OnCall",
        "stage": "preview",
        "codeowner": "@grafana/identity-access-team",
        "hideFromAdminPage": true
>>>>>>> 20c90ff6
      }
    },
    {
      "metadata": {
<<<<<<< HEAD
        "name": "alertingListViewV2",
        "resourceVersion": "1716888253619",
        "creationTimestamp": "2024-05-28T09:24:13Z"
      },
      "spec": {
        "description": "Enables the new alert list view design",
        "stage": "experimental",
        "codeowner": "@grafana/alerting-squad",
        "frontend": true
=======
        "name": "sqlDatasourceDatabaseSelection",
        "resourceVersion": "1717578796182",
        "creationTimestamp": "2024-06-05T09:13:16Z"
      },
      "spec": {
        "description": "Enables previous SQL data source dataset dropdown behavior",
        "stage": "preview",
        "codeowner": "@grafana/dataviz-squad",
        "frontend": true,
        "hideFromAdminPage": true
>>>>>>> 20c90ff6
      }
    },
    {
      "metadata": {
<<<<<<< HEAD
        "name": "showDashboardValidationWarnings",
        "resourceVersion": "1716888253619",
        "creationTimestamp": "2024-05-28T09:24:13Z"
      },
      "spec": {
        "description": "Show warnings when dashboards do not validate against the schema",
        "stage": "experimental",
        "codeowner": "@grafana/dashboards-squad"
=======
        "name": "newDashboardSharingComponent",
        "resourceVersion": "1717578796182",
        "creationTimestamp": "2024-06-05T09:13:16Z"
      },
      "spec": {
        "description": "Enables the new sharing drawer design",
        "stage": "experimental",
        "codeowner": "@grafana/sharing-squad",
        "frontend": true
>>>>>>> 20c90ff6
      }
    },
    {
      "metadata": {
<<<<<<< HEAD
        "name": "transformationsRedesign",
        "resourceVersion": "1716888253619",
        "creationTimestamp": "2024-05-28T09:24:13Z"
      },
      "spec": {
        "description": "Enables the transformations redesign",
        "stage": "GA",
        "codeowner": "@grafana/observability-metrics",
        "frontend": true,
        "allowSelfServe": true
=======
        "name": "cloudWatchBatchQueries",
        "resourceVersion": "1717578796182",
        "creationTimestamp": "2024-06-05T09:13:16Z"
      },
      "spec": {
        "description": "Runs CloudWatch metrics queries as separate batches",
        "stage": "preview",
        "codeowner": "@grafana/aws-datasources"
>>>>>>> 20c90ff6
      }
    },
    {
      "metadata": {
<<<<<<< HEAD
        "name": "refactorVariablesTimeRange",
        "resourceVersion": "1716888253619",
        "creationTimestamp": "2024-05-28T09:24:13Z"
      },
      "spec": {
        "description": "Refactor time range variables flow to reduce number of API calls made when query variables are chained",
        "stage": "preview",
        "codeowner": "@grafana/dashboards-squad",
        "hideFromAdminPage": true
      }
    },
    {
      "metadata": {
        "name": "frontendSandboxMonitorOnly",
        "resourceVersion": "1716888253619",
        "creationTimestamp": "2024-05-28T09:24:13Z"
      },
      "spec": {
        "description": "Enables monitor only in the plugin frontend sandbox (if enabled)",
        "stage": "experimental",
        "codeowner": "@grafana/plugins-platform-backend",
=======
        "name": "awsDatasourcesNewFormStyling",
        "resourceVersion": "1717578796182",
        "creationTimestamp": "2024-06-05T09:13:16Z"
      },
      "spec": {
        "description": "Applies new form styling for configuration and query editors in AWS plugins",
        "stage": "GA",
        "codeowner": "@grafana/aws-datasources",
>>>>>>> 20c90ff6
        "frontend": true
      }
    },
    {
      "metadata": {
<<<<<<< HEAD
        "name": "awsDatasourcesTempCredentials",
        "resourceVersion": "1716888253619",
        "creationTimestamp": "2024-05-28T09:24:13Z",
        "deletionTimestamp": "2024-06-03T09:22:21Z"
      },
      "spec": {
        "description": "Support temporary security credentials in AWS plugins for Grafana Cloud customers",
        "stage": "experimental",
        "codeowner": "@grafana/aws-datasources"
=======
        "name": "logRowsPopoverMenu",
        "resourceVersion": "1717578796182",
        "creationTimestamp": "2024-06-05T09:13:16Z"
      },
      "spec": {
        "description": "Enable filtering menu displayed when text of a log line is selected",
        "stage": "GA",
        "codeowner": "@grafana/observability-logs",
        "frontend": true
>>>>>>> 20c90ff6
      }
    },
    {
      "metadata": {
<<<<<<< HEAD
        "name": "sseGroupByDatasource",
        "resourceVersion": "1716888253619",
        "creationTimestamp": "2024-05-28T09:24:13Z"
      },
      "spec": {
        "description": "Send query to the same datasource in a single request when using server side expressions. The `cloudWatchBatchQueries` feature toggle should be enabled if this used with CloudWatch.",
        "stage": "experimental",
        "codeowner": "@grafana/observability-metrics"
=======
        "name": "lokiQueryHints",
        "resourceVersion": "1717578796182",
        "creationTimestamp": "2024-06-05T09:13:16Z"
      },
      "spec": {
        "description": "Enables query hints for Loki",
        "stage": "GA",
        "codeowner": "@grafana/observability-logs",
        "frontend": true
>>>>>>> 20c90ff6
      }
    },
    {
      "metadata": {
<<<<<<< HEAD
        "name": "alertingQueryOptimization",
        "resourceVersion": "1716888253619",
        "creationTimestamp": "2024-05-28T09:24:13Z"
      },
      "spec": {
        "description": "Optimizes eligible queries in order to reduce load on datasources",
        "stage": "GA",
        "codeowner": "@grafana/alerting-squad"
=======
        "name": "publicDashboards",
        "resourceVersion": "1717578796182",
        "creationTimestamp": "2024-06-05T09:13:16Z"
      },
      "spec": {
        "description": "[Deprecated] Public dashboards are now enabled by default; to disable them, use the configuration setting. This feature toggle will be removed in the next major version.",
        "stage": "GA",
        "codeowner": "@grafana/sharing-squad",
        "allowSelfServe": true
>>>>>>> 20c90ff6
      }
    },
    {
      "metadata": {
<<<<<<< HEAD
        "name": "autoMigrateTablePanel",
        "resourceVersion": "1716888253619",
        "creationTimestamp": "2024-05-28T09:24:13Z"
      },
      "spec": {
        "description": "Migrate old table panel to supported table panel - broken out from autoMigrateOldPanels to enable granular tracking",
        "stage": "preview",
        "codeowner": "@grafana/dataviz-squad",
        "frontend": true
=======
        "name": "nestedFolders",
        "resourceVersion": "1717578796182",
        "creationTimestamp": "2024-06-05T09:13:16Z"
      },
      "spec": {
        "description": "Enable folder nesting",
        "stage": "GA",
        "codeowner": "@grafana/search-and-storage"
>>>>>>> 20c90ff6
      }
    },
    {
      "metadata": {
<<<<<<< HEAD
        "name": "scenes",
        "resourceVersion": "1716888253619",
        "creationTimestamp": "2024-05-28T09:24:13Z"
      },
      "spec": {
        "description": "Experimental framework to build interactive dashboards",
        "stage": "experimental",
        "codeowner": "@grafana/dashboards-squad",
        "frontend": true
=======
        "name": "prometheusMetricEncyclopedia",
        "resourceVersion": "1717578796182",
        "creationTimestamp": "2024-06-05T09:13:16Z"
      },
      "spec": {
        "description": "Adds the metrics explorer component to the Prometheus query builder as an option in metric select",
        "stage": "GA",
        "codeowner": "@grafana/observability-metrics",
        "frontend": true,
        "allowSelfServe": true
>>>>>>> 20c90ff6
      }
    },
    {
      "metadata": {
<<<<<<< HEAD
        "name": "cloudWatchNewLabelParsing",
        "resourceVersion": "1716888253619",
        "creationTimestamp": "2024-05-28T09:24:13Z"
      },
      "spec": {
        "description": "Updates CloudWatch label parsing to be more accurate",
        "stage": "GA",
        "codeowner": "@grafana/aws-datasources"
      }
    },
    {
      "metadata": {
        "name": "preserveDashboardStateWhenNavigating",
        "resourceVersion": "1716888253619",
        "creationTimestamp": "2024-05-28T09:24:13Z"
      },
      "spec": {
        "description": "Enables possibility to preserve dashboard variables and time range when navigating between dashboards",
        "stage": "experimental",
        "codeowner": "@grafana/dashboards-squad",
        "hideFromAdminPage": true,
        "hideFromDocs": true
=======
        "name": "vizAndWidgetSplit",
        "resourceVersion": "1717578796182",
        "creationTimestamp": "2024-06-05T09:13:16Z"
      },
      "spec": {
        "description": "Split panels between visualizations and widgets",
        "stage": "experimental",
        "codeowner": "@grafana/dashboards-squad",
        "frontend": true
>>>>>>> 20c90ff6
      }
    },
    {
      "metadata": {
<<<<<<< HEAD
        "name": "autoMigrateWorldmapPanel",
        "resourceVersion": "1716888253619",
        "creationTimestamp": "2024-05-28T09:24:13Z"
=======
        "name": "ssoSettingsSAML",
        "resourceVersion": "1717578796182",
        "creationTimestamp": "2024-06-05T09:13:16Z"
>>>>>>> 20c90ff6
      },
      "spec": {
        "description": "Use the new SSO Settings API to configure the SAML connector",
        "stage": "preview",
        "codeowner": "@grafana/identity-access-team",
        "allowSelfServe": true
      }
    },
    {
      "metadata": {
<<<<<<< HEAD
        "name": "faroDatasourceSelector",
        "resourceVersion": "1716888253619",
        "creationTimestamp": "2024-05-28T09:24:13Z"
      },
      "spec": {
        "description": "Enable the data source selector within the Frontend Apps section of the Frontend Observability",
        "stage": "preview",
        "codeowner": "@grafana/app-o11y",
        "frontend": true
      }
    },
    {
      "metadata": {
        "name": "aiGeneratedDashboardChanges",
        "resourceVersion": "1716888253619",
        "creationTimestamp": "2024-05-28T09:24:13Z"
=======
        "name": "pluginsFrontendSandbox",
        "resourceVersion": "1717578796182",
        "creationTimestamp": "2024-06-05T09:13:16Z"
>>>>>>> 20c90ff6
      },
      "spec": {
        "description": "Enables the plugins frontend sandbox",
        "stage": "experimental",
        "codeowner": "@grafana/plugins-platform-backend",
        "frontend": true
      }
    },
    {
      "metadata": {
<<<<<<< HEAD
        "name": "cloudWatchBatchQueries",
        "resourceVersion": "1716888253619",
        "creationTimestamp": "2024-05-28T09:24:13Z"
      },
      "spec": {
        "description": "Runs CloudWatch metrics queries as separate batches",
        "stage": "preview",
        "codeowner": "@grafana/aws-datasources"
      }
    },
    {
      "metadata": {
        "name": "alertingSimplifiedRouting",
        "resourceVersion": "1716888253619",
        "creationTimestamp": "2024-05-28T09:24:13Z"
      },
      "spec": {
        "description": "Enables users to easily configure alert notifications by specifying a contact point directly when editing or creating an alert rule",
        "stage": "GA",
        "codeowner": "@grafana/alerting-squad"
=======
        "name": "prometheusIncrementalQueryInstrumentation",
        "resourceVersion": "1717578796182",
        "creationTimestamp": "2024-06-05T09:13:16Z"
      },
      "spec": {
        "description": "Adds RudderStack events to incremental queries",
        "stage": "experimental",
        "codeowner": "@grafana/observability-metrics",
        "frontend": true
>>>>>>> 20c90ff6
      }
    },
    {
      "metadata": {
<<<<<<< HEAD
        "name": "canvasPanelNesting",
        "resourceVersion": "1716888253619",
        "creationTimestamp": "2024-05-28T09:24:13Z"
      },
      "spec": {
        "description": "Allow elements nesting",
        "stage": "experimental",
        "codeowner": "@grafana/dataviz-squad",
        "frontend": true,
        "hideFromAdminPage": true
=======
        "name": "lokiMetricDataplane",
        "resourceVersion": "1717578796182",
        "creationTimestamp": "2024-06-05T09:13:16Z"
      },
      "spec": {
        "description": "Changes metric responses from Loki to be compliant with the dataplane specification.",
        "stage": "GA",
        "codeowner": "@grafana/observability-logs",
        "allowSelfServe": true
>>>>>>> 20c90ff6
      }
    },
    {
      "metadata": {
<<<<<<< HEAD
        "name": "unifiedRequestLog",
        "resourceVersion": "1716888253619",
        "creationTimestamp": "2024-05-28T09:24:13Z"
      },
      "spec": {
        "description": "Writes error logs to the request logger",
        "stage": "experimental",
        "codeowner": "@grafana/grafana-backend-group"
      }
    },
    {
      "metadata": {
        "name": "autoMigrateXYChartPanel",
        "resourceVersion": "1716888253619",
        "creationTimestamp": "2024-05-28T09:24:13Z"
      },
      "spec": {
        "description": "Migrate old XYChart panel to new XYChart2 model",
        "stage": "preview",
        "codeowner": "@grafana/dataviz-squad",
        "frontend": true
=======
        "name": "kubernetesSnapshots",
        "resourceVersion": "1717578796182",
        "creationTimestamp": "2024-06-05T09:13:16Z"
      },
      "spec": {
        "description": "Routes snapshot requests from /api to the /apis endpoint",
        "stage": "experimental",
        "codeowner": "@grafana/grafana-app-platform-squad",
        "requiresRestart": true
>>>>>>> 20c90ff6
      }
    },
    {
      "metadata": {
<<<<<<< HEAD
        "name": "nestedFolders",
        "resourceVersion": "1716888253619",
        "creationTimestamp": "2024-05-28T09:24:13Z"
      },
      "spec": {
        "description": "Enable folder nesting",
        "stage": "GA",
        "codeowner": "@grafana/search-and-storage"
=======
        "name": "sqlExpressions",
        "resourceVersion": "1717578796182",
        "creationTimestamp": "2024-06-05T09:13:16Z"
      },
      "spec": {
        "description": "Enables using SQL and DuckDB functions as Expressions.",
        "stage": "experimental",
        "codeowner": "@grafana/grafana-app-platform-squad"
>>>>>>> 20c90ff6
      }
    },
    {
      "metadata": {
<<<<<<< HEAD
        "name": "mlExpressions",
        "resourceVersion": "1716888253619",
        "creationTimestamp": "2024-05-28T09:24:13Z"
      },
      "spec": {
        "description": "Enable support for Machine Learning in server-side expressions",
        "stage": "experimental",
        "codeowner": "@grafana/alerting-squad"
=======
        "name": "prometheusConfigOverhaulAuth",
        "resourceVersion": "1717578796182",
        "creationTimestamp": "2024-06-05T09:13:16Z"
      },
      "spec": {
        "description": "Update the Prometheus configuration page with the new auth component",
        "stage": "GA",
        "codeowner": "@grafana/observability-metrics"
>>>>>>> 20c90ff6
      }
    },
    {
      "metadata": {
<<<<<<< HEAD
        "name": "recoveryThreshold",
        "resourceVersion": "1716888253619",
        "creationTimestamp": "2024-05-28T09:24:13Z"
      },
      "spec": {
        "description": "Enables feature recovery threshold (aka hysteresis) for threshold server-side expression",
        "stage": "GA",
        "codeowner": "@grafana/alerting-squad",
        "requiresRestart": true
=======
        "name": "formatString",
        "resourceVersion": "1717578796182",
        "creationTimestamp": "2024-06-05T09:13:16Z"
      },
      "spec": {
        "description": "Enable format string transformer",
        "stage": "preview",
        "codeowner": "@grafana/dataviz-squad",
        "frontend": true
>>>>>>> 20c90ff6
      }
    },
    {
      "metadata": {
<<<<<<< HEAD
        "name": "alertmanagerRemoteOnly",
        "resourceVersion": "1716888253619",
        "creationTimestamp": "2024-05-28T09:24:13Z"
      },
      "spec": {
        "description": "Disable the internal Alertmanager and only use the external one defined.",
        "stage": "experimental",
        "codeowner": "@grafana/alerting-squad"
=======
        "name": "queryServiceFromUI",
        "resourceVersion": "1717578796182",
        "creationTimestamp": "2024-06-05T09:13:16Z"
      },
      "spec": {
        "description": "Routes requests to the new query service",
        "stage": "experimental",
        "codeowner": "@grafana/grafana-app-platform-squad",
        "frontend": true
>>>>>>> 20c90ff6
      }
    },
    {
      "metadata": {
<<<<<<< HEAD
        "name": "ssoSettingsSAML",
        "resourceVersion": "1716888253619",
        "creationTimestamp": "2024-05-28T09:24:13Z"
=======
        "name": "tableSharedCrosshair",
        "resourceVersion": "1717578796182",
        "creationTimestamp": "2024-06-05T09:13:16Z"
>>>>>>> 20c90ff6
      },
      "spec": {
        "description": "Enables shared crosshair in table panel",
        "stage": "experimental",
        "codeowner": "@grafana/dataviz-squad",
        "frontend": true
      }
    },
    {
      "metadata": {
<<<<<<< HEAD
        "name": "lokiExperimentalStreaming",
        "resourceVersion": "1716888253619",
        "creationTimestamp": "2024-05-28T09:24:13Z"
      },
      "spec": {
        "description": "Support new streaming approach for loki (prototype, needs special loki build)",
        "stage": "experimental",
        "codeowner": "@grafana/observability-logs"
=======
        "name": "dataplaneFrontendFallback",
        "resourceVersion": "1717578796182",
        "creationTimestamp": "2024-06-05T09:13:16Z"
      },
      "spec": {
        "description": "Support dataplane contract field name change for transformations and field name matchers where the name is different",
        "stage": "GA",
        "codeowner": "@grafana/observability-metrics",
        "frontend": true,
        "allowSelfServe": true
>>>>>>> 20c90ff6
      }
    },
    {
      "metadata": {
<<<<<<< HEAD
        "name": "storage",
        "resourceVersion": "1716888253619",
        "creationTimestamp": "2024-05-28T09:24:13Z"
      },
      "spec": {
        "description": "Configurable storage for dashboards, datasources, and resources",
        "stage": "experimental",
        "codeowner": "@grafana/grafana-app-platform-squad"
=======
        "name": "pluginsAPIMetrics",
        "resourceVersion": "1717578796182",
        "creationTimestamp": "2024-06-05T09:13:16Z"
      },
      "spec": {
        "description": "Sends metrics of public grafana packages usage by plugins",
        "stage": "experimental",
        "codeowner": "@grafana/plugins-platform-backend",
        "frontend": true
>>>>>>> 20c90ff6
      }
    },
    {
      "metadata": {
<<<<<<< HEAD
        "name": "dataplaneFrontendFallback",
        "resourceVersion": "1716888253619",
        "creationTimestamp": "2024-05-28T09:24:13Z"
      },
      "spec": {
        "description": "Support dataplane contract field name change for transformations and field name matchers where the name is different",
        "stage": "GA",
        "codeowner": "@grafana/observability-metrics",
        "frontend": true,
        "allowSelfServe": true
=======
        "name": "cachingOptimizeSerializationMemoryUsage",
        "resourceVersion": "1717578796182",
        "creationTimestamp": "2024-06-05T09:13:16Z"
      },
      "spec": {
        "description": "If enabled, the caching backend gradually serializes query responses for the cache, comparing against the configured `[caching]max_value_mb` value as it goes. This can can help prevent Grafana from running out of memory while attempting to cache very large query responses.",
        "stage": "experimental",
        "codeowner": "@grafana/grafana-operator-experience-squad"
>>>>>>> 20c90ff6
      }
    },
    {
      "metadata": {
<<<<<<< HEAD
        "name": "pluginsFrontendSandbox",
        "resourceVersion": "1716888253619",
        "creationTimestamp": "2024-05-28T09:24:13Z"
      },
      "spec": {
        "description": "Enables the plugins frontend sandbox",
        "stage": "experimental",
        "codeowner": "@grafana/plugins-platform-backend",
        "frontend": true
=======
        "name": "alertingDisableSendAlertsExternal",
        "resourceVersion": "1717578796182",
        "creationTimestamp": "2024-06-05T09:13:16Z"
      },
      "spec": {
        "description": "Disables the ability to send alerts to an external Alertmanager datasource.",
        "stage": "experimental",
        "codeowner": "@grafana/alerting-squad",
        "hideFromAdminPage": true,
        "hideFromDocs": true
>>>>>>> 20c90ff6
      }
    },
    {
      "metadata": {
<<<<<<< HEAD
        "name": "disableNumericMetricsSortingInExpressions",
        "resourceVersion": "1716888253619",
        "creationTimestamp": "2024-05-28T09:24:13Z"
      },
      "spec": {
        "description": "In server-side expressions, disable the sorting of numeric-kind metrics by their metric name or labels.",
        "stage": "experimental",
        "codeowner": "@grafana/observability-metrics",
        "requiresRestart": true
=======
        "name": "publicDashboardsEmailSharing",
        "resourceVersion": "1717578796182",
        "creationTimestamp": "2024-06-05T09:13:16Z"
      },
      "spec": {
        "description": "Enables public dashboard sharing to be restricted to only allowed emails",
        "stage": "preview",
        "codeowner": "@grafana/sharing-squad",
        "hideFromAdminPage": true,
        "hideFromDocs": true
>>>>>>> 20c90ff6
      }
    },
    {
      "metadata": {
<<<<<<< HEAD
        "name": "autoMigrateOldPanels",
        "resourceVersion": "1716888253619",
        "creationTimestamp": "2024-05-28T09:24:13Z"
      },
      "spec": {
        "description": "Migrate old angular panels to supported versions (graph, table-old, worldmap, etc)",
        "stage": "preview",
        "codeowner": "@grafana/dataviz-squad",
        "frontend": true
=======
        "name": "disableSSEDataplane",
        "resourceVersion": "1717578796182",
        "creationTimestamp": "2024-06-05T09:13:16Z"
      },
      "spec": {
        "description": "Disables dataplane specific processing in server side expressions.",
        "stage": "experimental",
        "codeowner": "@grafana/observability-metrics"
>>>>>>> 20c90ff6
      }
    },
    {
      "metadata": {
<<<<<<< HEAD
        "name": "prometheusMetricEncyclopedia",
        "resourceVersion": "1716888253619",
        "creationTimestamp": "2024-05-28T09:24:13Z"
=======
        "name": "dashboardSceneSolo",
        "resourceVersion": "1717578796182",
        "creationTimestamp": "2024-06-05T09:13:16Z"
>>>>>>> 20c90ff6
      },
      "spec": {
        "description": "Adds the metrics explorer component to the Prometheus query builder as an option in metric select",
        "stage": "GA",
        "codeowner": "@grafana/observability-metrics",
        "frontend": true,
        "allowSelfServe": true
      }
    },
    {
      "metadata": {
<<<<<<< HEAD
        "name": "cachingOptimizeSerializationMemoryUsage",
        "resourceVersion": "1716888253619",
        "creationTimestamp": "2024-05-28T09:24:13Z"
      },
      "spec": {
        "description": "If enabled, the caching backend gradually serializes query responses for the cache, comparing against the configured `[caching]max_value_mb` value as it goes. This can can help prevent Grafana from running out of memory while attempting to cache very large query responses.",
        "stage": "experimental",
        "codeowner": "@grafana/grafana-operator-experience-squad"
=======
        "name": "reportingRetries",
        "resourceVersion": "1717578796182",
        "creationTimestamp": "2024-06-05T09:13:16Z"
      },
      "spec": {
        "description": "Enables rendering retries for the reporting feature",
        "stage": "preview",
        "codeowner": "@grafana/sharing-squad",
        "requiresRestart": true
>>>>>>> 20c90ff6
      }
    },
    {
      "metadata": {
<<<<<<< HEAD
        "name": "newPDFRendering",
        "resourceVersion": "1716888253619",
        "creationTimestamp": "2024-05-28T09:24:13Z"
      },
      "spec": {
        "description": "New implementation for the dashboard-to-PDF rendering",
=======
        "name": "canvasPanelPanZoom",
        "resourceVersion": "1717578796182",
        "creationTimestamp": "2024-06-05T09:13:16Z"
      },
      "spec": {
        "description": "Allow pan and zoom in canvas panel",
>>>>>>> 20c90ff6
        "stage": "preview",
        "codeowner": "@grafana/sharing-squad"
      }
    },
    {
      "metadata": {
<<<<<<< HEAD
        "name": "expressionParser",
        "resourceVersion": "1716888253619",
        "creationTimestamp": "2024-05-28T09:24:13Z"
      },
      "spec": {
        "description": "Enable new expression parser",
        "stage": "experimental",
        "codeowner": "@grafana/grafana-app-platform-squad",
        "requiresRestart": true
=======
        "name": "oauthRequireSubClaim",
        "resourceVersion": "1717578796182",
        "creationTimestamp": "2024-06-05T09:13:16Z"
      },
      "spec": {
        "description": "Require that sub claims is present in oauth tokens.",
        "stage": "experimental",
        "codeowner": "@grafana/identity-access-team",
        "hideFromAdminPage": true,
        "hideFromDocs": true
>>>>>>> 20c90ff6
      }
    },
    {
      "metadata": {
<<<<<<< HEAD
        "name": "lokiLogsDataplane",
        "resourceVersion": "1716888253619",
        "creationTimestamp": "2024-05-28T09:24:13Z"
      },
      "spec": {
        "description": "Changes logs responses from Loki to be compliant with the dataplane specification.",
        "stage": "experimental",
        "codeowner": "@grafana/observability-logs"
=======
        "name": "datasourceQueryMultiStatus",
        "resourceVersion": "1717578796182",
        "creationTimestamp": "2024-06-05T09:13:16Z"
      },
      "spec": {
        "description": "Introduce HTTP 207 Multi Status for api/ds/query",
        "stage": "experimental",
        "codeowner": "@grafana/plugins-platform-backend"
>>>>>>> 20c90ff6
      }
    },
    {
      "metadata": {
<<<<<<< HEAD
        "name": "awsDatasourcesNewFormStyling",
        "resourceVersion": "1716888253619",
        "creationTimestamp": "2024-05-28T09:24:13Z"
      },
      "spec": {
        "description": "Applies new form styling for configuration and query editors in AWS plugins",
        "stage": "GA",
        "codeowner": "@grafana/aws-datasources",
        "frontend": true
=======
        "name": "alertingNoNormalState",
        "resourceVersion": "1717578796182",
        "creationTimestamp": "2024-06-05T09:13:16Z"
      },
      "spec": {
        "description": "Stop maintaining state of alerts that are not firing",
        "stage": "preview",
        "codeowner": "@grafana/alerting-squad",
        "hideFromAdminPage": true
>>>>>>> 20c90ff6
      }
    },
    {
      "metadata": {
<<<<<<< HEAD
        "name": "queryService",
        "resourceVersion": "1716888253619",
        "creationTimestamp": "2024-05-28T09:24:13Z"
      },
      "spec": {
        "description": "Register /apis/query.grafana.app/ -- will eventually replace /api/ds/query",
        "stage": "experimental",
        "codeowner": "@grafana/grafana-app-platform-squad",
        "requiresRestart": true
=======
        "name": "mlExpressions",
        "resourceVersion": "1717578796182",
        "creationTimestamp": "2024-06-05T09:13:16Z"
      },
      "spec": {
        "description": "Enable support for Machine Learning in server-side expressions",
        "stage": "experimental",
        "codeowner": "@grafana/alerting-squad"
>>>>>>> 20c90ff6
      }
    },
    {
      "metadata": {
<<<<<<< HEAD
        "name": "alertmanagerRemoteSecondary",
        "resourceVersion": "1716888253619",
        "creationTimestamp": "2024-05-28T09:24:13Z",
        "deletionTimestamp": "2024-06-03T09:22:21Z"
      },
      "spec": {
        "description": "Enable Grafana to sync configuration and state with a remote Alertmanager.",
        "stage": "experimental",
        "codeowner": "@grafana/alerting-squad"
=======
        "name": "grafanaAPIServerWithExperimentalAPIs",
        "resourceVersion": "1717578796182",
        "creationTimestamp": "2024-06-05T09:13:16Z"
      },
      "spec": {
        "description": "Register experimental APIs with the k8s API server",
        "stage": "experimental",
        "codeowner": "@grafana/grafana-app-platform-squad",
        "requiresDevMode": true,
        "requiresRestart": true
>>>>>>> 20c90ff6
      }
    },
    {
      "metadata": {
<<<<<<< HEAD
        "name": "ssoSettingsApi",
        "resourceVersion": "1716888253619",
        "creationTimestamp": "2024-05-28T09:24:13Z"
      },
      "spec": {
        "description": "Enables the SSO settings API and the OAuth configuration UIs in Grafana",
        "stage": "GA",
        "codeowner": "@grafana/identity-access-team",
        "allowSelfServe": true
=======
        "name": "betterPageScrolling",
        "resourceVersion": "1717578796182",
        "creationTimestamp": "2024-06-05T09:13:16Z"
      },
      "spec": {
        "description": "Removes CustomScrollbar from the UI, relying on native browser scrollbars",
        "stage": "GA",
        "codeowner": "@grafana/grafana-frontend-platform",
        "frontend": true
>>>>>>> 20c90ff6
      }
    },
    {
      "metadata": {
<<<<<<< HEAD
        "name": "groupByVariable",
        "resourceVersion": "1716888253619",
        "creationTimestamp": "2024-05-28T09:24:13Z"
      },
      "spec": {
        "description": "Enable groupBy variable support in scenes dashboards",
        "stage": "experimental",
        "codeowner": "@grafana/dashboards-squad",
=======
        "name": "authAPIAccessTokenAuth",
        "resourceVersion": "1717578796182",
        "creationTimestamp": "2024-06-05T09:13:16Z"
      },
      "spec": {
        "description": "Enables the use of Auth API access tokens for authentication",
        "stage": "experimental",
        "codeowner": "@grafana/identity-access-team",
>>>>>>> 20c90ff6
        "hideFromAdminPage": true,
        "hideFromDocs": true
      }
    },
    {
      "metadata": {
<<<<<<< HEAD
        "name": "scopeFilters",
        "resourceVersion": "1716888253619",
        "creationTimestamp": "2024-05-28T09:24:13Z"
      },
      "spec": {
        "description": "Enables the use of scope filters in Grafana",
        "stage": "experimental",
        "codeowner": "@grafana/dashboards-squad",
        "hideFromAdminPage": true,
        "hideFromDocs": true
=======
        "name": "influxqlStreamingParser",
        "resourceVersion": "1717578796182",
        "creationTimestamp": "2024-06-05T09:13:16Z"
      },
      "spec": {
        "description": "Enable streaming JSON parser for InfluxDB datasource InfluxQL query language",
        "stage": "experimental",
        "codeowner": "@grafana/observability-metrics"
>>>>>>> 20c90ff6
      }
    },
    {
      "metadata": {
<<<<<<< HEAD
        "name": "panelTitleSearch",
        "resourceVersion": "1716888253619",
        "creationTimestamp": "2024-05-28T09:24:13Z"
      },
      "spec": {
        "description": "Search for dashboards using panel title",
        "stage": "preview",
        "codeowner": "@grafana/grafana-app-platform-squad",
        "hideFromAdminPage": true
=======
        "name": "alertStateHistoryLokiPrimary",
        "resourceVersion": "1717578796182",
        "creationTimestamp": "2024-06-05T09:13:16Z"
      },
      "spec": {
        "description": "Enable a remote Loki instance as the primary source for state history reads.",
        "stage": "experimental",
        "codeowner": "@grafana/alerting-squad"
>>>>>>> 20c90ff6
      }
    },
    {
      "metadata": {
<<<<<<< HEAD
        "name": "logsContextDatasourceUi",
        "resourceVersion": "1716888253619",
        "creationTimestamp": "2024-05-28T09:24:13Z"
      },
      "spec": {
        "description": "Allow datasource to provide custom UI for context view",
        "stage": "GA",
        "codeowner": "@grafana/observability-logs",
        "frontend": true,
        "allowSelfServe": true
=======
        "name": "frontendSandboxMonitorOnly",
        "resourceVersion": "1717578796182",
        "creationTimestamp": "2024-06-05T09:13:16Z"
      },
      "spec": {
        "description": "Enables monitor only in the plugin frontend sandbox (if enabled)",
        "stage": "experimental",
        "codeowner": "@grafana/plugins-platform-backend",
        "frontend": true
>>>>>>> 20c90ff6
      }
    },
    {
      "metadata": {
<<<<<<< HEAD
        "name": "accessControlOnCall",
        "resourceVersion": "1716888253619",
        "creationTimestamp": "2024-05-28T09:24:13Z",
        "deletionTimestamp": "2024-06-03T09:22:21Z"
      },
      "spec": {
        "description": "Access control primitives for OnCall",
        "stage": "preview",
        "codeowner": "@grafana/identity-access-team",
        "hideFromAdminPage": true
=======
        "name": "alertingNoDataErrorExecution",
        "resourceVersion": "1717578796182",
        "creationTimestamp": "2024-06-05T09:13:16Z"
      },
      "spec": {
        "description": "Changes how Alerting state manager handles execution of NoData/Error",
        "stage": "GA",
        "codeowner": "@grafana/alerting-squad",
        "requiresRestart": true
>>>>>>> 20c90ff6
      }
    },
    {
      "metadata": {
<<<<<<< HEAD
        "name": "renderAuthJWT",
        "resourceVersion": "1716888253619",
        "creationTimestamp": "2024-05-28T09:24:13Z"
      },
      "spec": {
        "description": "Uses JWT-based auth for rendering instead of relying on remote cache",
        "stage": "preview",
        "codeowner": "@grafana/grafana-as-code",
        "hideFromAdminPage": true
=======
        "name": "flameGraphItemCollapsing",
        "resourceVersion": "1717578796182",
        "creationTimestamp": "2024-06-05T09:13:16Z"
      },
      "spec": {
        "description": "Allow collapsing of flame graph items",
        "stage": "experimental",
        "codeowner": "@grafana/observability-traces-and-profiling",
        "frontend": true
>>>>>>> 20c90ff6
      }
    },
    {
      "metadata": {
<<<<<<< HEAD
        "name": "logsInfiniteScrolling",
        "resourceVersion": "1716888253619",
        "creationTimestamp": "2024-05-28T09:24:13Z"
      },
      "spec": {
        "description": "Enables infinite scrolling for the Logs panel in Explore and Dashboards",
        "stage": "experimental",
        "codeowner": "@grafana/observability-logs",
        "frontend": true
=======
        "name": "kubernetesFeatureToggles",
        "resourceVersion": "1717578796182",
        "creationTimestamp": "2024-06-05T09:13:16Z"
      },
      "spec": {
        "description": "Use the kubernetes API for feature toggle management in the frontend",
        "stage": "experimental",
        "codeowner": "@grafana/grafana-operator-experience-squad",
        "frontend": true,
        "hideFromAdminPage": true
      }
    },
    {
      "metadata": {
        "name": "autofixDSUID",
        "resourceVersion": "1717578796182",
        "creationTimestamp": "2024-06-05T09:13:16Z"
      },
      "spec": {
        "description": "Automatically migrates invalid datasource UIDs",
        "stage": "experimental",
        "codeowner": "@grafana/plugins-platform-backend"
>>>>>>> 20c90ff6
      }
    },
    {
      "metadata": {
<<<<<<< HEAD
        "name": "regressionTransformation",
        "resourceVersion": "1716888253619",
        "creationTimestamp": "2024-05-28T09:24:13Z"
      },
      "spec": {
        "description": "Enables regression analysis transformation",
=======
        "name": "enableDatagridEditing",
        "resourceVersion": "1717578796182",
        "creationTimestamp": "2024-06-05T09:13:16Z"
      },
      "spec": {
        "description": "Enables the edit functionality in the datagrid panel",
>>>>>>> 20c90ff6
        "stage": "preview",
        "codeowner": "@grafana/dataviz-squad",
        "frontend": true
      }
    },
    {
      "metadata": {
<<<<<<< HEAD
        "name": "publicDashboardsScene",
        "resourceVersion": "1716888253619",
        "creationTimestamp": "2024-05-28T09:24:13Z"
=======
        "name": "alertingInsights",
        "resourceVersion": "1717578796182",
        "creationTimestamp": "2024-06-05T09:13:16Z"
>>>>>>> 20c90ff6
      },
      "spec": {
        "description": "Enables public dashboard rendering using scenes",
        "stage": "experimental",
        "codeowner": "@grafana/sharing-squad",
        "frontend": true
      }
    },
    {
      "metadata": {
<<<<<<< HEAD
        "name": "disableSecretsCompatibility",
        "resourceVersion": "1716888253619",
        "creationTimestamp": "2024-05-28T09:24:13Z"
      },
      "spec": {
        "description": "Disable duplicated secret storage in legacy tables",
        "stage": "experimental",
        "codeowner": "@grafana/hosted-grafana-team",
        "requiresRestart": true
=======
        "name": "enableNativeHTTPHistogram",
        "resourceVersion": "1717578796182",
        "creationTimestamp": "2024-06-05T09:13:16Z"
      },
      "spec": {
        "description": "Enables native HTTP Histograms",
        "stage": "experimental",
        "codeowner": "@grafana/hosted-grafana-team"
>>>>>>> 20c90ff6
      }
    },
    {
      "metadata": {
<<<<<<< HEAD
        "name": "lokiQuerySplittingConfig",
        "resourceVersion": "1716888253619",
        "creationTimestamp": "2024-05-28T09:24:13Z",
        "deletionTimestamp": "2024-06-03T09:22:21Z"
      },
      "spec": {
        "description": "Give users the option to configure split durations for Loki queries",
        "stage": "experimental",
        "codeowner": "@grafana/observability-logs",
=======
        "name": "addFieldFromCalculationStatFunctions",
        "resourceVersion": "1717578796182",
        "creationTimestamp": "2024-06-05T09:13:16Z"
      },
      "spec": {
        "description": "Add cumulative and window functions to the add field from calculation transformation",
        "stage": "preview",
        "codeowner": "@grafana/dataviz-squad",
>>>>>>> 20c90ff6
        "frontend": true
      }
    },
    {
      "metadata": {
<<<<<<< HEAD
        "name": "alertingNoDataErrorExecution",
        "resourceVersion": "1716888253619",
        "creationTimestamp": "2024-05-28T09:24:13Z"
      },
      "spec": {
        "description": "Changes how Alerting state manager handles execution of NoData/Error",
        "stage": "GA",
        "codeowner": "@grafana/alerting-squad",
        "requiresRestart": true
=======
        "name": "renderAuthJWT",
        "resourceVersion": "1717578796182",
        "creationTimestamp": "2024-06-05T09:13:16Z"
      },
      "spec": {
        "description": "Uses JWT-based auth for rendering instead of relying on remote cache",
        "stage": "preview",
        "codeowner": "@grafana/grafana-as-code",
        "hideFromAdminPage": true
>>>>>>> 20c90ff6
      }
    },
    {
      "metadata": {
<<<<<<< HEAD
        "name": "pluginsSkipHostEnvVars",
        "resourceVersion": "1716888253619",
        "creationTimestamp": "2024-05-28T09:24:13Z"
      },
      "spec": {
        "description": "Disables passing host environment variable to plugin processes",
        "stage": "experimental",
        "codeowner": "@grafana/plugins-platform-backend"
=======
        "name": "refactorVariablesTimeRange",
        "resourceVersion": "1717578796182",
        "creationTimestamp": "2024-06-05T09:13:16Z"
      },
      "spec": {
        "description": "Refactor time range variables flow to reduce number of API calls made when query variables are chained",
        "stage": "preview",
        "codeowner": "@grafana/dashboards-squad",
        "hideFromAdminPage": true
>>>>>>> 20c90ff6
      }
    },
    {
      "metadata": {
<<<<<<< HEAD
        "name": "oauthRequireSubClaim",
        "resourceVersion": "1716888253619",
        "creationTimestamp": "2024-05-28T09:24:13Z"
      },
      "spec": {
        "description": "Require that sub claims is present in oauth tokens.",
        "stage": "experimental",
        "codeowner": "@grafana/identity-access-team",
        "hideFromAdminPage": true,
        "hideFromDocs": true
=======
        "name": "awsAsyncQueryCaching",
        "resourceVersion": "1717578796182",
        "creationTimestamp": "2024-06-05T09:13:16Z"
      },
      "spec": {
        "description": "Enable caching for async queries for Redshift and Athena. Requires that the datasource has caching and async query support enabled",
        "stage": "GA",
        "codeowner": "@grafana/aws-datasources"
>>>>>>> 20c90ff6
      }
    },
    {
      "metadata": {
<<<<<<< HEAD
        "name": "notificationBanner",
        "resourceVersion": "1716888253619",
        "creationTimestamp": "2024-05-28T09:24:13Z"
      },
      "spec": {
        "description": "Enables the notification banner UI and API",
        "stage": "experimental",
        "codeowner": "@grafana/grafana-frontend-platform"
=======
        "name": "aiGeneratedDashboardChanges",
        "resourceVersion": "1717578796182",
        "creationTimestamp": "2024-06-05T09:13:16Z"
      },
      "spec": {
        "description": "Enable AI powered features for dashboards to auto-summary changes when saving",
        "stage": "experimental",
        "codeowner": "@grafana/dashboards-squad",
        "frontend": true
>>>>>>> 20c90ff6
      }
    },
    {
      "metadata": {
<<<<<<< HEAD
        "name": "autoMigrateGraphPanel",
        "resourceVersion": "1716888253619",
        "creationTimestamp": "2024-05-28T09:24:13Z"
      },
      "spec": {
        "description": "Migrate old graph panel to supported time series panel - broken out from autoMigrateOldPanels to enable granular tracking",
        "stage": "preview",
        "codeowner": "@grafana/dataviz-squad",
        "frontend": true
=======
        "name": "cloudWatchCrossAccountQuerying",
        "resourceVersion": "1717578796182",
        "creationTimestamp": "2024-06-05T09:13:16Z"
      },
      "spec": {
        "description": "Enables cross-account querying in CloudWatch datasources",
        "stage": "GA",
        "codeowner": "@grafana/aws-datasources",
        "allowSelfServe": true
>>>>>>> 20c90ff6
      }
    },
    {
      "metadata": {
<<<<<<< HEAD
        "name": "dualWritePlaylistsMode2",
        "resourceVersion": "1716888253619",
        "creationTimestamp": "2024-05-28T09:24:13Z",
        "deletionTimestamp": "2024-06-03T09:22:21Z"
      },
      "spec": {
        "description": "Enables dual writing of playlists to both legacy and k8s storage in mode 2",
=======
        "name": "mysqlAnsiQuotes",
        "resourceVersion": "1717578796182",
        "creationTimestamp": "2024-06-05T09:13:16Z"
      },
      "spec": {
        "description": "Use double quotes to escape keyword in a MySQL query",
>>>>>>> 20c90ff6
        "stage": "experimental",
        "codeowner": "@grafana/search-and-storage"
      }
    },
    {
      "metadata": {
<<<<<<< HEAD
        "name": "alertingBacktesting",
        "resourceVersion": "1716888253619",
        "creationTimestamp": "2024-05-28T09:24:13Z"
      },
      "spec": {
        "description": "Rule backtesting API for alerting",
        "stage": "experimental",
        "codeowner": "@grafana/alerting-squad"
=======
        "name": "lokiQuerySplitting",
        "resourceVersion": "1717578796182",
        "creationTimestamp": "2024-06-05T09:13:16Z"
      },
      "spec": {
        "description": "Split large interval queries into subqueries with smaller time intervals",
        "stage": "GA",
        "codeowner": "@grafana/observability-logs",
        "frontend": true,
        "allowSelfServe": true
>>>>>>> 20c90ff6
      }
    },
    {
      "metadata": {
<<<<<<< HEAD
        "name": "influxqlStreamingParser",
        "resourceVersion": "1716888253619",
        "creationTimestamp": "2024-05-28T09:24:13Z"
      },
      "spec": {
        "description": "Enable streaming JSON parser for InfluxDB datasource InfluxQL query language",
        "stage": "experimental",
        "codeowner": "@grafana/observability-metrics"
=======
        "name": "prometheusDataplane",
        "resourceVersion": "1717578796182",
        "creationTimestamp": "2024-06-05T09:13:16Z"
      },
      "spec": {
        "description": "Changes responses to from Prometheus to be compliant with the dataplane specification. In particular, when this feature toggle is active, the numeric `Field.Name` is set from 'Value' to the value of the `__name__` label.",
        "stage": "GA",
        "codeowner": "@grafana/observability-metrics",
        "allowSelfServe": true
>>>>>>> 20c90ff6
      }
    },
    {
      "metadata": {
<<<<<<< HEAD
        "name": "flameGraphItemCollapsing",
        "resourceVersion": "1716888253619",
        "creationTimestamp": "2024-05-28T09:24:13Z"
      },
      "spec": {
        "description": "Allow collapsing of flame graph items",
        "stage": "experimental",
        "codeowner": "@grafana/observability-traces-and-profiling",
=======
        "name": "panelMonitoring",
        "resourceVersion": "1717578796182",
        "creationTimestamp": "2024-06-05T09:13:16Z"
      },
      "spec": {
        "description": "Enables panel monitoring through logs and measurements",
        "stage": "GA",
        "codeowner": "@grafana/dataviz-squad",
>>>>>>> 20c90ff6
        "frontend": true
      }
    },
    {
      "metadata": {
<<<<<<< HEAD
        "name": "lokiQueryHints",
        "resourceVersion": "1716888253619",
        "creationTimestamp": "2024-05-28T09:24:13Z"
      },
      "spec": {
        "description": "Enables query hints for Loki",
        "stage": "GA",
        "codeowner": "@grafana/observability-logs",
        "frontend": true
=======
        "name": "teamHttpHeaders",
        "resourceVersion": "1717578796182",
        "creationTimestamp": "2024-06-05T09:13:16Z"
      },
      "spec": {
        "description": "Enables Team LBAC for datasources to apply team headers to the client requests",
        "stage": "preview",
        "codeowner": "@grafana/identity-access-team"
>>>>>>> 20c90ff6
      }
    },
    {
      "metadata": {
<<<<<<< HEAD
        "name": "jitterAlertRulesWithinGroups",
        "resourceVersion": "1716888253619",
        "creationTimestamp": "2024-05-28T09:24:13Z"
      },
      "spec": {
        "description": "Distributes alert rule evaluations more evenly over time, including spreading out rules within the same group",
        "stage": "preview",
        "codeowner": "@grafana/alerting-squad",
        "requiresRestart": true,
        "hideFromDocs": true
=======
        "name": "extractFieldsNameDeduplication",
        "resourceVersion": "1717578796182",
        "creationTimestamp": "2024-06-05T09:13:16Z"
      },
      "spec": {
        "description": "Make sure extracted field names are unique in the dataframe",
        "stage": "experimental",
        "codeowner": "@grafana/dataviz-squad",
        "frontend": true
>>>>>>> 20c90ff6
      }
    },
    {
      "metadata": {
<<<<<<< HEAD
        "name": "promQLScope",
        "resourceVersion": "1716888253619",
        "creationTimestamp": "2024-05-28T09:24:13Z"
      },
      "spec": {
        "description": "In-development feature that will allow injection of labels into prometheus queries.",
        "stage": "experimental",
        "codeowner": "@grafana/observability-metrics"
=======
        "name": "newFolderPicker",
        "resourceVersion": "1717578796182",
        "creationTimestamp": "2024-06-05T09:13:16Z"
      },
      "spec": {
        "description": "Enables the nested folder picker without having nested folders enabled",
        "stage": "experimental",
        "codeowner": "@grafana/grafana-frontend-platform",
        "frontend": true
>>>>>>> 20c90ff6
      }
    },
    {
      "metadata": {
<<<<<<< HEAD
        "name": "grpcServer",
        "resourceVersion": "1716888253619",
        "creationTimestamp": "2024-05-28T09:24:13Z"
      },
      "spec": {
        "description": "Run the GRPC server",
        "stage": "preview",
        "codeowner": "@grafana/grafana-app-platform-squad",
        "hideFromAdminPage": true
=======
        "name": "preserveDashboardStateWhenNavigating",
        "resourceVersion": "1717578796182",
        "creationTimestamp": "2024-06-05T09:13:16Z"
      },
      "spec": {
        "description": "Enables possibility to preserve dashboard variables and time range when navigating between dashboards",
        "stage": "experimental",
        "codeowner": "@grafana/dashboards-squad",
        "hideFromAdminPage": true,
        "hideFromDocs": true
>>>>>>> 20c90ff6
      }
    },
    {
      "metadata": {
<<<<<<< HEAD
        "name": "unifiedStorage",
        "resourceVersion": "1716888253619",
        "creationTimestamp": "2024-05-28T09:24:13Z"
      },
      "spec": {
        "description": "SQL-based k8s storage",
        "stage": "experimental",
        "codeowner": "@grafana/grafana-app-platform-squad",
        "requiresRestart": true
=======
        "name": "disableEnvelopeEncryption",
        "resourceVersion": "1717578796182",
        "creationTimestamp": "2024-06-05T09:13:16Z"
      },
      "spec": {
        "description": "Disable envelope encryption (emergency only)",
        "stage": "GA",
        "codeowner": "@grafana/grafana-as-code",
        "hideFromAdminPage": true
>>>>>>> 20c90ff6
      }
    },
    {
      "metadata": {
<<<<<<< HEAD
        "name": "groupToNestedTableTransformation",
        "resourceVersion": "1716888253619",
        "creationTimestamp": "2024-05-28T09:24:13Z"
      },
      "spec": {
        "description": "Enables the group to nested table transformation",
        "stage": "preview",
        "codeowner": "@grafana/dataviz-squad",
        "frontend": true
      }
    },
    {
      "metadata": {
        "name": "onPremToCloudMigrations",
        "resourceVersion": "1716888253619",
        "creationTimestamp": "2024-05-28T09:24:13Z"
      },
      "spec": {
        "description": "In-development feature that will allow users to easily migrate their on-prem Grafana instances to Grafana Cloud.",
        "stage": "experimental",
        "codeowner": "@grafana/grafana-operator-experience-squad"
      }
    },
    {
      "metadata": {
        "name": "libraryPanelRBAC",
        "resourceVersion": "1716888253619",
        "creationTimestamp": "2024-05-28T09:24:13Z"
      },
      "spec": {
        "description": "Enables RBAC support for library panels",
        "stage": "experimental",
        "codeowner": "@grafana/dashboards-squad",
=======
        "name": "unifiedStorage",
        "resourceVersion": "1717578796182",
        "creationTimestamp": "2024-06-05T09:13:16Z"
      },
      "spec": {
        "description": "SQL-based k8s storage",
        "stage": "experimental",
        "codeowner": "@grafana/grafana-app-platform-squad",
>>>>>>> 20c90ff6
        "requiresRestart": true
      }
    },
    {
      "metadata": {
<<<<<<< HEAD
        "name": "cloudRBACRoles",
        "resourceVersion": "1716888253619",
        "creationTimestamp": "2024-05-28T09:24:13Z"
=======
        "name": "logsInfiniteScrolling",
        "resourceVersion": "1717578796182",
        "creationTimestamp": "2024-06-05T09:13:16Z"
>>>>>>> 20c90ff6
      },
      "spec": {
        "description": "Enables infinite scrolling for the Logs panel in Explore and Dashboards",
        "stage": "GA",
        "codeowner": "@grafana/observability-logs",
        "frontend": true
      }
    },
    {
      "metadata": {
<<<<<<< HEAD
        "name": "panelFilterVariable",
        "resourceVersion": "1716888253619",
        "creationTimestamp": "2024-05-28T09:24:13Z"
      },
      "spec": {
        "description": "Enables use of the `systemPanelFilterVar` variable to filter panels in a dashboard",
        "stage": "experimental",
        "codeowner": "@grafana/dashboards-squad",
        "frontend": true,
        "hideFromDocs": true
=======
        "name": "disableNumericMetricsSortingInExpressions",
        "resourceVersion": "1717578796182",
        "creationTimestamp": "2024-06-05T09:13:16Z"
      },
      "spec": {
        "description": "In server-side expressions, disable the sorting of numeric-kind metrics by their metric name or labels.",
        "stage": "experimental",
        "codeowner": "@grafana/observability-metrics",
        "requiresRestart": true
>>>>>>> 20c90ff6
      }
    },
    {
      "metadata": {
<<<<<<< HEAD
        "name": "autofixDSUID",
        "resourceVersion": "1716888253619",
        "creationTimestamp": "2024-05-28T09:24:13Z"
      },
      "spec": {
        "description": "Automatically migrates invalid datasource UIDs",
        "stage": "experimental",
        "codeowner": "@grafana/plugins-platform-backend"
      }
    },
    {
      "metadata": {
        "name": "autoMigrateStatPanel",
        "resourceVersion": "1716888253619",
        "creationTimestamp": "2024-05-28T09:24:13Z"
      },
      "spec": {
        "description": "Migrate old stat panel to supported stat panel - broken out from autoMigrateOldPanels to enable granular tracking",
=======
        "name": "autoMigrateGraphPanel",
        "resourceVersion": "1717578796182",
        "creationTimestamp": "2024-06-05T09:13:16Z"
      },
      "spec": {
        "description": "Migrate old graph panel to supported time series panel - broken out from autoMigrateOldPanels to enable granular tracking",
>>>>>>> 20c90ff6
        "stage": "preview",
        "codeowner": "@grafana/dataviz-squad",
        "frontend": true
      }
    },
    {
      "metadata": {
<<<<<<< HEAD
        "name": "individualCookiePreferences",
        "resourceVersion": "1716888253619",
        "creationTimestamp": "2024-05-28T09:24:13Z"
      },
      "spec": {
        "description": "Support overriding cookie preferences per user",
        "stage": "experimental",
        "codeowner": "@grafana/grafana-backend-group"
=======
        "name": "dashgpt",
        "resourceVersion": "1717578796182",
        "creationTimestamp": "2024-06-05T09:13:16Z"
      },
      "spec": {
        "description": "Enable AI powered features in dashboards",
        "stage": "GA",
        "codeowner": "@grafana/dashboards-squad",
        "frontend": true
>>>>>>> 20c90ff6
      }
    },
    {
      "metadata": {
<<<<<<< HEAD
        "name": "metricsSummary",
        "resourceVersion": "1716888253619",
        "creationTimestamp": "2024-05-28T09:24:13Z"
      },
      "spec": {
        "description": "Enables metrics summary queries in the Tempo data source",
        "stage": "experimental",
        "codeowner": "@grafana/observability-traces-and-profiling",
=======
        "name": "groupToNestedTableTransformation",
        "resourceVersion": "1717578796182",
        "creationTimestamp": "2024-06-05T09:13:16Z"
      },
      "spec": {
        "description": "Enables the group to nested table transformation",
        "stage": "preview",
        "codeowner": "@grafana/dataviz-squad",
>>>>>>> 20c90ff6
        "frontend": true
      }
    },
    {
      "metadata": {
<<<<<<< HEAD
        "name": "panelTitleSearchInV1",
        "resourceVersion": "1716888253619",
        "creationTimestamp": "2024-05-28T09:24:13Z"
=======
        "name": "groupByVariable",
        "resourceVersion": "1717578796182",
        "creationTimestamp": "2024-06-05T09:13:16Z"
>>>>>>> 20c90ff6
      },
      "spec": {
        "description": "Enable searching for dashboards using panel title in search v1",
        "stage": "experimental",
        "codeowner": "@grafana/search-and-storage",
        "requiresDevMode": true
      }
    },
    {
      "metadata": {
        "name": "kubernetesFeatureToggles",
        "resourceVersion": "1716888253619",
        "creationTimestamp": "2024-05-28T09:24:13Z"
      },
      "spec": {
        "description": "Use the kubernetes API for feature toggle management in the frontend",
        "stage": "experimental",
        "codeowner": "@grafana/grafana-operator-experience-squad",
        "frontend": true,
        "hideFromAdminPage": true
      }
    },
    {
      "metadata": {
        "name": "newFolderPicker",
        "resourceVersion": "1716888253619",
        "creationTimestamp": "2024-05-28T09:24:13Z",
        "deletionTimestamp": "2024-06-03T09:22:21Z"
      },
      "spec": {
        "description": "Enables the nested folder picker without having nested folders enabled",
        "stage": "experimental",
        "codeowner": "@grafana/grafana-frontend-platform",
        "frontend": true
      }
    },
    {
      "metadata": {
<<<<<<< HEAD
        "name": "sqlExpressions",
        "resourceVersion": "1716888253619",
        "creationTimestamp": "2024-05-28T09:24:13Z"
=======
        "name": "alertmanagerRemotePrimary",
        "resourceVersion": "1717578796182",
        "creationTimestamp": "2024-06-05T09:13:16Z"
>>>>>>> 20c90ff6
      },
      "spec": {
        "description": "Enable Grafana to have a remote Alertmanager instance as the primary Alertmanager.",
        "stage": "experimental",
        "codeowner": "@grafana/alerting-squad"
      }
    },
    {
      "metadata": {
<<<<<<< HEAD
        "name": "betterPageScrolling",
        "resourceVersion": "1716888253619",
        "creationTimestamp": "2024-05-28T09:24:13Z",
        "deletionTimestamp": "2024-06-03T09:22:21Z"
      },
      "spec": {
        "description": "Removes CustomScrollbar from the UI, relying on native browser scrollbars",
        "stage": "GA",
        "codeowner": "@grafana/grafana-frontend-platform",
        "frontend": true
      }
    },
    {
      "metadata": {
        "name": "live-service-web-worker",
        "resourceVersion": "1716888253619",
        "creationTimestamp": "2024-05-28T09:24:13Z"
      },
      "spec": {
        "description": "This will use a webworker thread to processes events rather than the main thread",
        "stage": "experimental",
        "codeowner": "@grafana/grafana-app-platform-squad",
=======
        "name": "exploreMetrics",
        "resourceVersion": "1717578796182",
        "creationTimestamp": "2024-06-05T09:13:16Z"
      },
      "spec": {
        "description": "Enables the new Explore Metrics core app",
        "stage": "GA",
        "codeowner": "@grafana/dashboards-squad",
>>>>>>> 20c90ff6
        "frontend": true
      }
    },
    {
      "metadata": {
<<<<<<< HEAD
        "name": "datasourceQueryMultiStatus",
        "resourceVersion": "1716888253619",
        "creationTimestamp": "2024-05-28T09:24:13Z"
      },
      "spec": {
        "description": "Introduce HTTP 207 Multi Status for api/ds/query",
        "stage": "experimental",
        "codeowner": "@grafana/plugins-platform-backend"
=======
        "name": "autoMigrateTablePanel",
        "resourceVersion": "1717578796182",
        "creationTimestamp": "2024-06-05T09:13:16Z"
      },
      "spec": {
        "description": "Migrate old table panel to supported table panel - broken out from autoMigrateOldPanels to enable granular tracking",
        "stage": "preview",
        "codeowner": "@grafana/dataviz-squad",
        "frontend": true
      }
    },
    {
      "metadata": {
        "name": "disableAngular",
        "resourceVersion": "1717578796182",
        "creationTimestamp": "2024-06-05T09:13:16Z"
      },
      "spec": {
        "description": "Dynamic flag to disable angular at runtime. The preferred method is to set `angular_support_enabled` to `false` in the [security] settings, which allows you to change the state at runtime.",
        "stage": "preview",
        "codeowner": "@grafana/dataviz-squad",
        "frontend": true,
        "hideFromAdminPage": true
      }
    },
    {
      "metadata": {
        "name": "featureToggleAdminPage",
        "resourceVersion": "1717578796182",
        "creationTimestamp": "2024-06-05T09:13:16Z"
      },
      "spec": {
        "description": "Enable admin page for managing feature toggles from the Grafana front-end. Grafana Cloud only.",
        "stage": "experimental",
        "codeowner": "@grafana/grafana-operator-experience-squad",
        "requiresRestart": true,
        "hideFromDocs": true
>>>>>>> 20c90ff6
      }
    },
    {
      "metadata": {
<<<<<<< HEAD
        "name": "grafanaManagedRecordingRules",
        "resourceVersion": "1716888253619",
        "creationTimestamp": "2024-05-28T09:24:13Z"
      },
      "spec": {
        "description": "Enables Grafana-managed recording rules.",
        "stage": "experimental",
        "codeowner": "@grafana/alerting-squad",
        "hideFromAdminPage": true,
        "hideFromDocs": true
      }
    },
    {
      "metadata": {
        "name": "featureToggleAdminPage",
        "resourceVersion": "1716888253619",
        "creationTimestamp": "2024-05-28T09:24:13Z"
      },
      "spec": {
        "description": "Enable admin page for managing feature toggles from the Grafana front-end. Grafana Cloud only.",
        "stage": "experimental",
        "codeowner": "@grafana/grafana-operator-experience-squad",
        "requiresRestart": true,
        "hideFromDocs": true
      }
    },
    {
      "metadata": {
        "name": "nodeGraphDotLayout",
        "resourceVersion": "1717013772166",
        "creationTimestamp": "2024-05-28T09:24:13Z",
        "annotations": {
          "grafana.app/updatedTimestamp": "2024-05-29 20:16:12.166494928 +0000 UTC"
        }
      },
      "spec": {
        "description": "Changed the layout algorithm for the node graph",
        "stage": "experimental",
        "codeowner": "@grafana/observability-traces-and-profiling",
        "frontend": true
=======
        "name": "idForwarding",
        "resourceVersion": "1717578796182",
        "creationTimestamp": "2024-06-05T09:13:16Z"
      },
      "spec": {
        "description": "Generate signed id token for identity that can be forwarded to plugins and external services",
        "stage": "experimental",
        "codeowner": "@grafana/identity-access-team"
>>>>>>> 20c90ff6
      }
    },
    {
      "metadata": {
<<<<<<< HEAD
        "name": "logsExploreTableDefaultVisualization",
        "resourceVersion": "1716888253619",
        "creationTimestamp": "2024-05-28T09:24:13Z"
      },
      "spec": {
        "description": "Sets the logs table as default visualisation in logs explore",
=======
        "name": "lokiQuerySplittingConfig",
        "resourceVersion": "1717578796182",
        "creationTimestamp": "2024-06-05T09:13:16Z"
      },
      "spec": {
        "description": "Give users the option to configure split durations for Loki queries",
>>>>>>> 20c90ff6
        "stage": "experimental",
        "codeowner": "@grafana/observability-logs",
        "frontend": true
      }
    },
    {
      "metadata": {
<<<<<<< HEAD
        "name": "influxdbBackendMigration",
        "resourceVersion": "1716888253619",
        "creationTimestamp": "2024-05-28T09:24:13Z"
      },
      "spec": {
        "description": "Query InfluxDB InfluxQL without the proxy",
        "stage": "GA",
        "codeowner": "@grafana/observability-metrics",
        "frontend": true
=======
        "name": "alertingQueryOptimization",
        "resourceVersion": "1717578796182",
        "creationTimestamp": "2024-06-05T09:13:16Z"
      },
      "spec": {
        "description": "Optimizes eligible queries in order to reduce load on datasources",
        "stage": "GA",
        "codeowner": "@grafana/alerting-squad"
>>>>>>> 20c90ff6
      }
    },
    {
      "metadata": {
<<<<<<< HEAD
        "name": "alertStateHistoryLokiSecondary",
        "resourceVersion": "1716888253619",
        "creationTimestamp": "2024-05-28T09:24:13Z"
      },
      "spec": {
        "description": "Enable Grafana to write alert state history to an external Loki instance in addition to Grafana annotations.",
        "stage": "experimental",
        "codeowner": "@grafana/alerting-squad"
=======
        "name": "panelTitleSearch",
        "resourceVersion": "1717578796182",
        "creationTimestamp": "2024-06-05T09:13:16Z"
      },
      "spec": {
        "description": "Search for dashboards using panel title",
        "stage": "preview",
        "codeowner": "@grafana/grafana-app-platform-squad",
        "hideFromAdminPage": true
>>>>>>> 20c90ff6
      }
    },
    {
      "metadata": {
<<<<<<< HEAD
        "name": "prometheusCodeModeMetricNamesSearch",
        "resourceVersion": "1716888253619",
        "creationTimestamp": "2024-05-28T09:24:13Z"
      },
      "spec": {
        "description": "Enables search for metric names in Code Mode, to improve performance when working with an enormous number of metric names",
        "stage": "experimental",
        "codeowner": "@grafana/observability-metrics",
        "frontend": true
=======
        "name": "storage",
        "resourceVersion": "1717578796182",
        "creationTimestamp": "2024-06-05T09:13:16Z"
      },
      "spec": {
        "description": "Configurable storage for dashboards, datasources, and resources",
        "stage": "experimental",
        "codeowner": "@grafana/grafana-app-platform-squad"
>>>>>>> 20c90ff6
      }
    },
    {
      "metadata": {
<<<<<<< HEAD
        "name": "annotationPermissionUpdate",
        "resourceVersion": "1716888253619",
        "creationTimestamp": "2024-05-28T09:24:13Z"
      },
      "spec": {
        "description": "Change the way annotation permissions work by scoping them to folders and dashboards.",
        "stage": "GA",
        "codeowner": "@grafana/identity-access-team"
      }
    },
    {
      "metadata": {
        "name": "pdfTables",
        "resourceVersion": "1716888253619",
        "creationTimestamp": "2024-05-28T09:24:13Z"
      },
      "spec": {
        "description": "Enables generating table data as PDF in reporting",
        "stage": "preview",
        "codeowner": "@grafana/sharing-squad"
      }
    },
    {
      "metadata": {
        "name": "logsExploreTableVisualisation",
        "resourceVersion": "1716888253619",
        "creationTimestamp": "2024-05-28T09:24:13Z"
      },
      "spec": {
        "description": "A table visualisation for logs in Explore",
        "stage": "GA",
        "codeowner": "@grafana/observability-logs",
        "frontend": true
=======
        "name": "disableSecretsCompatibility",
        "resourceVersion": "1717578796182",
        "creationTimestamp": "2024-06-05T09:13:16Z"
      },
      "spec": {
        "description": "Disable duplicated secret storage in legacy tables",
        "stage": "experimental",
        "codeowner": "@grafana/hosted-grafana-team",
        "requiresRestart": true
>>>>>>> 20c90ff6
      }
    },
    {
      "metadata": {
<<<<<<< HEAD
        "name": "externalCorePlugins",
        "resourceVersion": "1716888253619",
        "creationTimestamp": "2024-05-28T09:24:13Z"
      },
      "spec": {
        "description": "Allow core plugins to be loaded as external",
        "stage": "experimental",
        "codeowner": "@grafana/plugins-platform-backend"
      }
    },
    {
      "metadata": {
        "name": "dashgpt",
        "resourceVersion": "1716888253619",
        "creationTimestamp": "2024-05-28T09:24:13Z"
      },
      "spec": {
        "description": "Enable AI powered features in dashboards",
        "stage": "GA",
        "codeowner": "@grafana/dashboards-squad",
        "frontend": true
      }
    },
    {
      "metadata": {
        "name": "nestedFolderPicker",
        "resourceVersion": "1716888253619",
        "creationTimestamp": "2024-05-28T09:24:13Z"
      },
      "spec": {
        "description": "Enables the new folder picker to work with nested folders. Requires the nestedFolders feature toggle",
        "stage": "GA",
        "codeowner": "@grafana/grafana-frontend-platform",
        "frontend": true,
        "allowSelfServe": true
      }
    },
    {
      "metadata": {
        "name": "influxdbRunQueriesInParallel",
        "resourceVersion": "1716888253619",
        "creationTimestamp": "2024-05-28T09:24:13Z"
      },
      "spec": {
        "description": "Enables running InfluxDB Influxql queries in parallel",
        "stage": "privatePreview",
        "codeowner": "@grafana/observability-metrics"
      }
    },
    {
      "metadata": {
        "name": "prometheusPromQAIL",
        "resourceVersion": "1716888253619",
        "creationTimestamp": "2024-05-28T09:24:13Z"
      },
      "spec": {
        "description": "Prometheus and AI/ML to assist users in creating a query",
        "stage": "experimental",
        "codeowner": "@grafana/observability-metrics",
        "frontend": true
=======
        "name": "logsContextDatasourceUi",
        "resourceVersion": "1717578796182",
        "creationTimestamp": "2024-06-05T09:13:16Z"
      },
      "spec": {
        "description": "Allow datasource to provide custom UI for context view",
        "stage": "GA",
        "codeowner": "@grafana/observability-logs",
        "frontend": true,
        "allowSelfServe": true
>>>>>>> 20c90ff6
      }
    },
    {
      "metadata": {
<<<<<<< HEAD
        "name": "prometheusDataplane",
        "resourceVersion": "1716888253619",
        "creationTimestamp": "2024-05-28T09:24:13Z"
      },
      "spec": {
        "description": "Changes responses to from Prometheus to be compliant with the dataplane specification. In particular, when this feature toggle is active, the numeric `Field.Name` is set from 'Value' to the value of the `__name__` label.",
        "stage": "GA",
        "codeowner": "@grafana/observability-metrics",
        "allowSelfServe": true
      }
    },
    {
      "metadata": {
        "name": "managedPluginsInstall",
        "resourceVersion": "1716888253619",
        "creationTimestamp": "2024-05-28T09:24:13Z"
      },
      "spec": {
        "description": "Install managed plugins directly from plugins catalog",
        "stage": "GA",
        "codeowner": "@grafana/plugins-platform-backend"
      }
    },
    {
      "metadata": {
        "name": "canvasPanelPanZoom",
        "resourceVersion": "1716888253619",
        "creationTimestamp": "2024-05-28T09:24:13Z"
      },
      "spec": {
        "description": "Allow pan and zoom in canvas panel",
        "stage": "preview",
        "codeowner": "@grafana/dataviz-squad",
        "frontend": true
=======
        "name": "showDashboardValidationWarnings",
        "resourceVersion": "1717578796182",
        "creationTimestamp": "2024-06-05T09:13:16Z"
      },
      "spec": {
        "description": "Show warnings when dashboards do not validate against the schema",
        "stage": "experimental",
        "codeowner": "@grafana/dashboards-squad"
>>>>>>> 20c90ff6
      }
    },
    {
      "metadata": {
<<<<<<< HEAD
        "name": "datasourceProxyDisableRBAC",
        "resourceVersion": "1716888253619",
        "creationTimestamp": "2024-05-28T09:24:13Z"
      },
      "spec": {
        "description": "Disables applying a plugin route's ReqAction field to authorization",
        "stage": "GA",
        "codeowner": "@grafana/identity-access-team",
        "hideFromDocs": true
=======
        "name": "recoveryThreshold",
        "resourceVersion": "1717578796182",
        "creationTimestamp": "2024-06-05T09:13:16Z"
      },
      "spec": {
        "description": "Enables feature recovery threshold (aka hysteresis) for threshold server-side expression",
        "stage": "GA",
        "codeowner": "@grafana/alerting-squad",
        "requiresRestart": true
>>>>>>> 20c90ff6
      }
    },
    {
      "metadata": {
<<<<<<< HEAD
        "name": "awsAsyncQueryCaching",
        "resourceVersion": "1716888253619",
        "creationTimestamp": "2024-05-28T09:24:13Z"
      },
      "spec": {
        "description": "Enable caching for async queries for Redshift and Athena. Requires that the datasource has caching and async query support enabled",
        "stage": "GA",
        "codeowner": "@grafana/aws-datasources"
=======
        "name": "prometheusCodeModeMetricNamesSearch",
        "resourceVersion": "1717578796182",
        "creationTimestamp": "2024-06-05T09:13:16Z"
      },
      "spec": {
        "description": "Enables search for metric names in Code Mode, to improve performance when working with an enormous number of metric names",
        "stage": "experimental",
        "codeowner": "@grafana/observability-metrics",
        "frontend": true
>>>>>>> 20c90ff6
      }
    },
    {
      "metadata": {
<<<<<<< HEAD
        "name": "reportingRetries",
        "resourceVersion": "1716888253619",
        "creationTimestamp": "2024-05-28T09:24:13Z"
      },
      "spec": {
        "description": "Enables rendering retries for the reporting feature",
        "stage": "preview",
        "codeowner": "@grafana/sharing-squad",
        "requiresRestart": true
=======
        "name": "regressionTransformation",
        "resourceVersion": "1717578796182",
        "creationTimestamp": "2024-06-05T09:13:16Z"
      },
      "spec": {
        "description": "Enables regression analysis transformation",
        "stage": "preview",
        "codeowner": "@grafana/dataviz-squad",
        "frontend": true
>>>>>>> 20c90ff6
      }
    },
    {
      "metadata": {
<<<<<<< HEAD
        "name": "grafanaAPIServerEnsureKubectlAccess",
        "resourceVersion": "1716888253619",
        "creationTimestamp": "2024-05-28T09:24:13Z",
        "deletionTimestamp": "2024-06-03T09:22:21Z"
=======
        "name": "logRequestsInstrumentedAsUnknown",
        "resourceVersion": "1717578796182",
        "creationTimestamp": "2024-06-05T09:13:16Z"
>>>>>>> 20c90ff6
      },
      "spec": {
        "description": "Logs the path for requests that are instrumented as unknown",
        "stage": "experimental",
        "codeowner": "@grafana/hosted-grafana-team"
      }
    },
    {
      "metadata": {
<<<<<<< HEAD
        "name": "permissionsFilterRemoveSubquery",
        "resourceVersion": "1716888253619",
        "creationTimestamp": "2024-05-28T09:24:13Z",
        "deletionTimestamp": "2024-06-03T09:22:21Z"
      },
      "spec": {
        "description": "Alternative permission filter implementation that does not use subqueries for fetching the dashboard folder",
        "stage": "experimental",
        "codeowner": "@grafana/grafana-backend-group"
=======
        "name": "alertStateHistoryLokiOnly",
        "resourceVersion": "1717578796182",
        "creationTimestamp": "2024-06-05T09:13:16Z"
      },
      "spec": {
        "description": "Disable Grafana alerts from emitting annotations when a remote Loki instance is available.",
        "stage": "experimental",
        "codeowner": "@grafana/alerting-squad"
>>>>>>> 20c90ff6
      }
    },
    {
      "metadata": {
<<<<<<< HEAD
        "name": "queryServiceFromUI",
        "resourceVersion": "1716888253619",
        "creationTimestamp": "2024-05-28T09:24:13Z"
      },
      "spec": {
        "description": "Routes requests to the new query service",
        "stage": "experimental",
        "codeowner": "@grafana/grafana-app-platform-squad",
        "frontend": true
=======
        "name": "libraryPanelRBAC",
        "resourceVersion": "1717578796182",
        "creationTimestamp": "2024-06-05T09:13:16Z"
      },
      "spec": {
        "description": "Enables RBAC support for library panels",
        "stage": "experimental",
        "codeowner": "@grafana/dashboards-squad",
        "requiresRestart": true
>>>>>>> 20c90ff6
      }
    },
    {
      "metadata": {
<<<<<<< HEAD
        "name": "lokiStructuredMetadata",
        "resourceVersion": "1716888253619",
        "creationTimestamp": "2024-05-28T09:24:13Z"
      },
      "spec": {
        "description": "Enables the loki data source to request structured metadata from the Loki server",
        "stage": "GA",
        "codeowner": "@grafana/observability-logs"
=======
        "name": "pdfTables",
        "resourceVersion": "1717578796182",
        "creationTimestamp": "2024-06-05T09:13:16Z"
      },
      "spec": {
        "description": "Enables generating table data as PDF in reporting",
        "stage": "preview",
        "codeowner": "@grafana/sharing-squad"
>>>>>>> 20c90ff6
      }
    },
    {
      "metadata": {
<<<<<<< HEAD
        "name": "tableSharedCrosshair",
        "resourceVersion": "1716888253619",
        "creationTimestamp": "2024-05-28T09:24:13Z"
      },
      "spec": {
        "description": "Enables shared crosshair in table panel",
        "stage": "experimental",
        "codeowner": "@grafana/dataviz-squad",
        "frontend": true
=======
        "name": "topnav",
        "resourceVersion": "1717578796182",
        "creationTimestamp": "2024-06-05T09:13:16Z"
      },
      "spec": {
        "description": "Enables topnav support in external plugins. The new Grafana navigation cannot be disabled.",
        "stage": "deprecated",
        "codeowner": "@grafana/grafana-frontend-platform"
>>>>>>> 20c90ff6
      }
    },
    {
      "metadata": {
<<<<<<< HEAD
        "name": "dashboardRestore",
        "resourceVersion": "1716888253619",
        "creationTimestamp": "2024-05-28T09:24:13Z",
        "deletionTimestamp": "2024-06-03T09:22:21Z"
=======
        "name": "alertingBacktesting",
        "resourceVersion": "1717578796182",
        "creationTimestamp": "2024-06-05T09:13:16Z"
>>>>>>> 20c90ff6
      },
      "spec": {
        "description": "Enables deleted dashboard restore feature",
        "stage": "experimental",
        "codeowner": "@grafana/grafana-frontend-platform",
        "hideFromAdminPage": true
      }
    },
    {
      "metadata": {
<<<<<<< HEAD
        "name": "disableSSEDataplane",
        "resourceVersion": "1716888253619",
        "creationTimestamp": "2024-05-28T09:24:13Z"
      },
      "spec": {
        "description": "Disables dataplane specific processing in server side expressions.",
        "stage": "experimental",
        "codeowner": "@grafana/observability-metrics"
=======
        "name": "queryService",
        "resourceVersion": "1717578796182",
        "creationTimestamp": "2024-06-05T09:13:16Z"
      },
      "spec": {
        "description": "Register /apis/query.grafana.app/ -- will eventually replace /api/ds/query",
        "stage": "experimental",
        "codeowner": "@grafana/grafana-app-platform-squad",
        "requiresRestart": true
>>>>>>> 20c90ff6
      }
    },
    {
      "metadata": {
<<<<<<< HEAD
        "name": "sqlDatasourceDatabaseSelection",
        "resourceVersion": "1716888253619",
        "creationTimestamp": "2024-05-28T09:24:13Z"
      },
      "spec": {
        "description": "Enables previous SQL data source dataset dropdown behavior",
        "stage": "preview",
        "codeowner": "@grafana/dataviz-squad",
        "frontend": true,
        "hideFromAdminPage": true
=======
        "name": "alertmanagerRemoteSecondary",
        "resourceVersion": "1717578796182",
        "creationTimestamp": "2024-06-05T09:13:16Z"
      },
      "spec": {
        "description": "Enable Grafana to sync configuration and state with a remote Alertmanager.",
        "stage": "experimental",
        "codeowner": "@grafana/alerting-squad"
>>>>>>> 20c90ff6
      }
    },
    {
      "metadata": {
<<<<<<< HEAD
        "name": "lokiFormatQuery",
        "resourceVersion": "1716888253619",
        "creationTimestamp": "2024-05-28T09:24:13Z"
      },
      "spec": {
        "description": "Enables the ability to format Loki queries",
        "stage": "experimental",
        "codeowner": "@grafana/observability-logs",
        "frontend": true
=======
        "name": "grpcServer",
        "resourceVersion": "1717578796182",
        "creationTimestamp": "2024-06-05T09:13:16Z"
      },
      "spec": {
        "description": "Run the GRPC server",
        "stage": "preview",
        "codeowner": "@grafana/grafana-app-platform-squad",
        "hideFromAdminPage": true
>>>>>>> 20c90ff6
      }
    },
    {
      "metadata": {
<<<<<<< HEAD
        "name": "publicDashboardsEmailSharing",
        "resourceVersion": "1716888253619",
        "creationTimestamp": "2024-05-28T09:24:13Z"
      },
      "spec": {
        "description": "Enables public dashboard sharing to be restricted to only allowed emails",
        "stage": "preview",
        "codeowner": "@grafana/sharing-squad",
        "hideFromAdminPage": true,
        "hideFromDocs": true
=======
        "name": "faroDatasourceSelector",
        "resourceVersion": "1717578796182",
        "creationTimestamp": "2024-06-05T09:13:16Z"
      },
      "spec": {
        "description": "Enable the data source selector within the Frontend Apps section of the Frontend Observability",
        "stage": "preview",
        "codeowner": "@grafana/app-o11y",
        "frontend": true
>>>>>>> 20c90ff6
      }
    },
    {
      "metadata": {
<<<<<<< HEAD
        "name": "dualWritePlaylistsMode3",
        "resourceVersion": "1716888253619",
        "creationTimestamp": "2024-05-28T09:24:13Z",
        "deletionTimestamp": "2024-06-03T09:22:21Z"
      },
      "spec": {
        "description": "Enables dual writing of playlists to both legacy and k8s storage in mode 3",
        "stage": "experimental",
        "codeowner": "@grafana/search-and-storage"
=======
        "name": "pluginsSkipHostEnvVars",
        "resourceVersion": "1717578796182",
        "creationTimestamp": "2024-06-05T09:13:16Z"
      },
      "spec": {
        "description": "Disables passing host environment variable to plugin processes",
        "stage": "experimental",
        "codeowner": "@grafana/plugins-platform-backend"
>>>>>>> 20c90ff6
      }
    },
    {
      "metadata": {
<<<<<<< HEAD
        "name": "alertStateHistoryLokiOnly",
        "resourceVersion": "1716888253619",
        "creationTimestamp": "2024-05-28T09:24:13Z"
      },
      "spec": {
        "description": "Disable Grafana alerts from emitting annotations when a remote Loki instance is available.",
        "stage": "experimental",
        "codeowner": "@grafana/alerting-squad"
=======
        "name": "transformationsVariableSupport",
        "resourceVersion": "1717578796182",
        "creationTimestamp": "2024-06-05T09:13:16Z"
      },
      "spec": {
        "description": "Allows using variables in transformations",
        "stage": "preview",
        "codeowner": "@grafana/dataviz-squad",
        "frontend": true
>>>>>>> 20c90ff6
      }
    },
    {
      "metadata": {
<<<<<<< HEAD
        "name": "enableElasticsearchBackendQuerying",
        "resourceVersion": "1716888253619",
        "creationTimestamp": "2024-05-28T09:24:13Z"
      },
      "spec": {
        "description": "Enable the processing of queries and responses in the Elasticsearch data source through backend",
        "stage": "GA",
        "codeowner": "@grafana/observability-logs",
        "allowSelfServe": true
=======
        "name": "panelTitleSearchInV1",
        "resourceVersion": "1717578796182",
        "creationTimestamp": "2024-06-05T09:13:16Z"
      },
      "spec": {
        "description": "Enable searching for dashboards using panel title in search v1",
        "stage": "experimental",
        "codeowner": "@grafana/search-and-storage",
        "requiresDevMode": true
>>>>>>> 20c90ff6
      }
    },
    {
      "metadata": {
<<<<<<< HEAD
        "name": "enableDatagridEditing",
        "resourceVersion": "1716888253619",
        "creationTimestamp": "2024-05-28T09:24:13Z"
      },
      "spec": {
        "description": "Enables the edit functionality in the datagrid panel",
        "stage": "preview",
        "codeowner": "@grafana/dataviz-squad",
        "frontend": true
=======
        "name": "featureHighlights",
        "resourceVersion": "1717578796182",
        "creationTimestamp": "2024-06-05T09:13:16Z"
      },
      "spec": {
        "description": "Highlight Grafana Enterprise features",
        "stage": "GA",
        "codeowner": "@grafana/grafana-as-code",
        "allowSelfServe": true
>>>>>>> 20c90ff6
      }
    },
    {
      "metadata": {
<<<<<<< HEAD
        "name": "alertingSaveStatePeriodic",
        "resourceVersion": "1716888253619",
        "creationTimestamp": "2024-05-28T09:24:13Z"
      },
      "spec": {
        "description": "Writes the state periodically to the database, asynchronous to rule evaluation",
        "stage": "privatePreview",
        "codeowner": "@grafana/alerting-squad"
=======
        "name": "autoMigrateWorldmapPanel",
        "resourceVersion": "1717578796182",
        "creationTimestamp": "2024-06-05T09:13:16Z"
      },
      "spec": {
        "description": "Migrate old worldmap panel to supported geomap panel - broken out from autoMigrateOldPanels to enable granular tracking",
        "stage": "preview",
        "codeowner": "@grafana/dataviz-squad",
        "frontend": true
>>>>>>> 20c90ff6
      }
    },
    {
      "metadata": {
<<<<<<< HEAD
        "name": "exploreContentOutline",
        "resourceVersion": "1716888253619",
        "creationTimestamp": "2024-05-28T09:24:13Z"
      },
      "spec": {
        "description": "Content outline sidebar",
        "stage": "GA",
        "codeowner": "@grafana/explore-squad",
        "frontend": true,
        "allowSelfServe": true
=======
        "name": "influxdbBackendMigration",
        "resourceVersion": "1717578796182",
        "creationTimestamp": "2024-06-05T09:13:16Z"
      },
      "spec": {
        "description": "Query InfluxDB InfluxQL without the proxy",
        "stage": "GA",
        "codeowner": "@grafana/observability-metrics",
        "frontend": true
>>>>>>> 20c90ff6
      }
    },
    {
      "metadata": {
<<<<<<< HEAD
        "name": "cloudWatchCrossAccountQuerying",
        "resourceVersion": "1716888253619",
        "creationTimestamp": "2024-05-28T09:24:13Z"
      },
      "spec": {
        "description": "Enables cross-account querying in CloudWatch datasources",
        "stage": "GA",
        "codeowner": "@grafana/aws-datasources",
        "allowSelfServe": true
=======
        "name": "influxdbRunQueriesInParallel",
        "resourceVersion": "1717578796182",
        "creationTimestamp": "2024-06-05T09:13:16Z"
      },
      "spec": {
        "description": "Enables running InfluxDB Influxql queries in parallel",
        "stage": "privatePreview",
        "codeowner": "@grafana/observability-metrics"
>>>>>>> 20c90ff6
      }
    },
    {
      "metadata": {
<<<<<<< HEAD
        "name": "dualWriteFoldersMode2",
        "resourceVersion": "1716975422042",
        "creationTimestamp": "2024-05-29T09:37:02Z",
        "deletionTimestamp": "2024-06-03T09:22:21Z"
      },
      "spec": {
        "description": "Enables dual writing of folders to both legacy and k8s storage in mode 2",
        "stage": "experimental",
        "codeowner": "@grafana/search-and-storage"
=======
        "name": "scenes",
        "resourceVersion": "1717578796182",
        "creationTimestamp": "2024-06-05T09:13:16Z"
      },
      "spec": {
        "description": "Experimental framework to build interactive dashboards",
        "stage": "experimental",
        "codeowner": "@grafana/dashboards-squad",
        "frontend": true
>>>>>>> 20c90ff6
      }
    },
    {
      "metadata": {
<<<<<<< HEAD
        "name": "dualWriteFoldersMode3",
        "resourceVersion": "1716975422042",
        "creationTimestamp": "2024-05-29T09:37:02Z",
        "deletionTimestamp": "2024-06-03T09:22:21Z"
      },
      "spec": {
        "description": "Enables dual writing of folders to both legacy and k8s storage in mode 3",
        "stage": "experimental",
        "codeowner": "@grafana/search-and-storage"
=======
        "name": "enableElasticsearchBackendQuerying",
        "resourceVersion": "1717578796182",
        "creationTimestamp": "2024-06-05T09:13:16Z",
        "deletionTimestamp": "2024-06-05T14:07:54Z"
      },
      "spec": {
        "description": "Enable the processing of queries and responses in the Elasticsearch data source through backend",
        "stage": "GA",
        "codeowner": "@grafana/observability-logs",
        "allowSelfServe": true
>>>>>>> 20c90ff6
      }
    },
    {
      "metadata": {
<<<<<<< HEAD
        "name": "dualWriteDashboardsMode3",
        "resourceVersion": "1716975422042",
        "creationTimestamp": "2024-05-29T09:37:02Z",
        "deletionTimestamp": "2024-06-03T09:22:21Z"
      },
      "spec": {
        "description": "Enables dual writing of dashboards to both legacy and k8s storage in mode 3",
        "stage": "experimental",
        "codeowner": "@grafana/search-and-storage"
=======
        "name": "externalServiceAccounts",
        "resourceVersion": "1717578796182",
        "creationTimestamp": "2024-06-05T09:13:16Z"
      },
      "spec": {
        "description": "Automatic service account and token setup for plugins",
        "stage": "preview",
        "codeowner": "@grafana/identity-access-team",
        "hideFromAdminPage": true
>>>>>>> 20c90ff6
      }
    },
    {
      "metadata": {
<<<<<<< HEAD
        "name": "alertingCentralAlertHistory",
        "resourceVersion": "1717013772166",
        "creationTimestamp": "2024-05-29T20:16:12Z"
=======
        "name": "lokiStructuredMetadata",
        "resourceVersion": "1717578796182",
        "creationTimestamp": "2024-06-05T09:13:16Z"
>>>>>>> 20c90ff6
      },
      "spec": {
        "description": "Enables the loki data source to request structured metadata from the Loki server",
        "stage": "GA",
        "codeowner": "@grafana/observability-logs"
      }
    },
    {
      "metadata": {
<<<<<<< HEAD
        "name": "authZGRPCServer",
        "resourceVersion": "1717486675425",
        "creationTimestamp": "2024-06-04T07:37:55Z"
      },
      "spec": {
        "description": "Enables the gRPC server for authorization",
        "stage": "experimental",
        "codeowner": "@grafana/identity-access-team",
        "hideFromAdminPage": true,
        "hideFromDocs": true
=======
        "name": "pluginProxyPreserveTrailingSlash",
        "resourceVersion": "1717581171624",
        "creationTimestamp": "2024-06-05T09:52:51Z"
      },
      "spec": {
        "description": "Preserve plugin proxy trailing slash.",
        "stage": "GA",
        "codeowner": "@grafana/plugins-platform-backend"
      }
    },
    {
      "metadata": {
        "name": "kubernetesDashboards",
        "resourceVersion": "1717593661635",
        "creationTimestamp": "2024-06-05T13:21:01Z"
      },
      "spec": {
        "description": "Use the kubernetes API in the frontend for dashboards",
        "stage": "experimental",
        "codeowner": "@grafana/grafana-app-platform-squad",
        "frontend": true
>>>>>>> 20c90ff6
      }
    }
  ]
}<|MERGE_RESOLUTION|>--- conflicted
+++ resolved
@@ -5,17 +5,6 @@
   "items": [
     {
       "metadata": {
-<<<<<<< HEAD
-        "name": "lokiPredefinedOperations",
-        "resourceVersion": "1716888253619",
-        "creationTimestamp": "2024-05-28T09:24:13Z"
-      },
-      "spec": {
-        "description": "Adds predefined query operations to Loki query editor",
-        "stage": "experimental",
-        "codeowner": "@grafana/observability-logs",
-        "frontend": true
-=======
         "name": "notificationBanner",
         "resourceVersion": "1717578796182",
         "creationTimestamp": "2024-06-05T09:13:16Z"
@@ -24,22 +13,10 @@
         "description": "Enables the notification banner UI and API",
         "stage": "experimental",
         "codeowner": "@grafana/grafana-frontend-platform"
->>>>>>> 20c90ff6
-      }
-    },
-    {
-      "metadata": {
-<<<<<<< HEAD
-        "name": "vizAndWidgetSplit",
-        "resourceVersion": "1716888253619",
-        "creationTimestamp": "2024-05-28T09:24:13Z"
-      },
-      "spec": {
-        "description": "Split panels between visualizations and widgets",
-        "stage": "experimental",
-        "codeowner": "@grafana/dashboards-squad",
-        "frontend": true
-=======
+      }
+    },
+    {
+      "metadata": {
         "name": "datasourceProxyDisableRBAC",
         "resourceVersion": "1717578796182",
         "creationTimestamp": "2024-06-05T09:13:16Z"
@@ -49,22 +26,10 @@
         "stage": "GA",
         "codeowner": "@grafana/identity-access-team",
         "hideFromDocs": true
->>>>>>> 20c90ff6
-      }
-    },
-    {
-      "metadata": {
-<<<<<<< HEAD
-        "name": "angularDeprecationUI",
-        "resourceVersion": "1716888253619",
-        "creationTimestamp": "2024-05-28T09:24:13Z"
-      },
-      "spec": {
-        "description": "Display Angular warnings in dashboards and panels",
-        "stage": "GA",
-        "codeowner": "@grafana/plugins-platform-backend",
-        "frontend": true
-=======
+      }
+    },
+    {
+      "metadata": {
         "name": "recordedQueriesMulti",
         "resourceVersion": "1717578796182",
         "creationTimestamp": "2024-06-05T09:13:16Z"
@@ -73,40 +38,23 @@
         "description": "Enables writing multiple items from a single query within Recorded Queries",
         "stage": "GA",
         "codeowner": "@grafana/observability-metrics"
->>>>>>> 20c90ff6
-      }
-    },
-    {
-      "metadata": {
-<<<<<<< HEAD
-        "name": "queryLibrary",
-        "resourceVersion": "1716888253619",
-        "creationTimestamp": "2024-05-28T09:24:13Z"
-=======
+      }
+    },
+    {
+      "metadata": {
         "name": "traceQLStreaming",
         "resourceVersion": "1717578796182",
         "creationTimestamp": "2024-06-05T09:13:16Z"
->>>>>>> 20c90ff6
-      },
-      "spec": {
-        "description": "Enables Query Library feature in Explore",
-        "stage": "experimental",
-        "codeowner": "@grafana/explore-squad"
-      }
-    },
-    {
-      "metadata": {
-<<<<<<< HEAD
-        "name": "newDashboardSharingComponent",
-        "resourceVersion": "1716888253619",
-        "creationTimestamp": "2024-05-28T09:24:13Z"
-      },
-      "spec": {
-        "description": "Enables the new sharing drawer design",
-        "stage": "experimental",
-        "codeowner": "@grafana/sharing-squad",
-        "frontend": true
-=======
+      },
+      "spec": {
+        "description": "Enables response streaming of TraceQL queries of the Tempo data source",
+        "stage": "GA",
+        "codeowner": "@grafana/observability-traces-and-profiling",
+        "frontend": true
+      }
+    },
+    {
+      "metadata": {
         "name": "sseGroupByDatasource",
         "resourceVersion": "1717578796182",
         "creationTimestamp": "2024-06-05T09:13:16Z"
@@ -115,21 +63,10 @@
         "description": "Send query to the same datasource in a single request when using server side expressions. The `cloudWatchBatchQueries` feature toggle should be enabled if this used with CloudWatch.",
         "stage": "experimental",
         "codeowner": "@grafana/observability-metrics"
->>>>>>> 20c90ff6
-      }
-    },
-    {
-      "metadata": {
-<<<<<<< HEAD
-        "name": "logRequestsInstrumentedAsUnknown",
-        "resourceVersion": "1716888253619",
-        "creationTimestamp": "2024-05-28T09:24:13Z"
-      },
-      "spec": {
-        "description": "Logs the path for requests that are instrumented as unknown",
-        "stage": "experimental",
-        "codeowner": "@grafana/hosted-grafana-team"
-=======
+      }
+    },
+    {
+      "metadata": {
         "name": "newPDFRendering",
         "resourceVersion": "1717578796182",
         "creationTimestamp": "2024-06-05T09:13:16Z"
@@ -138,21 +75,10 @@
         "description": "New implementation for the dashboard-to-PDF rendering",
         "stage": "preview",
         "codeowner": "@grafana/sharing-squad"
->>>>>>> 20c90ff6
-      }
-    },
-    {
-      "metadata": {
-<<<<<<< HEAD
-        "name": "extraThemes",
-        "resourceVersion": "1716888253619",
-        "creationTimestamp": "2024-05-28T09:24:13Z"
-      },
-      "spec": {
-        "description": "Enables extra themes",
-        "stage": "experimental",
-        "codeowner": "@grafana/grafana-frontend-platform",
-=======
+      }
+    },
+    {
+      "metadata": {
         "name": "autoMigrateOldPanels",
         "resourceVersion": "1717578796182",
         "creationTimestamp": "2024-06-05T09:13:16Z"
@@ -161,23 +87,11 @@
         "description": "Migrate old angular panels to supported versions (graph, table-old, worldmap, etc)",
         "stage": "preview",
         "codeowner": "@grafana/dataviz-squad",
->>>>>>> 20c90ff6
-        "frontend": true
-      }
-    },
-    {
-      "metadata": {
-<<<<<<< HEAD
-        "name": "pluginsAPIMetrics",
-        "resourceVersion": "1716888253619",
-        "creationTimestamp": "2024-05-28T09:24:13Z"
-      },
-      "spec": {
-        "description": "Sends metrics of public grafana packages usage by plugins",
-        "stage": "experimental",
-        "codeowner": "@grafana/plugins-platform-backend",
-        "frontend": true
-=======
+        "frontend": true
+      }
+    },
+    {
+      "metadata": {
         "name": "datasourceQueryTypes",
         "resourceVersion": "1717578796182",
         "creationTimestamp": "2024-06-05T09:13:16Z"
@@ -187,22 +101,10 @@
         "stage": "experimental",
         "codeowner": "@grafana/grafana-app-platform-squad",
         "requiresRestart": true
->>>>>>> 20c90ff6
-      }
-    },
-    {
-      "metadata": {
-<<<<<<< HEAD
-        "name": "kubernetesPlaylists",
-        "resourceVersion": "1716888253619",
-        "creationTimestamp": "2024-05-28T09:24:13Z"
-      },
-      "spec": {
-        "description": "Use the kubernetes API in the frontend for playlists, and route /api/playlist requests to k8s",
-        "stage": "GA",
-        "codeowner": "@grafana/grafana-app-platform-squad",
-        "requiresRestart": true
-=======
+      }
+    },
+    {
+      "metadata": {
         "name": "accessActionSets",
         "resourceVersion": "1717578796182",
         "creationTimestamp": "2024-06-05T09:13:16Z"
@@ -211,21 +113,10 @@
         "description": "Introduces action sets for resource permissions",
         "stage": "experimental",
         "codeowner": "@grafana/identity-access-team"
->>>>>>> 20c90ff6
-      }
-    },
-    {
-      "metadata": {
-<<<<<<< HEAD
-        "name": "dashboardSceneSolo",
-        "resourceVersion": "1716888253619",
-        "creationTimestamp": "2024-05-28T09:24:13Z"
-      },
-      "spec": {
-        "description": "Enables rendering dashboards using scenes for solo panels",
-        "stage": "experimental",
-        "codeowner": "@grafana/dashboards-squad",
-=======
+      }
+    },
+    {
+      "metadata": {
         "name": "metricsSummary",
         "resourceVersion": "1717578796182",
         "creationTimestamp": "2024-06-05T09:13:16Z"
@@ -234,65 +125,14 @@
         "description": "Enables metrics summary queries in the Tempo data source",
         "stage": "experimental",
         "codeowner": "@grafana/observability-traces-and-profiling",
->>>>>>> 20c90ff6
-        "frontend": true
-      }
-    },
-    {
-      "metadata": {
-<<<<<<< HEAD
-        "name": "tlsMemcached",
-        "resourceVersion": "1716888253619",
-        "creationTimestamp": "2024-05-28T09:24:13Z"
-      },
-      "spec": {
-        "description": "Use TLS-enabled memcached in the enterprise caching feature",
-        "stage": "experimental",
-        "codeowner": "@grafana/grafana-operator-experience-squad",
-=======
+        "frontend": true
+      }
+    },
+    {
+      "metadata": {
         "name": "configurableSchedulerTick",
         "resourceVersion": "1717578796182",
         "creationTimestamp": "2024-06-05T09:13:16Z"
-      },
-      "spec": {
-        "description": "Enable changing the scheduler base interval via configuration option unified_alerting.scheduler_tick_interval",
-        "stage": "experimental",
-        "codeowner": "@grafana/alerting-squad",
-        "requiresRestart": true,
->>>>>>> 20c90ff6
-        "hideFromDocs": true
-      }
-    },
-    {
-      "metadata": {
-<<<<<<< HEAD
-        "name": "disableEnvelopeEncryption",
-        "resourceVersion": "1716888253619",
-        "creationTimestamp": "2024-05-28T09:24:13Z"
-      },
-      "spec": {
-        "description": "Disable envelope encryption (emergency only)",
-        "stage": "GA",
-        "codeowner": "@grafana/grafana-as-code",
-        "hideFromAdminPage": true
-=======
-        "name": "wargamesTesting",
-        "resourceVersion": "1717578796182",
-        "creationTimestamp": "2024-06-05T09:13:16Z"
-      },
-      "spec": {
-        "description": "Placeholder feature flag for internal testing",
-        "stage": "experimental",
-        "codeowner": "@grafana/hosted-grafana-team"
->>>>>>> 20c90ff6
-      }
-    },
-    {
-      "metadata": {
-<<<<<<< HEAD
-        "name": "configurableSchedulerTick",
-        "resourceVersion": "1716888253619",
-        "creationTimestamp": "2024-05-28T09:24:13Z"
       },
       "spec": {
         "description": "Enable changing the scheduler base interval via configuration option unified_alerting.scheduler_tick_interval",
@@ -300,7 +140,22 @@
         "codeowner": "@grafana/alerting-squad",
         "requiresRestart": true,
         "hideFromDocs": true
-=======
+      }
+    },
+    {
+      "metadata": {
+        "name": "wargamesTesting",
+        "resourceVersion": "1717578796182",
+        "creationTimestamp": "2024-06-05T09:13:16Z"
+      },
+      "spec": {
+        "description": "Placeholder feature flag for internal testing",
+        "stage": "experimental",
+        "codeowner": "@grafana/hosted-grafana-team"
+      }
+    },
+    {
+      "metadata": {
         "name": "alertingSaveStatePeriodic",
         "resourceVersion": "1717578796182",
         "creationTimestamp": "2024-06-05T09:13:16Z"
@@ -322,45 +177,25 @@
         "stage": "experimental",
         "codeowner": "@grafana/grafana-app-platform-squad",
         "frontend": true
->>>>>>> 20c90ff6
-      }
-    },
-    {
-      "metadata": {
-<<<<<<< HEAD
-        "name": "editPanelCSVDragAndDrop",
-        "resourceVersion": "1716888253619",
-        "creationTimestamp": "2024-05-28T09:24:13Z"
-      },
-      "spec": {
-        "description": "Enables drag and drop for CSV and Excel files",
-        "stage": "experimental",
-        "codeowner": "@grafana/dataviz-squad",
-        "frontend": true
-=======
+      }
+    },
+    {
+      "metadata": {
         "name": "lokiExperimentalStreaming",
-        "resourceVersion": "1717578796182",
-        "creationTimestamp": "2024-06-05T09:13:16Z"
+        "resourceVersion": "1717613645905",
+        "creationTimestamp": "2024-06-05T09:13:16Z",
+        "annotations": {
+          "grafana.app/updatedTimestamp": "2024-06-05 18:54:05.905828781 +0000 UTC"
+        }
       },
       "spec": {
         "description": "Support new streaming approach for loki (prototype, needs special loki build)",
         "stage": "experimental",
         "codeowner": "@grafana/observability-logs"
->>>>>>> 20c90ff6
-      }
-    },
-    {
-      "metadata": {
-<<<<<<< HEAD
-        "name": "lokiMetricDataplane",
-        "resourceVersion": "1716888253619",
-        "creationTimestamp": "2024-05-28T09:24:13Z"
-      },
-      "spec": {
-        "description": "Changes metric responses from Loki to be compliant with the dataplane specification.",
-        "stage": "GA",
-        "codeowner": "@grafana/observability-logs",
-=======
+      }
+    },
+    {
+      "metadata": {
         "name": "exploreContentOutline",
         "resourceVersion": "1717578796182",
         "creationTimestamp": "2024-06-05T09:13:16Z"
@@ -370,23 +205,11 @@
         "stage": "GA",
         "codeowner": "@grafana/explore-squad",
         "frontend": true,
->>>>>>> 20c90ff6
         "allowSelfServe": true
       }
     },
     {
       "metadata": {
-<<<<<<< HEAD
-        "name": "dashboardScene",
-        "resourceVersion": "1716888253619",
-        "creationTimestamp": "2024-05-28T09:24:13Z"
-      },
-      "spec": {
-        "description": "Enables dashboard rendering using scenes for all roles",
-        "stage": "experimental",
-        "codeowner": "@grafana/dashboards-squad",
-        "frontend": true
-=======
         "name": "lokiLogsDataplane",
         "resourceVersion": "1717578796182",
         "creationTimestamp": "2024-06-05T09:13:16Z"
@@ -395,21 +218,10 @@
         "description": "Changes logs responses from Loki to be compliant with the dataplane specification.",
         "stage": "experimental",
         "codeowner": "@grafana/observability-logs"
->>>>>>> 20c90ff6
-      }
-    },
-    {
-      "metadata": {
-<<<<<<< HEAD
-        "name": "topnav",
-        "resourceVersion": "1716888253619",
-        "creationTimestamp": "2024-05-28T09:24:13Z"
-      },
-      "spec": {
-        "description": "Enables topnav support in external plugins. The new Grafana navigation cannot be disabled.",
-        "stage": "deprecated",
-        "codeowner": "@grafana/grafana-frontend-platform"
-=======
+      }
+    },
+    {
+      "metadata": {
         "name": "newDashboardWithFiltersAndGroupBy",
         "resourceVersion": "1717578796182",
         "creationTimestamp": "2024-06-05T09:13:16Z"
@@ -420,22 +232,10 @@
         "codeowner": "@grafana/dashboards-squad",
         "hideFromAdminPage": true,
         "hideFromDocs": true
->>>>>>> 20c90ff6
-      }
-    },
-    {
-      "metadata": {
-<<<<<<< HEAD
-        "name": "dualWriteDashboardsMode2",
-        "resourceVersion": "1716888253619",
-        "creationTimestamp": "2024-05-28T09:24:13Z",
-        "deletionTimestamp": "2024-06-03T09:22:21Z"
-      },
-      "spec": {
-        "description": "Enables dual writing of dashboards to both legacy and k8s storage in mode 2",
-        "stage": "experimental",
-        "codeowner": "@grafana/search-and-storage"
-=======
+      }
+    },
+    {
+      "metadata": {
         "name": "transformationsRedesign",
         "resourceVersion": "1717578796182",
         "creationTimestamp": "2024-06-05T09:13:16Z"
@@ -446,26 +246,16 @@
         "codeowner": "@grafana/observability-metrics",
         "frontend": true,
         "allowSelfServe": true
->>>>>>> 20c90ff6
-      }
-    },
-    {
-      "metadata": {
-<<<<<<< HEAD
-        "name": "transformationsVariableSupport",
-        "resourceVersion": "1716888253619",
-        "creationTimestamp": "2024-05-28T09:24:13Z"
-      },
-      "spec": {
-        "description": "Allows using variables in transformations",
-=======
+      }
+    },
+    {
+      "metadata": {
         "name": "autoMigratePiechartPanel",
         "resourceVersion": "1717578796182",
         "creationTimestamp": "2024-06-05T09:13:16Z"
       },
       "spec": {
         "description": "Migrate old piechart panel to supported piechart panel - broken out from autoMigrateOldPanels to enable granular tracking",
->>>>>>> 20c90ff6
         "stage": "preview",
         "codeowner": "@grafana/dataviz-squad",
         "frontend": true
@@ -473,21 +263,12 @@
     },
     {
       "metadata": {
-<<<<<<< HEAD
-        "name": "queryServiceRewrite",
-        "resourceVersion": "1716888253619",
-        "creationTimestamp": "2024-05-28T09:24:13Z"
-      },
-      "spec": {
-        "description": "Rewrite requests targeting /ds/query to the query service",
-=======
         "name": "dashboardSceneForViewers",
         "resourceVersion": "1717578796182",
         "creationTimestamp": "2024-06-05T09:13:16Z"
       },
       "spec": {
         "description": "Enables dashboard rendering using Scenes for viewer roles",
->>>>>>> 20c90ff6
         "stage": "experimental",
         "codeowner": "@grafana/dashboards-squad",
         "frontend": true
@@ -495,17 +276,6 @@
     },
     {
       "metadata": {
-<<<<<<< HEAD
-        "name": "logRowsPopoverMenu",
-        "resourceVersion": "1716888253619",
-        "creationTimestamp": "2024-05-28T09:24:13Z"
-      },
-      "spec": {
-        "description": "Enable filtering menu displayed when text of a log line is selected",
-        "stage": "GA",
-        "codeowner": "@grafana/observability-logs",
-        "frontend": true
-=======
         "name": "panelFilterVariable",
         "resourceVersion": "1717578796182",
         "creationTimestamp": "2024-06-05T09:13:16Z"
@@ -516,22 +286,10 @@
         "codeowner": "@grafana/dashboards-squad",
         "frontend": true,
         "hideFromDocs": true
->>>>>>> 20c90ff6
-      }
-    },
-    {
-      "metadata": {
-<<<<<<< HEAD
-        "name": "publicDashboards",
-        "resourceVersion": "1716888253619",
-        "creationTimestamp": "2024-05-28T09:24:13Z"
-      },
-      "spec": {
-        "description": "[Deprecated] Public dashboards are now enabled by default; to disable them, use the configuration setting. This feature toggle will be removed in the next major version.",
-        "stage": "GA",
-        "codeowner": "@grafana/sharing-squad",
-        "allowSelfServe": true
-=======
+      }
+    },
+    {
+      "metadata": {
         "name": "cloudRBACRoles",
         "resourceVersion": "1717578796182",
         "creationTimestamp": "2024-06-05T09:13:16Z"
@@ -542,22 +300,10 @@
         "codeowner": "@grafana/identity-access-team",
         "requiresRestart": true,
         "hideFromDocs": true
->>>>>>> 20c90ff6
-      }
-    },
-    {
-      "metadata": {
-<<<<<<< HEAD
-        "name": "autoMigratePiechartPanel",
-        "resourceVersion": "1716888253619",
-        "creationTimestamp": "2024-05-28T09:24:13Z"
-      },
-      "spec": {
-        "description": "Migrate old piechart panel to supported piechart panel - broken out from autoMigrateOldPanels to enable granular tracking",
-        "stage": "preview",
-        "codeowner": "@grafana/dataviz-squad",
-        "frontend": true
-=======
+      }
+    },
+    {
+      "metadata": {
         "name": "promQLScope",
         "resourceVersion": "1717578796182",
         "creationTimestamp": "2024-06-05T09:13:16Z"
@@ -566,22 +312,10 @@
         "description": "In-development feature that will allow injection of labels into prometheus queries.",
         "stage": "experimental",
         "codeowner": "@grafana/observability-metrics"
->>>>>>> 20c90ff6
-      }
-    },
-    {
-      "metadata": {
-<<<<<<< HEAD
-        "name": "externalServiceAccounts",
-        "resourceVersion": "1716888253619",
-        "creationTimestamp": "2024-05-28T09:24:13Z"
-      },
-      "spec": {
-        "description": "Automatic service account and token setup for plugins",
-        "stage": "preview",
-        "codeowner": "@grafana/identity-access-team",
-        "hideFromAdminPage": true
-=======
+      }
+    },
+    {
+      "metadata": {
         "name": "kubernetesAggregator",
         "resourceVersion": "1717578796182",
         "creationTimestamp": "2024-06-05T09:13:16Z"
@@ -591,114 +325,1120 @@
         "stage": "experimental",
         "codeowner": "@grafana/grafana-app-platform-squad",
         "requiresRestart": true
->>>>>>> 20c90ff6
-      }
-    },
-    {
-      "metadata": {
-<<<<<<< HEAD
-        "name": "disableAngular",
-        "resourceVersion": "1716888253619",
-        "creationTimestamp": "2024-05-28T09:24:13Z"
-      },
-      "spec": {
-        "description": "Dynamic flag to disable angular at runtime. The preferred method is to set `angular_support_enabled` to `false` in the [security] settings, which allows you to change the state at runtime.",
-        "stage": "preview",
+      }
+    },
+    {
+      "metadata": {
+        "name": "extraThemes",
+        "resourceVersion": "1717578796182",
+        "creationTimestamp": "2024-06-05T09:13:16Z"
+      },
+      "spec": {
+        "description": "Enables extra themes",
+        "stage": "experimental",
+        "codeowner": "@grafana/grafana-frontend-platform",
+        "frontend": true
+      }
+    },
+    {
+      "metadata": {
+        "name": "permissionsFilterRemoveSubquery",
+        "resourceVersion": "1717578796182",
+        "creationTimestamp": "2024-06-05T09:13:16Z"
+      },
+      "spec": {
+        "description": "Alternative permission filter implementation that does not use subqueries for fetching the dashboard folder",
+        "stage": "experimental",
+        "codeowner": "@grafana/grafana-backend-group"
+      }
+    },
+    {
+      "metadata": {
+        "name": "externalCorePlugins",
+        "resourceVersion": "1717578796182",
+        "creationTimestamp": "2024-06-05T09:13:16Z"
+      },
+      "spec": {
+        "description": "Allow core plugins to be loaded as external",
+        "stage": "experimental",
+        "codeowner": "@grafana/plugins-platform-backend"
+      }
+    },
+    {
+      "metadata": {
+        "name": "alertmanagerRemoteOnly",
+        "resourceVersion": "1717578796182",
+        "creationTimestamp": "2024-06-05T09:13:16Z"
+      },
+      "spec": {
+        "description": "Disable the internal Alertmanager and only use the external one defined.",
+        "stage": "experimental",
+        "codeowner": "@grafana/alerting-squad"
+      }
+    },
+    {
+      "metadata": {
+        "name": "scopeFilters",
+        "resourceVersion": "1717578796182",
+        "creationTimestamp": "2024-06-05T09:13:16Z"
+      },
+      "spec": {
+        "description": "Enables the use of scope filters in Grafana",
+        "stage": "experimental",
+        "codeowner": "@grafana/dashboards-squad",
+        "hideFromAdminPage": true,
+        "hideFromDocs": true
+      }
+    },
+    {
+      "metadata": {
+        "name": "queryLibrary",
+        "resourceVersion": "1717578796182",
+        "creationTimestamp": "2024-06-05T09:13:16Z"
+      },
+      "spec": {
+        "description": "Enables Query Library feature in Explore",
+        "stage": "experimental",
+        "codeowner": "@grafana/explore-squad"
+      }
+    },
+    {
+      "metadata": {
+        "name": "alertingCentralAlertHistory",
+        "resourceVersion": "1717578796182",
+        "creationTimestamp": "2024-06-05T09:13:16Z"
+      },
+      "spec": {
+        "description": "Enables the new central alert history.",
+        "stage": "experimental",
+        "codeowner": "@grafana/alerting-squad",
+        "frontend": true
+      }
+    },
+    {
+      "metadata": {
+        "name": "lokiPredefinedOperations",
+        "resourceVersion": "1717578796182",
+        "creationTimestamp": "2024-06-05T09:13:16Z"
+      },
+      "spec": {
+        "description": "Adds predefined query operations to Loki query editor",
+        "stage": "experimental",
+        "codeowner": "@grafana/observability-logs",
+        "frontend": true
+      }
+    },
+    {
+      "metadata": {
+        "name": "kubernetesPlaylists",
+        "resourceVersion": "1717578796182",
+        "creationTimestamp": "2024-06-05T09:13:16Z"
+      },
+      "spec": {
+        "description": "Use the kubernetes API in the frontend for playlists, and route /api/playlist requests to k8s",
+        "stage": "GA",
+        "codeowner": "@grafana/grafana-app-platform-squad",
+        "requiresRestart": true
+      }
+    },
+    {
+      "metadata": {
+        "name": "queryServiceRewrite",
+        "resourceVersion": "1717578796182",
+        "creationTimestamp": "2024-06-05T09:13:16Z"
+      },
+      "spec": {
+        "description": "Rewrite requests targeting /ds/query to the query service",
+        "stage": "experimental",
+        "codeowner": "@grafana/grafana-app-platform-squad",
+        "requiresRestart": true
+      }
+    },
+    {
+      "metadata": {
+        "name": "tlsMemcached",
+        "resourceVersion": "1717578796182",
+        "creationTimestamp": "2024-06-05T09:13:16Z"
+      },
+      "spec": {
+        "description": "Use TLS-enabled memcached in the enterprise caching feature",
+        "stage": "experimental",
+        "codeowner": "@grafana/grafana-operator-experience-squad",
+        "hideFromDocs": true
+      }
+    },
+    {
+      "metadata": {
+        "name": "annotationPermissionUpdate",
+        "resourceVersion": "1717578796182",
+        "creationTimestamp": "2024-06-05T09:13:16Z"
+      },
+      "spec": {
+        "description": "Change the way annotation permissions work by scoping them to folders and dashboards.",
+        "stage": "GA",
+        "codeowner": "@grafana/identity-access-team"
+      }
+    },
+    {
+      "metadata": {
+        "name": "onPremToCloudMigrations",
+        "resourceVersion": "1717578796182",
+        "creationTimestamp": "2024-06-05T09:13:16Z"
+      },
+      "spec": {
+        "description": "In-development feature that will allow users to easily migrate their on-prem Grafana instances to Grafana Cloud.",
+        "stage": "experimental",
+        "codeowner": "@grafana/grafana-operator-experience-squad"
+      }
+    },
+    {
+      "metadata": {
+        "name": "alertingListViewV2",
+        "resourceVersion": "1717578796182",
+        "creationTimestamp": "2024-06-05T09:13:16Z"
+      },
+      "spec": {
+        "description": "Enables the new alert list view design",
+        "stage": "experimental",
+        "codeowner": "@grafana/alerting-squad",
+        "frontend": true
+      }
+    },
+    {
+      "metadata": {
+        "name": "dashboardRestore",
+        "resourceVersion": "1717578796182",
+        "creationTimestamp": "2024-06-05T09:13:16Z"
+      },
+      "spec": {
+        "description": "Enables deleted dashboard restore feature",
+        "stage": "experimental",
+        "codeowner": "@grafana/grafana-frontend-platform",
+        "hideFromAdminPage": true
+      }
+    },
+    {
+      "metadata": {
+        "name": "unifiedRequestLog",
+        "resourceVersion": "1717578796182",
+        "creationTimestamp": "2024-06-05T09:13:16Z"
+      },
+      "spec": {
+        "description": "Writes error logs to the request logger",
+        "stage": "experimental",
+        "codeowner": "@grafana/grafana-backend-group"
+      }
+    },
+    {
+      "metadata": {
+        "name": "logsExploreTableVisualisation",
+        "resourceVersion": "1717578796182",
+        "creationTimestamp": "2024-06-05T09:13:16Z"
+      },
+      "spec": {
+        "description": "A table visualisation for logs in Explore",
+        "stage": "GA",
+        "codeowner": "@grafana/observability-logs",
+        "frontend": true
+      }
+    },
+    {
+      "metadata": {
+        "name": "lokiRunQueriesInParallel",
+        "resourceVersion": "1717578796182",
+        "creationTimestamp": "2024-06-05T09:13:16Z"
+      },
+      "spec": {
+        "description": "Enables running Loki queries in parallel",
+        "stage": "privatePreview",
+        "codeowner": "@grafana/observability-logs"
+      }
+    },
+    {
+      "metadata": {
+        "name": "prometheusPromQAIL",
+        "resourceVersion": "1717578796182",
+        "creationTimestamp": "2024-06-05T09:13:16Z"
+      },
+      "spec": {
+        "description": "Prometheus and AI/ML to assist users in creating a query",
+        "stage": "experimental",
+        "codeowner": "@grafana/observability-metrics",
+        "frontend": true
+      }
+    },
+    {
+      "metadata": {
+        "name": "alertingSimplifiedRouting",
+        "resourceVersion": "1717578796182",
+        "creationTimestamp": "2024-06-05T09:13:16Z"
+      },
+      "spec": {
+        "description": "Enables users to easily configure alert notifications by specifying a contact point directly when editing or creating an alert rule",
+        "stage": "GA",
+        "codeowner": "@grafana/alerting-squad"
+      }
+    },
+    {
+      "metadata": {
+        "name": "cloudWatchNewLabelParsing",
+        "resourceVersion": "1717578796182",
+        "creationTimestamp": "2024-06-05T09:13:16Z"
+      },
+      "spec": {
+        "description": "Updates CloudWatch label parsing to be more accurate",
+        "stage": "GA",
+        "codeowner": "@grafana/aws-datasources"
+      }
+    },
+    {
+      "metadata": {
+        "name": "publicDashboardsScene",
+        "resourceVersion": "1717578796182",
+        "creationTimestamp": "2024-06-05T09:13:16Z"
+      },
+      "spec": {
+        "description": "Enables public dashboard rendering using scenes",
+        "stage": "experimental",
+        "codeowner": "@grafana/sharing-squad",
+        "frontend": true
+      }
+    },
+    {
+      "metadata": {
+        "name": "editPanelCSVDragAndDrop",
+        "resourceVersion": "1717578796182",
+        "creationTimestamp": "2024-06-05T09:13:16Z"
+      },
+      "spec": {
+        "description": "Enables drag and drop for CSV and Excel files",
+        "stage": "experimental",
+        "codeowner": "@grafana/dataviz-squad",
+        "frontend": true
+      }
+    },
+    {
+      "metadata": {
+        "name": "individualCookiePreferences",
+        "resourceVersion": "1717578796182",
+        "creationTimestamp": "2024-06-05T09:13:16Z"
+      },
+      "spec": {
+        "description": "Support overriding cookie preferences per user",
+        "stage": "experimental",
+        "codeowner": "@grafana/grafana-backend-group"
+      }
+    },
+    {
+      "metadata": {
+        "name": "alertStateHistoryLokiSecondary",
+        "resourceVersion": "1717578796182",
+        "creationTimestamp": "2024-06-05T09:13:16Z"
+      },
+      "spec": {
+        "description": "Enable Grafana to write alert state history to an external Loki instance in addition to Grafana annotations.",
+        "stage": "experimental",
+        "codeowner": "@grafana/alerting-squad"
+      }
+    },
+    {
+      "metadata": {
+        "name": "correlations",
+        "resourceVersion": "1717578796182",
+        "creationTimestamp": "2024-06-05T09:13:16Z"
+      },
+      "spec": {
+        "description": "Correlations page",
+        "stage": "GA",
+        "codeowner": "@grafana/explore-squad",
+        "allowSelfServe": true
+      }
+    },
+    {
+      "metadata": {
+        "name": "awsDatasourcesTempCredentials",
+        "resourceVersion": "1717578796182",
+        "creationTimestamp": "2024-06-05T09:13:16Z"
+      },
+      "spec": {
+        "description": "Support temporary security credentials in AWS plugins for Grafana Cloud customers",
+        "stage": "experimental",
+        "codeowner": "@grafana/aws-datasources"
+      }
+    },
+    {
+      "metadata": {
+        "name": "angularDeprecationUI",
+        "resourceVersion": "1717578796182",
+        "creationTimestamp": "2024-06-05T09:13:16Z"
+      },
+      "spec": {
+        "description": "Display Angular warnings in dashboards and panels",
+        "stage": "GA",
+        "codeowner": "@grafana/plugins-platform-backend",
+        "frontend": true
+      }
+    },
+    {
+      "metadata": {
+        "name": "ssoSettingsApi",
+        "resourceVersion": "1717578796182",
+        "creationTimestamp": "2024-06-05T09:13:16Z"
+      },
+      "spec": {
+        "description": "Enables the SSO settings API and the OAuth configuration UIs in Grafana",
+        "stage": "GA",
+        "codeowner": "@grafana/identity-access-team",
+        "allowSelfServe": true
+      }
+    },
+    {
+      "metadata": {
+        "name": "jitterAlertRulesWithinGroups",
+        "resourceVersion": "1717578796182",
+        "creationTimestamp": "2024-06-05T09:13:16Z"
+      },
+      "spec": {
+        "description": "Distributes alert rule evaluations more evenly over time, including spreading out rules within the same group",
+        "stage": "preview",
+        "codeowner": "@grafana/alerting-squad",
+        "requiresRestart": true,
+        "hideFromDocs": true
+      }
+    },
+    {
+      "metadata": {
+        "name": "grafanaManagedRecordingRules",
+        "resourceVersion": "1717578796182",
+        "creationTimestamp": "2024-06-05T09:13:16Z"
+      },
+      "spec": {
+        "description": "Enables Grafana-managed recording rules.",
+        "stage": "experimental",
+        "codeowner": "@grafana/alerting-squad",
+        "hideFromAdminPage": true,
+        "hideFromDocs": true
+      }
+    },
+    {
+      "metadata": {
+        "name": "queryOverLive",
+        "resourceVersion": "1717578796182",
+        "creationTimestamp": "2024-06-05T09:13:16Z"
+      },
+      "spec": {
+        "description": "Use Grafana Live WebSocket to execute backend queries",
+        "stage": "experimental",
+        "codeowner": "@grafana/grafana-app-platform-squad",
+        "frontend": true
+      }
+    },
+    {
+      "metadata": {
+        "name": "autoMigrateStatPanel",
+        "resourceVersion": "1717578796182",
+        "creationTimestamp": "2024-06-05T09:13:16Z"
+      },
+      "spec": {
+        "description": "Migrate old stat panel to supported stat panel - broken out from autoMigrateOldPanels to enable granular tracking",
+        "stage": "preview",
+        "codeowner": "@grafana/dataviz-squad",
+        "frontend": true
+      }
+    },
+    {
+      "metadata": {
+        "name": "grafanaAPIServerEnsureKubectlAccess",
+        "resourceVersion": "1717578796182",
+        "creationTimestamp": "2024-06-05T09:13:16Z"
+      },
+      "spec": {
+        "description": "Start an additional https handler and write kubectl options",
+        "stage": "experimental",
+        "codeowner": "@grafana/grafana-app-platform-squad",
+        "requiresDevMode": true,
+        "requiresRestart": true
+      }
+    },
+    {
+      "metadata": {
+        "name": "dashboardScene",
+        "resourceVersion": "1717578796182",
+        "creationTimestamp": "2024-06-05T09:13:16Z"
+      },
+      "spec": {
+        "description": "Enables dashboard rendering using scenes for all roles",
+        "stage": "experimental",
+        "codeowner": "@grafana/dashboards-squad",
+        "frontend": true
+      }
+    },
+    {
+      "metadata": {
+        "name": "managedPluginsInstall",
+        "resourceVersion": "1717578796182",
+        "creationTimestamp": "2024-06-05T09:13:16Z"
+      },
+      "spec": {
+        "description": "Install managed plugins directly from plugins catalog",
+        "stage": "GA",
+        "codeowner": "@grafana/plugins-platform-backend"
+      }
+    },
+    {
+      "metadata": {
+        "name": "nodeGraphDotLayout",
+        "resourceVersion": "1717578796182",
+        "creationTimestamp": "2024-06-05T09:13:16Z"
+      },
+      "spec": {
+        "description": "Changed the layout algorithm for the node graph",
+        "stage": "experimental",
+        "codeowner": "@grafana/observability-traces-and-profiling",
+        "frontend": true
+      }
+    },
+    {
+      "metadata": {
+        "name": "expressionParser",
+        "resourceVersion": "1717578796182",
+        "creationTimestamp": "2024-06-05T09:13:16Z"
+      },
+      "spec": {
+        "description": "Enable new expression parser",
+        "stage": "experimental",
+        "codeowner": "@grafana/grafana-app-platform-squad",
+        "requiresRestart": true
+      }
+    },
+    {
+      "metadata": {
+        "name": "logsExploreTableDefaultVisualization",
+        "resourceVersion": "1717578796182",
+        "creationTimestamp": "2024-06-05T09:13:16Z"
+      },
+      "spec": {
+        "description": "Sets the logs table as default visualisation in logs explore",
+        "stage": "experimental",
+        "codeowner": "@grafana/observability-logs",
+        "frontend": true
+      }
+    },
+    {
+      "metadata": {
+        "name": "autoMigrateXYChartPanel",
+        "resourceVersion": "1717578796182",
+        "creationTimestamp": "2024-06-05T09:13:16Z"
+      },
+      "spec": {
+        "description": "Migrate old XYChart panel to new XYChart2 model",
+        "stage": "preview",
+        "codeowner": "@grafana/dataviz-squad",
+        "frontend": true
+      }
+    },
+    {
+      "metadata": {
+        "name": "canvasPanelNesting",
+        "resourceVersion": "1717578796182",
+        "creationTimestamp": "2024-06-05T09:13:16Z"
+      },
+      "spec": {
+        "description": "Allow elements nesting",
+        "stage": "experimental",
         "codeowner": "@grafana/dataviz-squad",
         "frontend": true,
         "hideFromAdminPage": true
-=======
-        "name": "extraThemes",
-        "resourceVersion": "1717578796182",
-        "creationTimestamp": "2024-06-05T09:13:16Z"
-      },
-      "spec": {
-        "description": "Enables extra themes",
-        "stage": "experimental",
-        "codeowner": "@grafana/grafana-frontend-platform",
-        "frontend": true
-      }
-    },
-    {
-      "metadata": {
-        "name": "permissionsFilterRemoveSubquery",
-        "resourceVersion": "1717578796182",
-        "creationTimestamp": "2024-06-05T09:13:16Z"
-      },
-      "spec": {
-        "description": "Alternative permission filter implementation that does not use subqueries for fetching the dashboard folder",
-        "stage": "experimental",
-        "codeowner": "@grafana/grafana-backend-group"
-      }
-    },
-    {
-      "metadata": {
-        "name": "externalCorePlugins",
-        "resourceVersion": "1717578796182",
-        "creationTimestamp": "2024-06-05T09:13:16Z"
-      },
-      "spec": {
-        "description": "Allow core plugins to be loaded as external",
-        "stage": "experimental",
-        "codeowner": "@grafana/plugins-platform-backend"
->>>>>>> 20c90ff6
-      }
-    },
-    {
-      "metadata": {
-<<<<<<< HEAD
+      }
+    },
+    {
+      "metadata": {
+        "name": "accessControlOnCall",
+        "resourceVersion": "1717578796182",
+        "creationTimestamp": "2024-06-05T09:13:16Z"
+      },
+      "spec": {
+        "description": "Access control primitives for OnCall",
+        "stage": "preview",
+        "codeowner": "@grafana/identity-access-team",
+        "hideFromAdminPage": true
+      }
+    },
+    {
+      "metadata": {
+        "name": "sqlDatasourceDatabaseSelection",
+        "resourceVersion": "1717578796182",
+        "creationTimestamp": "2024-06-05T09:13:16Z"
+      },
+      "spec": {
+        "description": "Enables previous SQL data source dataset dropdown behavior",
+        "stage": "preview",
+        "codeowner": "@grafana/dataviz-squad",
+        "frontend": true,
+        "hideFromAdminPage": true
+      }
+    },
+    {
+      "metadata": {
+        "name": "newDashboardSharingComponent",
+        "resourceVersion": "1717578796182",
+        "creationTimestamp": "2024-06-05T09:13:16Z"
+      },
+      "spec": {
+        "description": "Enables the new sharing drawer design",
+        "stage": "experimental",
+        "codeowner": "@grafana/sharing-squad",
+        "frontend": true
+      }
+    },
+    {
+      "metadata": {
+        "name": "cloudWatchBatchQueries",
+        "resourceVersion": "1717578796182",
+        "creationTimestamp": "2024-06-05T09:13:16Z"
+      },
+      "spec": {
+        "description": "Runs CloudWatch metrics queries as separate batches",
+        "stage": "preview",
+        "codeowner": "@grafana/aws-datasources"
+      }
+    },
+    {
+      "metadata": {
+        "name": "awsDatasourcesNewFormStyling",
+        "resourceVersion": "1717578796182",
+        "creationTimestamp": "2024-06-05T09:13:16Z"
+      },
+      "spec": {
+        "description": "Applies new form styling for configuration and query editors in AWS plugins",
+        "stage": "GA",
+        "codeowner": "@grafana/aws-datasources",
+        "frontend": true
+      }
+    },
+    {
+      "metadata": {
+        "name": "logRowsPopoverMenu",
+        "resourceVersion": "1717578796182",
+        "creationTimestamp": "2024-06-05T09:13:16Z"
+      },
+      "spec": {
+        "description": "Enable filtering menu displayed when text of a log line is selected",
+        "stage": "GA",
+        "codeowner": "@grafana/observability-logs",
+        "frontend": true
+      }
+    },
+    {
+      "metadata": {
+        "name": "lokiQueryHints",
+        "resourceVersion": "1717578796182",
+        "creationTimestamp": "2024-06-05T09:13:16Z"
+      },
+      "spec": {
+        "description": "Enables query hints for Loki",
+        "stage": "GA",
+        "codeowner": "@grafana/observability-logs",
+        "frontend": true
+      }
+    },
+    {
+      "metadata": {
+        "name": "publicDashboards",
+        "resourceVersion": "1717578796182",
+        "creationTimestamp": "2024-06-05T09:13:16Z"
+      },
+      "spec": {
+        "description": "[Deprecated] Public dashboards are now enabled by default; to disable them, use the configuration setting. This feature toggle will be removed in the next major version.",
+        "stage": "GA",
+        "codeowner": "@grafana/sharing-squad",
+        "allowSelfServe": true
+      }
+    },
+    {
+      "metadata": {
+        "name": "nestedFolders",
+        "resourceVersion": "1717578796182",
+        "creationTimestamp": "2024-06-05T09:13:16Z"
+      },
+      "spec": {
+        "description": "Enable folder nesting",
+        "stage": "GA",
+        "codeowner": "@grafana/search-and-storage"
+      }
+    },
+    {
+      "metadata": {
+        "name": "prometheusMetricEncyclopedia",
+        "resourceVersion": "1717578796182",
+        "creationTimestamp": "2024-06-05T09:13:16Z"
+      },
+      "spec": {
+        "description": "Adds the metrics explorer component to the Prometheus query builder as an option in metric select",
+        "stage": "GA",
+        "codeowner": "@grafana/observability-metrics",
+        "frontend": true,
+        "allowSelfServe": true
+      }
+    },
+    {
+      "metadata": {
+        "name": "vizAndWidgetSplit",
+        "resourceVersion": "1717578796182",
+        "creationTimestamp": "2024-06-05T09:13:16Z"
+      },
+      "spec": {
+        "description": "Split panels between visualizations and widgets",
+        "stage": "experimental",
+        "codeowner": "@grafana/dashboards-squad",
+        "frontend": true
+      }
+    },
+    {
+      "metadata": {
+        "name": "ssoSettingsSAML",
+        "resourceVersion": "1717578796182",
+        "creationTimestamp": "2024-06-05T09:13:16Z"
+      },
+      "spec": {
+        "description": "Use the new SSO Settings API to configure the SAML connector",
+        "stage": "preview",
+        "codeowner": "@grafana/identity-access-team",
+        "allowSelfServe": true
+      }
+    },
+    {
+      "metadata": {
+        "name": "pluginsFrontendSandbox",
+        "resourceVersion": "1717578796182",
+        "creationTimestamp": "2024-06-05T09:13:16Z"
+      },
+      "spec": {
+        "description": "Enables the plugins frontend sandbox",
+        "stage": "experimental",
+        "codeowner": "@grafana/plugins-platform-backend",
+        "frontend": true
+      }
+    },
+    {
+      "metadata": {
         "name": "prometheusIncrementalQueryInstrumentation",
-        "resourceVersion": "1716888253619",
-        "creationTimestamp": "2024-05-28T09:24:13Z"
+        "resourceVersion": "1717578796182",
+        "creationTimestamp": "2024-06-05T09:13:16Z"
       },
       "spec": {
         "description": "Adds RudderStack events to incremental queries",
         "stage": "experimental",
         "codeowner": "@grafana/observability-metrics",
         "frontend": true
-=======
-        "name": "alertmanagerRemoteOnly",
-        "resourceVersion": "1717578796182",
-        "creationTimestamp": "2024-06-05T09:13:16Z"
-      },
-      "spec": {
-        "description": "Disable the internal Alertmanager and only use the external one defined.",
-        "stage": "experimental",
-        "codeowner": "@grafana/alerting-squad"
->>>>>>> 20c90ff6
-      }
-    },
-    {
-      "metadata": {
-<<<<<<< HEAD
-        "name": "wargamesTesting",
-        "resourceVersion": "1716888253619",
-        "creationTimestamp": "2024-05-28T09:24:13Z"
-      },
-      "spec": {
-        "description": "Placeholder feature flag for internal testing",
-        "stage": "experimental",
-        "codeowner": "@grafana/hosted-grafana-team"
-=======
-        "name": "scopeFilters",
-        "resourceVersion": "1717578796182",
-        "creationTimestamp": "2024-06-05T09:13:16Z"
-      },
-      "spec": {
-        "description": "Enables the use of scope filters in Grafana",
-        "stage": "experimental",
-        "codeowner": "@grafana/dashboards-squad",
+      }
+    },
+    {
+      "metadata": {
+        "name": "lokiMetricDataplane",
+        "resourceVersion": "1717578796182",
+        "creationTimestamp": "2024-06-05T09:13:16Z"
+      },
+      "spec": {
+        "description": "Changes metric responses from Loki to be compliant with the dataplane specification.",
+        "stage": "GA",
+        "codeowner": "@grafana/observability-logs",
+        "allowSelfServe": true
+      }
+    },
+    {
+      "metadata": {
+        "name": "kubernetesSnapshots",
+        "resourceVersion": "1717578796182",
+        "creationTimestamp": "2024-06-05T09:13:16Z"
+      },
+      "spec": {
+        "description": "Routes snapshot requests from /api to the /apis endpoint",
+        "stage": "experimental",
+        "codeowner": "@grafana/grafana-app-platform-squad",
+        "requiresRestart": true
+      }
+    },
+    {
+      "metadata": {
+        "name": "sqlExpressions",
+        "resourceVersion": "1717578796182",
+        "creationTimestamp": "2024-06-05T09:13:16Z"
+      },
+      "spec": {
+        "description": "Enables using SQL and DuckDB functions as Expressions.",
+        "stage": "experimental",
+        "codeowner": "@grafana/grafana-app-platform-squad"
+      }
+    },
+    {
+      "metadata": {
+        "name": "prometheusConfigOverhaulAuth",
+        "resourceVersion": "1717578796182",
+        "creationTimestamp": "2024-06-05T09:13:16Z"
+      },
+      "spec": {
+        "description": "Update the Prometheus configuration page with the new auth component",
+        "stage": "GA",
+        "codeowner": "@grafana/observability-metrics"
+      }
+    },
+    {
+      "metadata": {
+        "name": "formatString",
+        "resourceVersion": "1717578796182",
+        "creationTimestamp": "2024-06-05T09:13:16Z"
+      },
+      "spec": {
+        "description": "Enable format string transformer",
+        "stage": "preview",
+        "codeowner": "@grafana/dataviz-squad",
+        "frontend": true
+      }
+    },
+    {
+      "metadata": {
+        "name": "queryServiceFromUI",
+        "resourceVersion": "1717578796182",
+        "creationTimestamp": "2024-06-05T09:13:16Z"
+      },
+      "spec": {
+        "description": "Routes requests to the new query service",
+        "stage": "experimental",
+        "codeowner": "@grafana/grafana-app-platform-squad",
+        "frontend": true
+      }
+    },
+    {
+      "metadata": {
+        "name": "tableSharedCrosshair",
+        "resourceVersion": "1717578796182",
+        "creationTimestamp": "2024-06-05T09:13:16Z"
+      },
+      "spec": {
+        "description": "Enables shared crosshair in table panel",
+        "stage": "experimental",
+        "codeowner": "@grafana/dataviz-squad",
+        "frontend": true
+      }
+    },
+    {
+      "metadata": {
+        "name": "dataplaneFrontendFallback",
+        "resourceVersion": "1717578796182",
+        "creationTimestamp": "2024-06-05T09:13:16Z"
+      },
+      "spec": {
+        "description": "Support dataplane contract field name change for transformations and field name matchers where the name is different",
+        "stage": "GA",
+        "codeowner": "@grafana/observability-metrics",
+        "frontend": true,
+        "allowSelfServe": true
+      }
+    },
+    {
+      "metadata": {
+        "name": "pluginsAPIMetrics",
+        "resourceVersion": "1717578796182",
+        "creationTimestamp": "2024-06-05T09:13:16Z"
+      },
+      "spec": {
+        "description": "Sends metrics of public grafana packages usage by plugins",
+        "stage": "experimental",
+        "codeowner": "@grafana/plugins-platform-backend",
+        "frontend": true
+      }
+    },
+    {
+      "metadata": {
+        "name": "cachingOptimizeSerializationMemoryUsage",
+        "resourceVersion": "1717578796182",
+        "creationTimestamp": "2024-06-05T09:13:16Z"
+      },
+      "spec": {
+        "description": "If enabled, the caching backend gradually serializes query responses for the cache, comparing against the configured `[caching]max_value_mb` value as it goes. This can can help prevent Grafana from running out of memory while attempting to cache very large query responses.",
+        "stage": "experimental",
+        "codeowner": "@grafana/grafana-operator-experience-squad"
+      }
+    },
+    {
+      "metadata": {
+        "name": "alertingDisableSendAlertsExternal",
+        "resourceVersion": "1717578796182",
+        "creationTimestamp": "2024-06-05T09:13:16Z"
+      },
+      "spec": {
+        "description": "Disables the ability to send alerts to an external Alertmanager datasource.",
+        "stage": "experimental",
+        "codeowner": "@grafana/alerting-squad",
         "hideFromAdminPage": true,
         "hideFromDocs": true
->>>>>>> 20c90ff6
-      }
-    },
-    {
-      "metadata": {
-<<<<<<< HEAD
+      }
+    },
+    {
+      "metadata": {
+        "name": "publicDashboardsEmailSharing",
+        "resourceVersion": "1717578796182",
+        "creationTimestamp": "2024-06-05T09:13:16Z"
+      },
+      "spec": {
+        "description": "Enables public dashboard sharing to be restricted to only allowed emails",
+        "stage": "preview",
+        "codeowner": "@grafana/sharing-squad",
+        "hideFromAdminPage": true,
+        "hideFromDocs": true
+      }
+    },
+    {
+      "metadata": {
+        "name": "disableSSEDataplane",
+        "resourceVersion": "1717578796182",
+        "creationTimestamp": "2024-06-05T09:13:16Z"
+      },
+      "spec": {
+        "description": "Disables dataplane specific processing in server side expressions.",
+        "stage": "experimental",
+        "codeowner": "@grafana/observability-metrics"
+      }
+    },
+    {
+      "metadata": {
+        "name": "dashboardSceneSolo",
+        "resourceVersion": "1717578796182",
+        "creationTimestamp": "2024-06-05T09:13:16Z"
+      },
+      "spec": {
+        "description": "Enables rendering dashboards using scenes for solo panels",
+        "stage": "experimental",
+        "codeowner": "@grafana/dashboards-squad",
+        "frontend": true
+      }
+    },
+    {
+      "metadata": {
+        "name": "reportingRetries",
+        "resourceVersion": "1717578796182",
+        "creationTimestamp": "2024-06-05T09:13:16Z"
+      },
+      "spec": {
+        "description": "Enables rendering retries for the reporting feature",
+        "stage": "preview",
+        "codeowner": "@grafana/sharing-squad",
+        "requiresRestart": true
+      }
+    },
+    {
+      "metadata": {
+        "name": "canvasPanelPanZoom",
+        "resourceVersion": "1717578796182",
+        "creationTimestamp": "2024-06-05T09:13:16Z"
+      },
+      "spec": {
+        "description": "Allow pan and zoom in canvas panel",
+        "stage": "preview",
+        "codeowner": "@grafana/dataviz-squad",
+        "frontend": true
+      }
+    },
+    {
+      "metadata": {
+        "name": "oauthRequireSubClaim",
+        "resourceVersion": "1717578796182",
+        "creationTimestamp": "2024-06-05T09:13:16Z"
+      },
+      "spec": {
+        "description": "Require that sub claims is present in oauth tokens.",
+        "stage": "experimental",
+        "codeowner": "@grafana/identity-access-team",
+        "hideFromAdminPage": true,
+        "hideFromDocs": true
+      }
+    },
+    {
+      "metadata": {
+        "name": "datasourceQueryMultiStatus",
+        "resourceVersion": "1717578796182",
+        "creationTimestamp": "2024-06-05T09:13:16Z"
+      },
+      "spec": {
+        "description": "Introduce HTTP 207 Multi Status for api/ds/query",
+        "stage": "experimental",
+        "codeowner": "@grafana/plugins-platform-backend"
+      }
+    },
+    {
+      "metadata": {
+        "name": "alertingNoNormalState",
+        "resourceVersion": "1717578796182",
+        "creationTimestamp": "2024-06-05T09:13:16Z"
+      },
+      "spec": {
+        "description": "Stop maintaining state of alerts that are not firing",
+        "stage": "preview",
+        "codeowner": "@grafana/alerting-squad",
+        "hideFromAdminPage": true
+      }
+    },
+    {
+      "metadata": {
+        "name": "mlExpressions",
+        "resourceVersion": "1717578796182",
+        "creationTimestamp": "2024-06-05T09:13:16Z"
+      },
+      "spec": {
+        "description": "Enable support for Machine Learning in server-side expressions",
+        "stage": "experimental",
+        "codeowner": "@grafana/alerting-squad"
+      }
+    },
+    {
+      "metadata": {
+        "name": "grafanaAPIServerWithExperimentalAPIs",
+        "resourceVersion": "1717578796182",
+        "creationTimestamp": "2024-06-05T09:13:16Z"
+      },
+      "spec": {
+        "description": "Register experimental APIs with the k8s API server",
+        "stage": "experimental",
+        "codeowner": "@grafana/grafana-app-platform-squad",
+        "requiresDevMode": true,
+        "requiresRestart": true
+      }
+    },
+    {
+      "metadata": {
+        "name": "betterPageScrolling",
+        "resourceVersion": "1717578796182",
+        "creationTimestamp": "2024-06-05T09:13:16Z"
+      },
+      "spec": {
+        "description": "Removes CustomScrollbar from the UI, relying on native browser scrollbars",
+        "stage": "GA",
+        "codeowner": "@grafana/grafana-frontend-platform",
+        "frontend": true
+      }
+    },
+    {
+      "metadata": {
+        "name": "authAPIAccessTokenAuth",
+        "resourceVersion": "1717578796182",
+        "creationTimestamp": "2024-06-05T09:13:16Z"
+      },
+      "spec": {
+        "description": "Enables the use of Auth API access tokens for authentication",
+        "stage": "experimental",
+        "codeowner": "@grafana/identity-access-team",
+        "hideFromAdminPage": true,
+        "hideFromDocs": true
+      }
+    },
+    {
+      "metadata": {
+        "name": "influxqlStreamingParser",
+        "resourceVersion": "1717578796182",
+        "creationTimestamp": "2024-06-05T09:13:16Z"
+      },
+      "spec": {
+        "description": "Enable streaming JSON parser for InfluxDB datasource InfluxQL query language",
+        "stage": "experimental",
+        "codeowner": "@grafana/observability-metrics"
+      }
+    },
+    {
+      "metadata": {
+        "name": "alertStateHistoryLokiPrimary",
+        "resourceVersion": "1717578796182",
+        "creationTimestamp": "2024-06-05T09:13:16Z"
+      },
+      "spec": {
+        "description": "Enable a remote Loki instance as the primary source for state history reads.",
+        "stage": "experimental",
+        "codeowner": "@grafana/alerting-squad"
+      }
+    },
+    {
+      "metadata": {
+        "name": "frontendSandboxMonitorOnly",
+        "resourceVersion": "1717578796182",
+        "creationTimestamp": "2024-06-05T09:13:16Z"
+      },
+      "spec": {
+        "description": "Enables monitor only in the plugin frontend sandbox (if enabled)",
+        "stage": "experimental",
+        "codeowner": "@grafana/plugins-platform-backend",
+        "frontend": true
+      }
+    },
+    {
+      "metadata": {
+        "name": "alertingNoDataErrorExecution",
+        "resourceVersion": "1717578796182",
+        "creationTimestamp": "2024-06-05T09:13:16Z"
+      },
+      "spec": {
+        "description": "Changes how Alerting state manager handles execution of NoData/Error",
+        "stage": "GA",
+        "codeowner": "@grafana/alerting-squad",
+        "requiresRestart": true
+      }
+    },
+    {
+      "metadata": {
+        "name": "flameGraphItemCollapsing",
+        "resourceVersion": "1717578796182",
+        "creationTimestamp": "2024-06-05T09:13:16Z"
+      },
+      "spec": {
+        "description": "Allow collapsing of flame graph items",
+        "stage": "experimental",
+        "codeowner": "@grafana/observability-traces-and-profiling",
+        "frontend": true
+      }
+    },
+    {
+      "metadata": {
+        "name": "kubernetesFeatureToggles",
+        "resourceVersion": "1717578796182",
+        "creationTimestamp": "2024-06-05T09:13:16Z"
+      },
+      "spec": {
+        "description": "Use the kubernetes API for feature toggle management in the frontend",
+        "stage": "experimental",
+        "codeowner": "@grafana/grafana-operator-experience-squad",
+        "frontend": true,
+        "hideFromAdminPage": true
+      }
+    },
+    {
+      "metadata": {
+        "name": "autofixDSUID",
+        "resourceVersion": "1717578796182",
+        "creationTimestamp": "2024-06-05T09:13:16Z"
+      },
+      "spec": {
+        "description": "Automatically migrates invalid datasource UIDs",
+        "stage": "experimental",
+        "codeowner": "@grafana/plugins-platform-backend"
+      }
+    },
+    {
+      "metadata": {
+        "name": "enableDatagridEditing",
+        "resourceVersion": "1717578796182",
+        "creationTimestamp": "2024-06-05T09:13:16Z"
+      },
+      "spec": {
+        "description": "Enables the edit functionality in the datagrid panel",
+        "stage": "preview",
+        "codeowner": "@grafana/dataviz-squad",
+        "frontend": true
+      }
+    },
+    {
+      "metadata": {
         "name": "alertingInsights",
-        "resourceVersion": "1716888253619",
-        "creationTimestamp": "2024-05-28T09:24:13Z"
+        "resourceVersion": "1717578796182",
+        "creationTimestamp": "2024-06-05T09:13:16Z"
       },
       "spec": {
         "description": "Show the new alerting insights landing page",
@@ -706,992 +1446,189 @@
         "codeowner": "@grafana/alerting-squad",
         "frontend": true,
         "hideFromAdminPage": true
-=======
-        "name": "queryLibrary",
-        "resourceVersion": "1717578796182",
-        "creationTimestamp": "2024-06-05T09:13:16Z"
-      },
-      "spec": {
-        "description": "Enables Query Library feature in Explore",
-        "stage": "experimental",
-        "codeowner": "@grafana/explore-squad"
->>>>>>> 20c90ff6
-      }
-    },
-    {
-      "metadata": {
-<<<<<<< HEAD
-        "name": "kubernetesSnapshots",
-        "resourceVersion": "1716888253619",
-        "creationTimestamp": "2024-05-28T09:24:13Z"
-      },
-      "spec": {
-        "description": "Routes snapshot requests from /api to the /apis endpoint",
-        "stage": "experimental",
-        "codeowner": "@grafana/grafana-app-platform-squad",
-        "requiresRestart": true
-=======
-        "name": "alertingCentralAlertHistory",
-        "resourceVersion": "1717578796182",
-        "creationTimestamp": "2024-06-05T09:13:16Z"
-      },
-      "spec": {
-        "description": "Enables the new central alert history.",
-        "stage": "experimental",
-        "codeowner": "@grafana/alerting-squad",
-        "frontend": true
->>>>>>> 20c90ff6
-      }
-    },
-    {
-      "metadata": {
-<<<<<<< HEAD
-        "name": "newDashboardWithFiltersAndGroupBy",
-        "resourceVersion": "1716888253619",
-        "creationTimestamp": "2024-05-28T09:24:13Z"
-      },
-      "spec": {
-        "description": "Enables filters and group by variables on all new dashboards. Variables are added only if default data source supports filtering.",
-        "stage": "experimental",
+      }
+    },
+    {
+      "metadata": {
+        "name": "enableNativeHTTPHistogram",
+        "resourceVersion": "1717578796182",
+        "creationTimestamp": "2024-06-05T09:13:16Z"
+      },
+      "spec": {
+        "description": "Enables native HTTP Histograms",
+        "stage": "experimental",
+        "codeowner": "@grafana/hosted-grafana-team"
+      }
+    },
+    {
+      "metadata": {
+        "name": "addFieldFromCalculationStatFunctions",
+        "resourceVersion": "1717578796182",
+        "creationTimestamp": "2024-06-05T09:13:16Z"
+      },
+      "spec": {
+        "description": "Add cumulative and window functions to the add field from calculation transformation",
+        "stage": "preview",
+        "codeowner": "@grafana/dataviz-squad",
+        "frontend": true
+      }
+    },
+    {
+      "metadata": {
+        "name": "renderAuthJWT",
+        "resourceVersion": "1717578796182",
+        "creationTimestamp": "2024-06-05T09:13:16Z"
+      },
+      "spec": {
+        "description": "Uses JWT-based auth for rendering instead of relying on remote cache",
+        "stage": "preview",
+        "codeowner": "@grafana/grafana-as-code",
+        "hideFromAdminPage": true
+      }
+    },
+    {
+      "metadata": {
+        "name": "refactorVariablesTimeRange",
+        "resourceVersion": "1717578796182",
+        "creationTimestamp": "2024-06-05T09:13:16Z"
+      },
+      "spec": {
+        "description": "Refactor time range variables flow to reduce number of API calls made when query variables are chained",
+        "stage": "preview",
         "codeowner": "@grafana/dashboards-squad",
-        "hideFromAdminPage": true,
-        "hideFromDocs": true
-      }
-    },
-    {
-      "metadata": {
-        "name": "alertingDisableSendAlertsExternal",
-        "resourceVersion": "1716888253619",
-        "creationTimestamp": "2024-05-28T09:24:13Z"
-      },
-      "spec": {
-        "description": "Disables the ability to send alerts to an external Alertmanager datasource.",
-        "stage": "experimental",
-        "codeowner": "@grafana/alerting-squad",
-        "hideFromAdminPage": true,
-        "hideFromDocs": true
-=======
-        "name": "lokiPredefinedOperations",
-        "resourceVersion": "1717578796182",
-        "creationTimestamp": "2024-06-05T09:13:16Z"
-      },
-      "spec": {
-        "description": "Adds predefined query operations to Loki query editor",
-        "stage": "experimental",
+        "hideFromAdminPage": true
+      }
+    },
+    {
+      "metadata": {
+        "name": "awsAsyncQueryCaching",
+        "resourceVersion": "1717578796182",
+        "creationTimestamp": "2024-06-05T09:13:16Z"
+      },
+      "spec": {
+        "description": "Enable caching for async queries for Redshift and Athena. Requires that the datasource has caching and async query support enabled",
+        "stage": "GA",
+        "codeowner": "@grafana/aws-datasources"
+      }
+    },
+    {
+      "metadata": {
+        "name": "aiGeneratedDashboardChanges",
+        "resourceVersion": "1717578796182",
+        "creationTimestamp": "2024-06-05T09:13:16Z"
+      },
+      "spec": {
+        "description": "Enable AI powered features for dashboards to auto-summary changes when saving",
+        "stage": "experimental",
+        "codeowner": "@grafana/dashboards-squad",
+        "frontend": true
+      }
+    },
+    {
+      "metadata": {
+        "name": "cloudWatchCrossAccountQuerying",
+        "resourceVersion": "1717578796182",
+        "creationTimestamp": "2024-06-05T09:13:16Z"
+      },
+      "spec": {
+        "description": "Enables cross-account querying in CloudWatch datasources",
+        "stage": "GA",
+        "codeowner": "@grafana/aws-datasources",
+        "allowSelfServe": true
+      }
+    },
+    {
+      "metadata": {
+        "name": "mysqlAnsiQuotes",
+        "resourceVersion": "1717578796182",
+        "creationTimestamp": "2024-06-05T09:13:16Z"
+      },
+      "spec": {
+        "description": "Use double quotes to escape keyword in a MySQL query",
+        "stage": "experimental",
+        "codeowner": "@grafana/search-and-storage"
+      }
+    },
+    {
+      "metadata": {
+        "name": "lokiQuerySplitting",
+        "resourceVersion": "1717578796182",
+        "creationTimestamp": "2024-06-05T09:13:16Z"
+      },
+      "spec": {
+        "description": "Split large interval queries into subqueries with smaller time intervals",
+        "stage": "GA",
         "codeowner": "@grafana/observability-logs",
-        "frontend": true
->>>>>>> 20c90ff6
-      }
-    },
-    {
-      "metadata": {
-<<<<<<< HEAD
-        "name": "correlations",
-        "resourceVersion": "1716888253619",
-        "creationTimestamp": "2024-05-28T09:24:13Z"
-      },
-      "spec": {
-        "description": "Correlations page",
-        "stage": "GA",
-        "codeowner": "@grafana/explore-squad",
+        "frontend": true,
         "allowSelfServe": true
-=======
-        "name": "kubernetesPlaylists",
-        "resourceVersion": "1717578796182",
-        "creationTimestamp": "2024-06-05T09:13:16Z"
-      },
-      "spec": {
-        "description": "Use the kubernetes API in the frontend for playlists, and route /api/playlist requests to k8s",
-        "stage": "GA",
-        "codeowner": "@grafana/grafana-app-platform-squad",
-        "requiresRestart": true
->>>>>>> 20c90ff6
-      }
-    },
-    {
-      "metadata": {
-<<<<<<< HEAD
-        "name": "traceQLStreaming",
-        "resourceVersion": "1716888253619",
-        "creationTimestamp": "2024-05-28T09:24:13Z"
-      },
-      "spec": {
-        "description": "Enables response streaming of TraceQL queries of the Tempo data source",
-        "stage": "GA",
-        "codeowner": "@grafana/observability-traces-and-profiling",
-        "frontend": true
-=======
-        "name": "queryServiceRewrite",
-        "resourceVersion": "1717578796182",
-        "creationTimestamp": "2024-06-05T09:13:16Z"
-      },
-      "spec": {
-        "description": "Rewrite requests targeting /ds/query to the query service",
-        "stage": "experimental",
-        "codeowner": "@grafana/grafana-app-platform-squad",
-        "requiresRestart": true
->>>>>>> 20c90ff6
-      }
-    },
-    {
-      "metadata": {
-<<<<<<< HEAD
-        "name": "idForwarding",
-        "resourceVersion": "1716888253619",
-        "creationTimestamp": "2024-05-28T09:24:13Z"
-      },
-      "spec": {
-        "description": "Generate signed id token for identity that can be forwarded to plugins and external services",
-        "stage": "experimental",
+      }
+    },
+    {
+      "metadata": {
+        "name": "prometheusDataplane",
+        "resourceVersion": "1717578796182",
+        "creationTimestamp": "2024-06-05T09:13:16Z"
+      },
+      "spec": {
+        "description": "Changes responses to from Prometheus to be compliant with the dataplane specification. In particular, when this feature toggle is active, the numeric `Field.Name` is set from 'Value' to the value of the `__name__` label.",
+        "stage": "GA",
+        "codeowner": "@grafana/observability-metrics",
+        "allowSelfServe": true
+      }
+    },
+    {
+      "metadata": {
+        "name": "panelMonitoring",
+        "resourceVersion": "1717578796182",
+        "creationTimestamp": "2024-06-05T09:13:16Z"
+      },
+      "spec": {
+        "description": "Enables panel monitoring through logs and measurements",
+        "stage": "GA",
+        "codeowner": "@grafana/dataviz-squad",
+        "frontend": true
+      }
+    },
+    {
+      "metadata": {
+        "name": "teamHttpHeaders",
+        "resourceVersion": "1717578796182",
+        "creationTimestamp": "2024-06-05T09:13:16Z"
+      },
+      "spec": {
+        "description": "Enables Team LBAC for datasources to apply team headers to the client requests",
+        "stage": "preview",
         "codeowner": "@grafana/identity-access-team"
-=======
-        "name": "tlsMemcached",
-        "resourceVersion": "1717578796182",
-        "creationTimestamp": "2024-06-05T09:13:16Z"
-      },
-      "spec": {
-        "description": "Use TLS-enabled memcached in the enterprise caching feature",
-        "stage": "experimental",
-        "codeowner": "@grafana/grafana-operator-experience-squad",
-        "hideFromDocs": true
->>>>>>> 20c90ff6
-      }
-    },
-    {
-      "metadata": {
-<<<<<<< HEAD
-        "name": "panelMonitoring",
-        "resourceVersion": "1716888253619",
-        "creationTimestamp": "2024-05-28T09:24:13Z"
-=======
-        "name": "annotationPermissionUpdate",
-        "resourceVersion": "1717578796182",
-        "creationTimestamp": "2024-06-05T09:13:16Z"
->>>>>>> 20c90ff6
-      },
-      "spec": {
-        "description": "Change the way annotation permissions work by scoping them to folders and dashboards.",
-        "stage": "GA",
-        "codeowner": "@grafana/identity-access-team"
-      }
-    },
-    {
-      "metadata": {
-<<<<<<< HEAD
-        "name": "addFieldFromCalculationStatFunctions",
-        "resourceVersion": "1716888253619",
-        "creationTimestamp": "2024-05-28T09:24:13Z"
-      },
-      "spec": {
-        "description": "Add cumulative and window functions to the add field from calculation transformation",
-        "stage": "preview",
+      }
+    },
+    {
+      "metadata": {
+        "name": "extractFieldsNameDeduplication",
+        "resourceVersion": "1717578796182",
+        "creationTimestamp": "2024-06-05T09:13:16Z"
+      },
+      "spec": {
+        "description": "Make sure extracted field names are unique in the dataframe",
+        "stage": "experimental",
         "codeowner": "@grafana/dataviz-squad",
         "frontend": true
-=======
-        "name": "onPremToCloudMigrations",
-        "resourceVersion": "1717578796182",
-        "creationTimestamp": "2024-06-05T09:13:16Z"
-      },
-      "spec": {
-        "description": "In-development feature that will allow users to easily migrate their on-prem Grafana instances to Grafana Cloud.",
-        "stage": "experimental",
-        "codeowner": "@grafana/grafana-operator-experience-squad"
->>>>>>> 20c90ff6
-      }
-    },
-    {
-      "metadata": {
-<<<<<<< HEAD
-        "name": "accessActionSets",
-        "resourceVersion": "1716888253619",
-        "creationTimestamp": "2024-05-28T09:24:13Z"
-      },
-      "spec": {
-        "description": "Introduces action sets for resource permissions",
-        "stage": "experimental",
-        "codeowner": "@grafana/identity-access-team"
-=======
-        "name": "alertingListViewV2",
-        "resourceVersion": "1717578796182",
-        "creationTimestamp": "2024-06-05T09:13:16Z"
-      },
-      "spec": {
-        "description": "Enables the new alert list view design",
-        "stage": "experimental",
-        "codeowner": "@grafana/alerting-squad",
-        "frontend": true
->>>>>>> 20c90ff6
-      }
-    },
-    {
-      "metadata": {
-<<<<<<< HEAD
-        "name": "featureHighlights",
-        "resourceVersion": "1716888253619",
-        "creationTimestamp": "2024-05-28T09:24:13Z"
-      },
-      "spec": {
-        "description": "Highlight Grafana Enterprise features",
-        "stage": "GA",
-        "codeowner": "@grafana/grafana-as-code",
-        "allowSelfServe": true
-=======
-        "name": "dashboardRestore",
-        "resourceVersion": "1717578796182",
-        "creationTimestamp": "2024-06-05T09:13:16Z"
-      },
-      "spec": {
-        "description": "Enables deleted dashboard restore feature",
+      }
+    },
+    {
+      "metadata": {
+        "name": "newFolderPicker",
+        "resourceVersion": "1717578796182",
+        "creationTimestamp": "2024-06-05T09:13:16Z"
+      },
+      "spec": {
+        "description": "Enables the nested folder picker without having nested folders enabled",
         "stage": "experimental",
         "codeowner": "@grafana/grafana-frontend-platform",
-        "hideFromAdminPage": true
->>>>>>> 20c90ff6
-      }
-    },
-    {
-      "metadata": {
-<<<<<<< HEAD
-        "name": "prometheusConfigOverhaulAuth",
-        "resourceVersion": "1716888253619",
-        "creationTimestamp": "2024-05-28T09:24:13Z"
-      },
-      "spec": {
-        "description": "Update the Prometheus configuration page with the new auth component",
-        "stage": "GA",
-        "codeowner": "@grafana/observability-metrics"
-      }
-    },
-    {
-      "metadata": {
-        "name": "datasourceQueryTypes",
-        "resourceVersion": "1716888253619",
-        "creationTimestamp": "2024-05-28T09:24:13Z"
-      },
-      "spec": {
-        "description": "Show query type endpoints in datasource API servers (currently hardcoded for testdata, expressions, and prometheus)",
-        "stage": "experimental",
-        "codeowner": "@grafana/grafana-app-platform-squad",
-        "requiresRestart": true
-=======
-        "name": "unifiedRequestLog",
-        "resourceVersion": "1717578796182",
-        "creationTimestamp": "2024-06-05T09:13:16Z"
-      },
-      "spec": {
-        "description": "Writes error logs to the request logger",
-        "stage": "experimental",
-        "codeowner": "@grafana/grafana-backend-group"
->>>>>>> 20c90ff6
-      }
-    },
-    {
-      "metadata": {
-<<<<<<< HEAD
-        "name": "alertmanagerRemotePrimary",
-        "resourceVersion": "1716888253619",
-        "creationTimestamp": "2024-05-28T09:24:13Z"
-      },
-      "spec": {
-        "description": "Enable Grafana to have a remote Alertmanager instance as the primary Alertmanager.",
-        "stage": "experimental",
-        "codeowner": "@grafana/alerting-squad"
-=======
-        "name": "logsExploreTableVisualisation",
-        "resourceVersion": "1717578796182",
-        "creationTimestamp": "2024-06-05T09:13:16Z"
-      },
-      "spec": {
-        "description": "A table visualisation for logs in Explore",
-        "stage": "GA",
-        "codeowner": "@grafana/observability-logs",
-        "frontend": true
->>>>>>> 20c90ff6
-      }
-    },
-    {
-      "metadata": {
-<<<<<<< HEAD
-        "name": "authAPIAccessTokenAuth",
-        "resourceVersion": "1716888253619",
-        "creationTimestamp": "2024-05-28T09:24:13Z"
-      },
-      "spec": {
-        "description": "Enables the use of Auth API access tokens for authentication",
-        "stage": "experimental",
-        "codeowner": "@grafana/identity-access-team",
-        "hideFromAdminPage": true,
-        "hideFromDocs": true
-=======
-        "name": "lokiRunQueriesInParallel",
-        "resourceVersion": "1717578796182",
-        "creationTimestamp": "2024-06-05T09:13:16Z"
-      },
-      "spec": {
-        "description": "Enables running Loki queries in parallel",
-        "stage": "privatePreview",
-        "codeowner": "@grafana/observability-logs"
->>>>>>> 20c90ff6
-      }
-    },
-    {
-      "metadata": {
-<<<<<<< HEAD
-        "name": "grafanaAPIServerWithExperimentalAPIs",
-        "resourceVersion": "1716888253619",
-        "creationTimestamp": "2024-05-28T09:24:13Z"
-      },
-      "spec": {
-        "description": "Register experimental APIs with the k8s API server",
-        "stage": "experimental",
-        "codeowner": "@grafana/grafana-app-platform-squad",
-        "requiresDevMode": true,
-        "requiresRestart": true
-=======
-        "name": "prometheusPromQAIL",
-        "resourceVersion": "1717578796182",
-        "creationTimestamp": "2024-06-05T09:13:16Z"
-      },
-      "spec": {
-        "description": "Prometheus and AI/ML to assist users in creating a query",
-        "stage": "experimental",
-        "codeowner": "@grafana/observability-metrics",
-        "frontend": true
->>>>>>> 20c90ff6
-      }
-    },
-    {
-      "metadata": {
-<<<<<<< HEAD
-        "name": "formatString",
-        "resourceVersion": "1716888253619",
-        "creationTimestamp": "2024-05-28T09:24:13Z"
-      },
-      "spec": {
-        "description": "Enable format string transformer",
-        "stage": "preview",
-        "codeowner": "@grafana/dataviz-squad",
-        "frontend": true
-=======
-        "name": "alertingSimplifiedRouting",
-        "resourceVersion": "1717578796182",
-        "creationTimestamp": "2024-06-05T09:13:16Z"
-      },
-      "spec": {
-        "description": "Enables users to easily configure alert notifications by specifying a contact point directly when editing or creating an alert rule",
-        "stage": "GA",
-        "codeowner": "@grafana/alerting-squad"
->>>>>>> 20c90ff6
-      }
-    },
-    {
-      "metadata": {
-<<<<<<< HEAD
-        "name": "enableNativeHTTPHistogram",
-        "resourceVersion": "1716888253619",
-        "creationTimestamp": "2024-05-28T09:24:13Z"
-      },
-      "spec": {
-        "description": "Enables native HTTP Histograms",
-        "stage": "experimental",
-        "codeowner": "@grafana/hosted-grafana-team"
-=======
-        "name": "cloudWatchNewLabelParsing",
-        "resourceVersion": "1717578796182",
-        "creationTimestamp": "2024-06-05T09:13:16Z"
-      },
-      "spec": {
-        "description": "Updates CloudWatch label parsing to be more accurate",
-        "stage": "GA",
-        "codeowner": "@grafana/aws-datasources"
->>>>>>> 20c90ff6
-      }
-    },
-    {
-      "metadata": {
-<<<<<<< HEAD
-        "name": "kubernetesAggregator",
-        "resourceVersion": "1716888253619",
-        "creationTimestamp": "2024-05-28T09:24:13Z"
-      },
-      "spec": {
-        "description": "Enable grafana aggregator",
-        "stage": "experimental",
-        "codeowner": "@grafana/grafana-app-platform-squad",
-        "requiresRestart": true
-=======
-        "name": "publicDashboardsScene",
-        "resourceVersion": "1717578796182",
-        "creationTimestamp": "2024-06-05T09:13:16Z"
-      },
-      "spec": {
-        "description": "Enables public dashboard rendering using scenes",
-        "stage": "experimental",
-        "codeowner": "@grafana/sharing-squad",
-        "frontend": true
->>>>>>> 20c90ff6
-      }
-    },
-    {
-      "metadata": {
-<<<<<<< HEAD
-        "name": "alertStateHistoryLokiPrimary",
-        "resourceVersion": "1716888253619",
-        "creationTimestamp": "2024-05-28T09:24:13Z"
-      },
-      "spec": {
-        "description": "Enable a remote Loki instance as the primary source for state history reads.",
-        "stage": "experimental",
-        "codeowner": "@grafana/alerting-squad"
-=======
-        "name": "editPanelCSVDragAndDrop",
-        "resourceVersion": "1717578796182",
-        "creationTimestamp": "2024-06-05T09:13:16Z"
-      },
-      "spec": {
-        "description": "Enables drag and drop for CSV and Excel files",
-        "stage": "experimental",
-        "codeowner": "@grafana/dataviz-squad",
-        "frontend": true
->>>>>>> 20c90ff6
-      }
-    },
-    {
-      "metadata": {
-<<<<<<< HEAD
-        "name": "recordedQueriesMulti",
-        "resourceVersion": "1716888253619",
-        "creationTimestamp": "2024-05-28T09:24:13Z"
-      },
-      "spec": {
-        "description": "Enables writing multiple items from a single query within Recorded Queries",
-        "stage": "GA",
-        "codeowner": "@grafana/observability-metrics"
-      }
-    },
-    {
-      "metadata": {
-        "name": "alertingNoNormalState",
-        "resourceVersion": "1716888253619",
-        "creationTimestamp": "2024-05-28T09:24:13Z"
-      },
-      "spec": {
-        "description": "Stop maintaining state of alerts that are not firing",
-        "stage": "preview",
-        "codeowner": "@grafana/alerting-squad",
-        "hideFromAdminPage": true
-=======
-        "name": "individualCookiePreferences",
-        "resourceVersion": "1717578796182",
-        "creationTimestamp": "2024-06-05T09:13:16Z"
-      },
-      "spec": {
-        "description": "Support overriding cookie preferences per user",
-        "stage": "experimental",
-        "codeowner": "@grafana/grafana-backend-group"
->>>>>>> 20c90ff6
-      }
-    },
-    {
-      "metadata": {
-<<<<<<< HEAD
-        "name": "lokiQuerySplitting",
-        "resourceVersion": "1716888253619",
-        "creationTimestamp": "2024-05-28T09:24:13Z"
-      },
-      "spec": {
-        "description": "Split large interval queries into subqueries with smaller time intervals",
-=======
-        "name": "alertStateHistoryLokiSecondary",
-        "resourceVersion": "1717578796182",
-        "creationTimestamp": "2024-06-05T09:13:16Z"
-      },
-      "spec": {
-        "description": "Enable Grafana to write alert state history to an external Loki instance in addition to Grafana annotations.",
-        "stage": "experimental",
-        "codeowner": "@grafana/alerting-squad"
-      }
-    },
-    {
-      "metadata": {
-        "name": "correlations",
-        "resourceVersion": "1717578796182",
-        "creationTimestamp": "2024-06-05T09:13:16Z"
-      },
-      "spec": {
-        "description": "Correlations page",
->>>>>>> 20c90ff6
-        "stage": "GA",
-        "codeowner": "@grafana/explore-squad",
-        "allowSelfServe": true
-      }
-    },
-    {
-      "metadata": {
-<<<<<<< HEAD
-        "name": "lokiRunQueriesInParallel",
-        "resourceVersion": "1716888253619",
-        "creationTimestamp": "2024-05-28T09:24:13Z"
-      },
-      "spec": {
-        "description": "Enables running Loki queries in parallel",
-        "stage": "privatePreview",
-        "codeowner": "@grafana/observability-logs"
-=======
-        "name": "awsDatasourcesTempCredentials",
-        "resourceVersion": "1717578796182",
-        "creationTimestamp": "2024-06-05T09:13:16Z"
-      },
-      "spec": {
-        "description": "Support temporary security credentials in AWS plugins for Grafana Cloud customers",
-        "stage": "experimental",
-        "codeowner": "@grafana/aws-datasources"
->>>>>>> 20c90ff6
-      }
-    },
-    {
-      "metadata": {
-<<<<<<< HEAD
-        "name": "teamHttpHeaders",
-        "resourceVersion": "1716888253619",
-        "creationTimestamp": "2024-05-28T09:24:13Z"
-=======
-        "name": "angularDeprecationUI",
-        "resourceVersion": "1717578796182",
-        "creationTimestamp": "2024-06-05T09:13:16Z"
->>>>>>> 20c90ff6
-      },
-      "spec": {
-        "description": "Enables Team LBAC for datasources to apply team headers to the client requests",
-        "stage": "preview",
-        "codeowner": "@grafana/identity-access-team"
-      }
-    },
-    {
-      "metadata": {
-<<<<<<< HEAD
-        "name": "extractFieldsNameDeduplication",
-        "resourceVersion": "1716888253619",
-        "creationTimestamp": "2024-05-28T09:24:13Z"
-      },
-      "spec": {
-        "description": "Make sure extracted field names are unique in the dataframe",
-        "stage": "experimental",
-        "codeowner": "@grafana/dataviz-squad",
-        "frontend": true
-      }
-    },
-    {
-      "metadata": {
-        "name": "dashboardSceneForViewers",
-        "resourceVersion": "1716888253619",
-        "creationTimestamp": "2024-05-28T09:24:13Z"
-      },
-      "spec": {
-        "description": "Enables dashboard rendering using Scenes for viewer roles",
-        "stage": "experimental",
-        "codeowner": "@grafana/dashboards-squad",
-        "frontend": true
-=======
-        "name": "ssoSettingsApi",
-        "resourceVersion": "1717578796182",
-        "creationTimestamp": "2024-06-05T09:13:16Z"
-      },
-      "spec": {
-        "description": "Enables the SSO settings API and the OAuth configuration UIs in Grafana",
-        "stage": "GA",
-        "codeowner": "@grafana/identity-access-team",
-        "allowSelfServe": true
->>>>>>> 20c90ff6
-      }
-    },
-    {
-      "metadata": {
-<<<<<<< HEAD
-        "name": "queryOverLive",
-        "resourceVersion": "1717406541285",
-        "creationTimestamp": "2024-05-28T09:24:13Z",
-        "annotations": {
-          "grafana.app/updatedTimestamp": "2024-06-03 09:22:21.285413055 +0000 UTC"
-        }
-      },
-      "spec": {
-        "description": "Use Grafana Live WebSocket to execute backend queries",
-        "stage": "experimental",
-        "codeowner": "@grafana/grafana-app-platform-squad",
-        "frontend": true
-=======
-        "name": "jitterAlertRulesWithinGroups",
-        "resourceVersion": "1717578796182",
-        "creationTimestamp": "2024-06-05T09:13:16Z"
-      },
-      "spec": {
-        "description": "Distributes alert rule evaluations more evenly over time, including spreading out rules within the same group",
-        "stage": "preview",
-        "codeowner": "@grafana/alerting-squad",
-        "requiresRestart": true,
-        "hideFromDocs": true
->>>>>>> 20c90ff6
-      }
-    },
-    {
-      "metadata": {
-<<<<<<< HEAD
-        "name": "newFolderPicker",
-        "resourceVersion": "1716448665531",
-        "creationTimestamp": "2024-05-23T07:17:45Z"
-      },
-      "spec": {
-        "description": "Enables the nested folder picker without having nested folders enabled",
-        "stage": "experimental",
-        "codeowner": "@grafana/grafana-frontend-platform",
-        "frontend": true
-=======
-        "name": "grafanaManagedRecordingRules",
-        "resourceVersion": "1717578796182",
-        "creationTimestamp": "2024-06-05T09:13:16Z"
-      },
-      "spec": {
-        "description": "Enables Grafana-managed recording rules.",
-        "stage": "experimental",
-        "codeowner": "@grafana/alerting-squad",
-        "hideFromAdminPage": true,
-        "hideFromDocs": true
->>>>>>> 20c90ff6
-      }
-    },
-    {
-      "metadata": {
-<<<<<<< HEAD
-        "name": "dualWritePlaylistsMode2",
-        "resourceVersion": "1716448665531",
-        "creationTimestamp": "2024-05-23T07:17:45Z",
-        "deletionTimestamp": "2024-05-31T16:59:31Z"
-      },
-      "spec": {
-        "description": "Enables dual writing of playlists to both legacy and k8s storage in mode 2",
-        "stage": "experimental",
-        "codeowner": "@grafana/search-and-storage"
-      }
-    },
-    {
-      "metadata": {
-        "name": "accessControlOnCall",
-        "resourceVersion": "1716448665531",
-        "creationTimestamp": "2024-05-23T07:17:45Z"
-      },
-      "spec": {
-        "description": "Access control primitives for OnCall",
-        "stage": "preview",
-        "codeowner": "@grafana/identity-access-team",
-        "hideFromAdminPage": true
-=======
-        "name": "queryOverLive",
-        "resourceVersion": "1717578796182",
-        "creationTimestamp": "2024-06-05T09:13:16Z"
-      },
-      "spec": {
-        "description": "Use Grafana Live WebSocket to execute backend queries",
-        "stage": "experimental",
-        "codeowner": "@grafana/grafana-app-platform-squad",
-        "frontend": true
->>>>>>> 20c90ff6
-      }
-    },
-    {
-      "metadata": {
-<<<<<<< HEAD
-        "name": "lokiQuerySplittingConfig",
-        "resourceVersion": "1716448665531",
-        "creationTimestamp": "2024-05-23T07:17:45Z"
-      },
-      "spec": {
-        "description": "Give users the option to configure split durations for Loki queries",
-        "stage": "experimental",
-        "codeowner": "@grafana/observability-logs",
-=======
-        "name": "autoMigrateStatPanel",
-        "resourceVersion": "1717578796182",
-        "creationTimestamp": "2024-06-05T09:13:16Z"
-      },
-      "spec": {
-        "description": "Migrate old stat panel to supported stat panel - broken out from autoMigrateOldPanels to enable granular tracking",
-        "stage": "preview",
-        "codeowner": "@grafana/dataviz-squad",
->>>>>>> 20c90ff6
-        "frontend": true
-      }
-    },
-    {
-      "metadata": {
-<<<<<<< HEAD
-        "name": "awsDatasourcesTempCredentials",
-        "resourceVersion": "1716448665531",
-        "creationTimestamp": "2024-05-23T07:17:45Z"
-      },
-      "spec": {
-        "description": "Support temporary security credentials in AWS plugins for Grafana Cloud customers",
-        "stage": "experimental",
-        "codeowner": "@grafana/aws-datasources"
-=======
-        "name": "grafanaAPIServerEnsureKubectlAccess",
-        "resourceVersion": "1717578796182",
-        "creationTimestamp": "2024-06-05T09:13:16Z"
-      },
-      "spec": {
-        "description": "Start an additional https handler and write kubectl options",
-        "stage": "experimental",
-        "codeowner": "@grafana/grafana-app-platform-squad",
-        "requiresDevMode": true,
-        "requiresRestart": true
->>>>>>> 20c90ff6
-      }
-    },
-    {
-      "metadata": {
-<<<<<<< HEAD
-        "name": "grafanaAPIServerEnsureKubectlAccess",
-        "resourceVersion": "1717406541285",
-        "creationTimestamp": "2024-05-23T07:17:45Z",
-        "annotations": {
-          "grafana.app/updatedTimestamp": "2024-06-03 09:22:21.285413055 +0000 UTC"
-        }
-      },
-      "spec": {
-        "description": "Start an additional https handler and write kubectl options",
-        "stage": "experimental",
-        "codeowner": "@grafana/grafana-app-platform-squad",
-        "requiresDevMode": true,
-        "requiresRestart": true
-=======
-        "name": "dashboardScene",
-        "resourceVersion": "1717578796182",
-        "creationTimestamp": "2024-06-05T09:13:16Z"
-      },
-      "spec": {
-        "description": "Enables dashboard rendering using scenes for all roles",
-        "stage": "experimental",
-        "codeowner": "@grafana/dashboards-squad",
-        "frontend": true
->>>>>>> 20c90ff6
-      }
-    },
-    {
-      "metadata": {
-<<<<<<< HEAD
-        "name": "mysqlAnsiQuotes",
-        "resourceVersion": "1716888253619",
-        "creationTimestamp": "2024-05-28T09:24:13Z"
-      },
-      "spec": {
-        "description": "Use double quotes to escape keyword in a MySQL query",
-        "stage": "experimental",
-        "codeowner": "@grafana/search-and-storage"
-=======
-        "name": "managedPluginsInstall",
-        "resourceVersion": "1717578796182",
-        "creationTimestamp": "2024-06-05T09:13:16Z"
-      },
-      "spec": {
-        "description": "Install managed plugins directly from plugins catalog",
-        "stage": "GA",
-        "codeowner": "@grafana/plugins-platform-backend"
->>>>>>> 20c90ff6
-      }
-    },
-    {
-      "metadata": {
-<<<<<<< HEAD
-        "name": "exploreMetrics",
-        "resourceVersion": "1716888253619",
-        "creationTimestamp": "2024-05-28T09:24:13Z"
-      },
-      "spec": {
-        "description": "Enables the new Explore Metrics core app",
-        "stage": "GA",
-        "codeowner": "@grafana/dashboards-squad",
-=======
-        "name": "nodeGraphDotLayout",
-        "resourceVersion": "1717578796182",
-        "creationTimestamp": "2024-06-05T09:13:16Z"
-      },
-      "spec": {
-        "description": "Changed the layout algorithm for the node graph",
-        "stage": "experimental",
-        "codeowner": "@grafana/observability-traces-and-profiling",
->>>>>>> 20c90ff6
-        "frontend": true
-      }
-    },
-    {
-      "metadata": {
-<<<<<<< HEAD
-        "name": "permissionsFilterRemoveSubquery",
-        "resourceVersion": "1716448665531",
-        "creationTimestamp": "2024-05-23T07:17:45Z"
-      },
-      "spec": {
-        "description": "Alternative permission filter implementation that does not use subqueries for fetching the dashboard folder",
-        "stage": "experimental",
-        "codeowner": "@grafana/grafana-backend-group"
-      }
-    },
-    {
-      "metadata": {
-        "name": "alertmanagerRemoteSecondary",
-        "resourceVersion": "1716448665531",
-        "creationTimestamp": "2024-05-23T07:17:45Z"
-      },
-      "spec": {
-        "description": "Enable Grafana to sync configuration and state with a remote Alertmanager.",
-        "stage": "experimental",
-        "codeowner": "@grafana/alerting-squad"
-=======
-        "name": "expressionParser",
-        "resourceVersion": "1717578796182",
-        "creationTimestamp": "2024-06-05T09:13:16Z"
-      },
-      "spec": {
-        "description": "Enable new expression parser",
-        "stage": "experimental",
-        "codeowner": "@grafana/grafana-app-platform-squad",
-        "requiresRestart": true
->>>>>>> 20c90ff6
-      }
-    },
-    {
-      "metadata": {
-<<<<<<< HEAD
-        "name": "betterPageScrolling",
-        "resourceVersion": "1716448665531",
-        "creationTimestamp": "2024-05-23T07:17:45Z"
-      },
-      "spec": {
-        "description": "Removes CustomScrollbar from the UI, relying on native browser scrollbars",
-        "stage": "GA",
-        "codeowner": "@grafana/grafana-frontend-platform",
-=======
-        "name": "logsExploreTableDefaultVisualization",
-        "resourceVersion": "1717578796182",
-        "creationTimestamp": "2024-06-05T09:13:16Z"
-      },
-      "spec": {
-        "description": "Sets the logs table as default visualisation in logs explore",
-        "stage": "experimental",
-        "codeowner": "@grafana/observability-logs",
-        "frontend": true
-      }
-    },
-    {
-      "metadata": {
-        "name": "autoMigrateXYChartPanel",
-        "resourceVersion": "1717578796182",
-        "creationTimestamp": "2024-06-05T09:13:16Z"
-      },
-      "spec": {
-        "description": "Migrate old XYChart panel to new XYChart2 model",
-        "stage": "preview",
-        "codeowner": "@grafana/dataviz-squad",
->>>>>>> 20c90ff6
-        "frontend": true
-      }
-    },
-    {
-      "metadata": {
-<<<<<<< HEAD
-        "name": "dualWritePlaylistsMode3",
-        "resourceVersion": "1716448665531",
-        "creationTimestamp": "2024-05-23T07:17:45Z",
-        "deletionTimestamp": "2024-05-31T16:59:31Z"
-      },
-      "spec": {
-        "description": "Enables dual writing of playlists to both legacy and k8s storage in mode 3",
-        "stage": "experimental",
-        "codeowner": "@grafana/search-and-storage"
-      }
-    },
-    {
-      "metadata": {
-        "name": "dashboardRestore",
-        "resourceVersion": "1717406541285",
-        "creationTimestamp": "2024-02-20T18:50:41Z",
-        "deletionTimestamp": "2024-05-24T15:24:19Z",
-        "annotations": {
-          "grafana.app/updatedTimestamp": "2024-06-03 09:22:21.285413055 +0000 UTC"
-        }
-      },
-      "spec": {
-        "description": "Enables deleted dashboard restore feature",
-        "stage": "experimental",
-        "codeowner": "@grafana/grafana-frontend-platform",
-=======
-        "name": "canvasPanelNesting",
-        "resourceVersion": "1717578796182",
-        "creationTimestamp": "2024-06-05T09:13:16Z"
-      },
-      "spec": {
-        "description": "Allow elements nesting",
-        "stage": "experimental",
-        "codeowner": "@grafana/dataviz-squad",
-        "frontend": true,
->>>>>>> 20c90ff6
-        "hideFromAdminPage": true
-      }
-    },
-    {
-      "metadata": {
-<<<<<<< HEAD
-        "name": "datasourceQueryTypes",
-        "resourceVersion": "1716473268430",
-        "creationTimestamp": "2024-05-23T14:07:48Z",
-        "deletionTimestamp": "2024-06-03T09:22:21Z"
-      },
-      "spec": {
-        "description": "Show query type endpoints in datasource API servers (currently hardcoded for testdata, expressions, and prometheus)",
-        "stage": "experimental",
-        "codeowner": "@grafana/grafana-app-platform-squad",
-        "requiresRestart": true
-=======
-        "name": "accessControlOnCall",
-        "resourceVersion": "1717578796182",
-        "creationTimestamp": "2024-06-05T09:13:16Z"
-      },
-      "spec": {
-        "description": "Access control primitives for OnCall",
-        "stage": "preview",
-        "codeowner": "@grafana/identity-access-team",
-        "hideFromAdminPage": true
->>>>>>> 20c90ff6
-      }
-    },
-    {
-      "metadata": {
-<<<<<<< HEAD
-        "name": "alertingListViewV2",
-        "resourceVersion": "1716888253619",
-        "creationTimestamp": "2024-05-28T09:24:13Z"
-      },
-      "spec": {
-        "description": "Enables the new alert list view design",
-        "stage": "experimental",
-        "codeowner": "@grafana/alerting-squad",
-        "frontend": true
-=======
-        "name": "sqlDatasourceDatabaseSelection",
-        "resourceVersion": "1717578796182",
-        "creationTimestamp": "2024-06-05T09:13:16Z"
-      },
-      "spec": {
-        "description": "Enables previous SQL data source dataset dropdown behavior",
-        "stage": "preview",
-        "codeowner": "@grafana/dataviz-squad",
-        "frontend": true,
-        "hideFromAdminPage": true
->>>>>>> 20c90ff6
-      }
-    },
-    {
-      "metadata": {
-<<<<<<< HEAD
+        "frontend": true
+      }
+    },
+    {
+      "metadata": {
         "name": "showDashboardValidationWarnings",
         "resourceVersion": "1716888253619",
         "creationTimestamp": "2024-05-28T09:24:13Z"
@@ -1700,25 +1637,14 @@
         "description": "Show warnings when dashboards do not validate against the schema",
         "stage": "experimental",
         "codeowner": "@grafana/dashboards-squad"
-=======
-        "name": "newDashboardSharingComponent",
-        "resourceVersion": "1717578796182",
-        "creationTimestamp": "2024-06-05T09:13:16Z"
-      },
-      "spec": {
-        "description": "Enables the new sharing drawer design",
-        "stage": "experimental",
-        "codeowner": "@grafana/sharing-squad",
-        "frontend": true
->>>>>>> 20c90ff6
-      }
-    },
-    {
-      "metadata": {
-<<<<<<< HEAD
+      }
+    },
+    {
+      "metadata": {
         "name": "transformationsRedesign",
         "resourceVersion": "1716888253619",
-        "creationTimestamp": "2024-05-28T09:24:13Z"
+        "creationTimestamp": "2024-05-28T09:24:13Z",
+        "deletionTimestamp": "2024-06-05T18:54:05Z"
       },
       "spec": {
         "description": "Enables the transformations redesign",
@@ -1726,24 +1652,14 @@
         "codeowner": "@grafana/observability-metrics",
         "frontend": true,
         "allowSelfServe": true
-=======
-        "name": "cloudWatchBatchQueries",
-        "resourceVersion": "1717578796182",
-        "creationTimestamp": "2024-06-05T09:13:16Z"
-      },
-      "spec": {
-        "description": "Runs CloudWatch metrics queries as separate batches",
-        "stage": "preview",
-        "codeowner": "@grafana/aws-datasources"
->>>>>>> 20c90ff6
-      }
-    },
-    {
-      "metadata": {
-<<<<<<< HEAD
+      }
+    },
+    {
+      "metadata": {
         "name": "refactorVariablesTimeRange",
         "resourceVersion": "1716888253619",
-        "creationTimestamp": "2024-05-28T09:24:13Z"
+        "creationTimestamp": "2024-05-28T09:24:13Z",
+        "deletionTimestamp": "2024-06-05T18:54:05Z"
       },
       "spec": {
         "description": "Refactor time range variables flow to reduce number of API calls made when query variables are chained",
@@ -1756,28 +1672,18 @@
       "metadata": {
         "name": "frontendSandboxMonitorOnly",
         "resourceVersion": "1716888253619",
-        "creationTimestamp": "2024-05-28T09:24:13Z"
+        "creationTimestamp": "2024-05-28T09:24:13Z",
+        "deletionTimestamp": "2024-06-05T18:54:05Z"
       },
       "spec": {
         "description": "Enables monitor only in the plugin frontend sandbox (if enabled)",
         "stage": "experimental",
         "codeowner": "@grafana/plugins-platform-backend",
-=======
-        "name": "awsDatasourcesNewFormStyling",
-        "resourceVersion": "1717578796182",
-        "creationTimestamp": "2024-06-05T09:13:16Z"
-      },
-      "spec": {
-        "description": "Applies new form styling for configuration and query editors in AWS plugins",
-        "stage": "GA",
-        "codeowner": "@grafana/aws-datasources",
->>>>>>> 20c90ff6
-        "frontend": true
-      }
-    },
-    {
-      "metadata": {
-<<<<<<< HEAD
+        "frontend": true
+      }
+    },
+    {
+      "metadata": {
         "name": "awsDatasourcesTempCredentials",
         "resourceVersion": "1716888253619",
         "creationTimestamp": "2024-05-28T09:24:13Z",
@@ -1787,46 +1693,23 @@
         "description": "Support temporary security credentials in AWS plugins for Grafana Cloud customers",
         "stage": "experimental",
         "codeowner": "@grafana/aws-datasources"
-=======
-        "name": "logRowsPopoverMenu",
-        "resourceVersion": "1717578796182",
-        "creationTimestamp": "2024-06-05T09:13:16Z"
-      },
-      "spec": {
-        "description": "Enable filtering menu displayed when text of a log line is selected",
-        "stage": "GA",
-        "codeowner": "@grafana/observability-logs",
-        "frontend": true
->>>>>>> 20c90ff6
-      }
-    },
-    {
-      "metadata": {
-<<<<<<< HEAD
+      }
+    },
+    {
+      "metadata": {
         "name": "sseGroupByDatasource",
         "resourceVersion": "1716888253619",
-        "creationTimestamp": "2024-05-28T09:24:13Z"
+        "creationTimestamp": "2024-05-28T09:24:13Z",
+        "deletionTimestamp": "2024-06-05T18:54:05Z"
       },
       "spec": {
         "description": "Send query to the same datasource in a single request when using server side expressions. The `cloudWatchBatchQueries` feature toggle should be enabled if this used with CloudWatch.",
         "stage": "experimental",
         "codeowner": "@grafana/observability-metrics"
-=======
-        "name": "lokiQueryHints",
-        "resourceVersion": "1717578796182",
-        "creationTimestamp": "2024-06-05T09:13:16Z"
-      },
-      "spec": {
-        "description": "Enables query hints for Loki",
-        "stage": "GA",
-        "codeowner": "@grafana/observability-logs",
-        "frontend": true
->>>>>>> 20c90ff6
-      }
-    },
-    {
-      "metadata": {
-<<<<<<< HEAD
+      }
+    },
+    {
+      "metadata": {
         "name": "alertingQueryOptimization",
         "resourceVersion": "1716888253619",
         "creationTimestamp": "2024-05-28T09:24:13Z"
@@ -1835,22 +1718,10 @@
         "description": "Optimizes eligible queries in order to reduce load on datasources",
         "stage": "GA",
         "codeowner": "@grafana/alerting-squad"
-=======
-        "name": "publicDashboards",
-        "resourceVersion": "1717578796182",
-        "creationTimestamp": "2024-06-05T09:13:16Z"
-      },
-      "spec": {
-        "description": "[Deprecated] Public dashboards are now enabled by default; to disable them, use the configuration setting. This feature toggle will be removed in the next major version.",
-        "stage": "GA",
-        "codeowner": "@grafana/sharing-squad",
-        "allowSelfServe": true
->>>>>>> 20c90ff6
-      }
-    },
-    {
-      "metadata": {
-<<<<<<< HEAD
+      }
+    },
+    {
+      "metadata": {
         "name": "autoMigrateTablePanel",
         "resourceVersion": "1716888253619",
         "creationTimestamp": "2024-05-28T09:24:13Z"
@@ -1860,21 +1731,10 @@
         "stage": "preview",
         "codeowner": "@grafana/dataviz-squad",
         "frontend": true
-=======
-        "name": "nestedFolders",
-        "resourceVersion": "1717578796182",
-        "creationTimestamp": "2024-06-05T09:13:16Z"
-      },
-      "spec": {
-        "description": "Enable folder nesting",
-        "stage": "GA",
-        "codeowner": "@grafana/search-and-storage"
->>>>>>> 20c90ff6
-      }
-    },
-    {
-      "metadata": {
-<<<<<<< HEAD
+      }
+    },
+    {
+      "metadata": {
         "name": "scenes",
         "resourceVersion": "1716888253619",
         "creationTimestamp": "2024-05-28T09:24:13Z"
@@ -1884,26 +1744,14 @@
         "stage": "experimental",
         "codeowner": "@grafana/dashboards-squad",
         "frontend": true
-=======
-        "name": "prometheusMetricEncyclopedia",
-        "resourceVersion": "1717578796182",
-        "creationTimestamp": "2024-06-05T09:13:16Z"
-      },
-      "spec": {
-        "description": "Adds the metrics explorer component to the Prometheus query builder as an option in metric select",
-        "stage": "GA",
-        "codeowner": "@grafana/observability-metrics",
-        "frontend": true,
-        "allowSelfServe": true
->>>>>>> 20c90ff6
-      }
-    },
-    {
-      "metadata": {
-<<<<<<< HEAD
+      }
+    },
+    {
+      "metadata": {
         "name": "cloudWatchNewLabelParsing",
         "resourceVersion": "1716888253619",
-        "creationTimestamp": "2024-05-28T09:24:13Z"
+        "creationTimestamp": "2024-05-28T09:24:13Z",
+        "deletionTimestamp": "2024-06-05T18:54:05Z"
       },
       "spec": {
         "description": "Updates CloudWatch label parsing to be more accurate",
@@ -1914,8 +1762,8 @@
     {
       "metadata": {
         "name": "preserveDashboardStateWhenNavigating",
-        "resourceVersion": "1716888253619",
-        "creationTimestamp": "2024-05-28T09:24:13Z"
+        "resourceVersion": "1717578796182",
+        "creationTimestamp": "2024-06-05T09:13:16Z"
       },
       "spec": {
         "description": "Enables possibility to preserve dashboard variables and time range when navigating between dashboards",
@@ -1923,2535 +1771,625 @@
         "codeowner": "@grafana/dashboards-squad",
         "hideFromAdminPage": true,
         "hideFromDocs": true
-=======
-        "name": "vizAndWidgetSplit",
-        "resourceVersion": "1717578796182",
-        "creationTimestamp": "2024-06-05T09:13:16Z"
-      },
-      "spec": {
-        "description": "Split panels between visualizations and widgets",
-        "stage": "experimental",
+      }
+    },
+    {
+      "metadata": {
+        "name": "disableEnvelopeEncryption",
+        "resourceVersion": "1717578796182",
+        "creationTimestamp": "2024-06-05T09:13:16Z"
+      },
+      "spec": {
+        "description": "Disable envelope encryption (emergency only)",
+        "stage": "GA",
+        "codeowner": "@grafana/grafana-as-code",
+        "hideFromAdminPage": true
+      }
+    },
+    {
+      "metadata": {
+        "name": "unifiedStorage",
+        "resourceVersion": "1717578796182",
+        "creationTimestamp": "2024-06-05T09:13:16Z"
+      },
+      "spec": {
+        "description": "SQL-based k8s storage",
+        "stage": "experimental",
+        "codeowner": "@grafana/grafana-app-platform-squad",
+        "requiresRestart": true
+      }
+    },
+    {
+      "metadata": {
+        "name": "logsInfiniteScrolling",
+        "resourceVersion": "1717578796182",
+        "creationTimestamp": "2024-06-05T09:13:16Z"
+      },
+      "spec": {
+        "description": "Enables infinite scrolling for the Logs panel in Explore and Dashboards",
+        "stage": "GA",
+        "codeowner": "@grafana/observability-logs",
+        "frontend": true
+      }
+    },
+    {
+      "metadata": {
+        "name": "disableNumericMetricsSortingInExpressions",
+        "resourceVersion": "1717578796182",
+        "creationTimestamp": "2024-06-05T09:13:16Z"
+      },
+      "spec": {
+        "description": "In server-side expressions, disable the sorting of numeric-kind metrics by their metric name or labels.",
+        "stage": "experimental",
+        "codeowner": "@grafana/observability-metrics",
+        "requiresRestart": true
+      }
+    },
+    {
+      "metadata": {
+        "name": "autoMigrateGraphPanel",
+        "resourceVersion": "1717578796182",
+        "creationTimestamp": "2024-06-05T09:13:16Z"
+      },
+      "spec": {
+        "description": "Migrate old graph panel to supported time series panel - broken out from autoMigrateOldPanels to enable granular tracking",
+        "stage": "preview",
+        "codeowner": "@grafana/dataviz-squad",
+        "frontend": true
+      }
+    },
+    {
+      "metadata": {
+        "name": "dashgpt",
+        "resourceVersion": "1717578796182",
+        "creationTimestamp": "2024-06-05T09:13:16Z"
+      },
+      "spec": {
+        "description": "Enable AI powered features in dashboards",
+        "stage": "GA",
         "codeowner": "@grafana/dashboards-squad",
         "frontend": true
->>>>>>> 20c90ff6
-      }
-    },
-    {
-      "metadata": {
-<<<<<<< HEAD
-        "name": "autoMigrateWorldmapPanel",
-        "resourceVersion": "1716888253619",
-        "creationTimestamp": "2024-05-28T09:24:13Z"
-=======
-        "name": "ssoSettingsSAML",
-        "resourceVersion": "1717578796182",
-        "creationTimestamp": "2024-06-05T09:13:16Z"
->>>>>>> 20c90ff6
-      },
-      "spec": {
-        "description": "Use the new SSO Settings API to configure the SAML connector",
-        "stage": "preview",
-        "codeowner": "@grafana/identity-access-team",
-        "allowSelfServe": true
-      }
-    },
-    {
-      "metadata": {
-<<<<<<< HEAD
-        "name": "faroDatasourceSelector",
-        "resourceVersion": "1716888253619",
-        "creationTimestamp": "2024-05-28T09:24:13Z"
-      },
-      "spec": {
-        "description": "Enable the data source selector within the Frontend Apps section of the Frontend Observability",
-        "stage": "preview",
-        "codeowner": "@grafana/app-o11y",
-        "frontend": true
-      }
-    },
-    {
-      "metadata": {
-        "name": "aiGeneratedDashboardChanges",
-        "resourceVersion": "1716888253619",
-        "creationTimestamp": "2024-05-28T09:24:13Z"
-=======
-        "name": "pluginsFrontendSandbox",
-        "resourceVersion": "1717578796182",
-        "creationTimestamp": "2024-06-05T09:13:16Z"
->>>>>>> 20c90ff6
-      },
-      "spec": {
-        "description": "Enables the plugins frontend sandbox",
-        "stage": "experimental",
-        "codeowner": "@grafana/plugins-platform-backend",
-        "frontend": true
-      }
-    },
-    {
-      "metadata": {
-<<<<<<< HEAD
-        "name": "cloudWatchBatchQueries",
-        "resourceVersion": "1716888253619",
-        "creationTimestamp": "2024-05-28T09:24:13Z"
-      },
-      "spec": {
-        "description": "Runs CloudWatch metrics queries as separate batches",
-        "stage": "preview",
-        "codeowner": "@grafana/aws-datasources"
-      }
-    },
-    {
-      "metadata": {
-        "name": "alertingSimplifiedRouting",
-        "resourceVersion": "1716888253619",
-        "creationTimestamp": "2024-05-28T09:24:13Z"
-      },
-      "spec": {
-        "description": "Enables users to easily configure alert notifications by specifying a contact point directly when editing or creating an alert rule",
-        "stage": "GA",
+      }
+    },
+    {
+      "metadata": {
+        "name": "groupToNestedTableTransformation",
+        "resourceVersion": "1717578796182",
+        "creationTimestamp": "2024-06-05T09:13:16Z"
+      },
+      "spec": {
+        "description": "Enables the group to nested table transformation",
+        "stage": "preview",
+        "codeowner": "@grafana/dataviz-squad",
+        "frontend": true
+      }
+    },
+    {
+      "metadata": {
+        "name": "groupByVariable",
+        "resourceVersion": "1717578796182",
+        "creationTimestamp": "2024-06-05T09:13:16Z"
+      },
+      "spec": {
+        "description": "Enable groupBy variable support in scenes dashboards",
+        "stage": "experimental",
+        "codeowner": "@grafana/dashboards-squad",
+        "hideFromAdminPage": true,
+        "hideFromDocs": true
+      }
+    },
+    {
+      "metadata": {
+        "name": "alertmanagerRemotePrimary",
+        "resourceVersion": "1717578796182",
+        "creationTimestamp": "2024-06-05T09:13:16Z"
+      },
+      "spec": {
+        "description": "Enable Grafana to have a remote Alertmanager instance as the primary Alertmanager.",
+        "stage": "experimental",
         "codeowner": "@grafana/alerting-squad"
-=======
-        "name": "prometheusIncrementalQueryInstrumentation",
-        "resourceVersion": "1717578796182",
-        "creationTimestamp": "2024-06-05T09:13:16Z"
-      },
-      "spec": {
-        "description": "Adds RudderStack events to incremental queries",
-        "stage": "experimental",
-        "codeowner": "@grafana/observability-metrics",
-        "frontend": true
->>>>>>> 20c90ff6
-      }
-    },
-    {
-      "metadata": {
-<<<<<<< HEAD
-        "name": "canvasPanelNesting",
-        "resourceVersion": "1716888253619",
-        "creationTimestamp": "2024-05-28T09:24:13Z"
-      },
-      "spec": {
-        "description": "Allow elements nesting",
-        "stage": "experimental",
+      }
+    },
+    {
+      "metadata": {
+        "name": "exploreMetrics",
+        "resourceVersion": "1717578796182",
+        "creationTimestamp": "2024-06-05T09:13:16Z"
+      },
+      "spec": {
+        "description": "Enables the new Explore Metrics core app",
+        "stage": "GA",
+        "codeowner": "@grafana/dashboards-squad",
+        "frontend": true
+      }
+    },
+    {
+      "metadata": {
+        "name": "autoMigrateTablePanel",
+        "resourceVersion": "1717578796182",
+        "creationTimestamp": "2024-06-05T09:13:16Z",
+        "deletionTimestamp": "2024-06-05T18:54:05Z"
+      },
+      "spec": {
+        "description": "Migrate old table panel to supported table panel - broken out from autoMigrateOldPanels to enable granular tracking",
+        "stage": "preview",
+        "codeowner": "@grafana/dataviz-squad",
+        "frontend": true
+      }
+    },
+    {
+      "metadata": {
+        "name": "disableAngular",
+        "resourceVersion": "1717578796182",
+        "creationTimestamp": "2024-06-05T09:13:16Z"
+      },
+      "spec": {
+        "description": "Dynamic flag to disable angular at runtime. The preferred method is to set `angular_support_enabled` to `false` in the [security] settings, which allows you to change the state at runtime.",
+        "stage": "preview",
         "codeowner": "@grafana/dataviz-squad",
         "frontend": true,
         "hideFromAdminPage": true
-=======
-        "name": "lokiMetricDataplane",
-        "resourceVersion": "1717578796182",
-        "creationTimestamp": "2024-06-05T09:13:16Z"
-      },
-      "spec": {
-        "description": "Changes metric responses from Loki to be compliant with the dataplane specification.",
+      }
+    },
+    {
+      "metadata": {
+        "name": "featureToggleAdminPage",
+        "resourceVersion": "1717578796182",
+        "creationTimestamp": "2024-06-05T09:13:16Z"
+      },
+      "spec": {
+        "description": "Enable admin page for managing feature toggles from the Grafana front-end. Grafana Cloud only.",
+        "stage": "experimental",
+        "codeowner": "@grafana/grafana-operator-experience-squad",
+        "requiresRestart": true,
+        "hideFromDocs": true
+      }
+    },
+    {
+      "metadata": {
+        "name": "idForwarding",
+        "resourceVersion": "1717578796182",
+        "creationTimestamp": "2024-06-05T09:13:16Z"
+      },
+      "spec": {
+        "description": "Generate signed id token for identity that can be forwarded to plugins and external services",
+        "stage": "experimental",
+        "codeowner": "@grafana/identity-access-team"
+      }
+    },
+    {
+      "metadata": {
+        "name": "lokiQuerySplittingConfig",
+        "resourceVersion": "1717578796182",
+        "creationTimestamp": "2024-06-05T09:13:16Z"
+      },
+      "spec": {
+        "description": "Give users the option to configure split durations for Loki queries",
+        "stage": "experimental",
+        "codeowner": "@grafana/observability-logs",
+        "frontend": true
+      }
+    },
+    {
+      "metadata": {
+        "name": "alertingQueryOptimization",
+        "resourceVersion": "1717578796182",
+        "creationTimestamp": "2024-06-05T09:13:16Z",
+        "deletionTimestamp": "2024-06-05T18:54:05Z"
+      },
+      "spec": {
+        "description": "Optimizes eligible queries in order to reduce load on datasources",
+        "stage": "GA",
+        "codeowner": "@grafana/alerting-squad"
+      }
+    },
+    {
+      "metadata": {
+        "name": "panelTitleSearch",
+        "resourceVersion": "1717578796182",
+        "creationTimestamp": "2024-06-05T09:13:16Z"
+      },
+      "spec": {
+        "description": "Search for dashboards using panel title",
+        "stage": "preview",
+        "codeowner": "@grafana/grafana-app-platform-squad",
+        "hideFromAdminPage": true
+      }
+    },
+    {
+      "metadata": {
+        "name": "storage",
+        "resourceVersion": "1717578796182",
+        "creationTimestamp": "2024-06-05T09:13:16Z"
+      },
+      "spec": {
+        "description": "Configurable storage for dashboards, datasources, and resources",
+        "stage": "experimental",
+        "codeowner": "@grafana/grafana-app-platform-squad"
+      }
+    },
+    {
+      "metadata": {
+        "name": "disableSecretsCompatibility",
+        "resourceVersion": "1717578796182",
+        "creationTimestamp": "2024-06-05T09:13:16Z"
+      },
+      "spec": {
+        "description": "Disable duplicated secret storage in legacy tables",
+        "stage": "experimental",
+        "codeowner": "@grafana/hosted-grafana-team",
+        "requiresRestart": true
+      }
+    },
+    {
+      "metadata": {
+        "name": "logsContextDatasourceUi",
+        "resourceVersion": "1717578796182",
+        "creationTimestamp": "2024-06-05T09:13:16Z"
+      },
+      "spec": {
+        "description": "Allow datasource to provide custom UI for context view",
+        "stage": "GA",
+        "codeowner": "@grafana/observability-logs",
+        "frontend": true,
+        "allowSelfServe": true
+      }
+    },
+    {
+      "metadata": {
+        "name": "showDashboardValidationWarnings",
+        "resourceVersion": "1717578796182",
+        "creationTimestamp": "2024-06-05T09:13:16Z",
+        "deletionTimestamp": "2024-06-05T18:54:05Z"
+      },
+      "spec": {
+        "description": "Show warnings when dashboards do not validate against the schema",
+        "stage": "experimental",
+        "codeowner": "@grafana/dashboards-squad"
+      }
+    },
+    {
+      "metadata": {
+        "name": "recoveryThreshold",
+        "resourceVersion": "1717578796182",
+        "creationTimestamp": "2024-06-05T09:13:16Z"
+      },
+      "spec": {
+        "description": "Enables feature recovery threshold (aka hysteresis) for threshold server-side expression",
+        "stage": "GA",
+        "codeowner": "@grafana/alerting-squad",
+        "requiresRestart": true
+      }
+    },
+    {
+      "metadata": {
+        "name": "prometheusCodeModeMetricNamesSearch",
+        "resourceVersion": "1717578796182",
+        "creationTimestamp": "2024-06-05T09:13:16Z"
+      },
+      "spec": {
+        "description": "Enables search for metric names in Code Mode, to improve performance when working with an enormous number of metric names",
+        "stage": "experimental",
+        "codeowner": "@grafana/observability-metrics",
+        "frontend": true
+      }
+    },
+    {
+      "metadata": {
+        "name": "regressionTransformation",
+        "resourceVersion": "1717578796182",
+        "creationTimestamp": "2024-06-05T09:13:16Z"
+      },
+      "spec": {
+        "description": "Enables regression analysis transformation",
+        "stage": "preview",
+        "codeowner": "@grafana/dataviz-squad",
+        "frontend": true
+      }
+    },
+    {
+      "metadata": {
+        "name": "logRequestsInstrumentedAsUnknown",
+        "resourceVersion": "1717578796182",
+        "creationTimestamp": "2024-06-05T09:13:16Z"
+      },
+      "spec": {
+        "description": "Logs the path for requests that are instrumented as unknown",
+        "stage": "experimental",
+        "codeowner": "@grafana/hosted-grafana-team"
+      }
+    },
+    {
+      "metadata": {
+        "name": "alertStateHistoryLokiOnly",
+        "resourceVersion": "1717578796182",
+        "creationTimestamp": "2024-06-05T09:13:16Z"
+      },
+      "spec": {
+        "description": "Disable Grafana alerts from emitting annotations when a remote Loki instance is available.",
+        "stage": "experimental",
+        "codeowner": "@grafana/alerting-squad"
+      }
+    },
+    {
+      "metadata": {
+        "name": "libraryPanelRBAC",
+        "resourceVersion": "1717578796182",
+        "creationTimestamp": "2024-06-05T09:13:16Z"
+      },
+      "spec": {
+        "description": "Enables RBAC support for library panels",
+        "stage": "experimental",
+        "codeowner": "@grafana/dashboards-squad",
+        "requiresRestart": true
+      }
+    },
+    {
+      "metadata": {
+        "name": "pdfTables",
+        "resourceVersion": "1717578796182",
+        "creationTimestamp": "2024-06-05T09:13:16Z"
+      },
+      "spec": {
+        "description": "Enables generating table data as PDF in reporting",
+        "stage": "preview",
+        "codeowner": "@grafana/sharing-squad"
+      }
+    },
+    {
+      "metadata": {
+        "name": "topnav",
+        "resourceVersion": "1717578796182",
+        "creationTimestamp": "2024-06-05T09:13:16Z"
+      },
+      "spec": {
+        "description": "Enables topnav support in external plugins. The new Grafana navigation cannot be disabled.",
+        "stage": "deprecated",
+        "codeowner": "@grafana/grafana-frontend-platform"
+      }
+    },
+    {
+      "metadata": {
+        "name": "alertingBacktesting",
+        "resourceVersion": "1717578796182",
+        "creationTimestamp": "2024-06-05T09:13:16Z"
+      },
+      "spec": {
+        "description": "Rule backtesting API for alerting",
+        "stage": "experimental",
+        "codeowner": "@grafana/alerting-squad"
+      }
+    },
+    {
+      "metadata": {
+        "name": "queryService",
+        "resourceVersion": "1717578796182",
+        "creationTimestamp": "2024-06-05T09:13:16Z"
+      },
+      "spec": {
+        "description": "Register /apis/query.grafana.app/ -- will eventually replace /api/ds/query",
+        "stage": "experimental",
+        "codeowner": "@grafana/grafana-app-platform-squad",
+        "requiresRestart": true
+      }
+    },
+    {
+      "metadata": {
+        "name": "alertmanagerRemoteSecondary",
+        "resourceVersion": "1717578796182",
+        "creationTimestamp": "2024-06-05T09:13:16Z"
+      },
+      "spec": {
+        "description": "Enable Grafana to sync configuration and state with a remote Alertmanager.",
+        "stage": "experimental",
+        "codeowner": "@grafana/alerting-squad"
+      }
+    },
+    {
+      "metadata": {
+        "name": "grpcServer",
+        "resourceVersion": "1717578796182",
+        "creationTimestamp": "2024-06-05T09:13:16Z"
+      },
+      "spec": {
+        "description": "Run the GRPC server",
+        "stage": "preview",
+        "codeowner": "@grafana/grafana-app-platform-squad",
+        "hideFromAdminPage": true
+      }
+    },
+    {
+      "metadata": {
+        "name": "faroDatasourceSelector",
+        "resourceVersion": "1717578796182",
+        "creationTimestamp": "2024-06-05T09:13:16Z"
+      },
+      "spec": {
+        "description": "Enable the data source selector within the Frontend Apps section of the Frontend Observability",
+        "stage": "preview",
+        "codeowner": "@grafana/app-o11y",
+        "frontend": true
+      }
+    },
+    {
+      "metadata": {
+        "name": "pluginsSkipHostEnvVars",
+        "resourceVersion": "1717578796182",
+        "creationTimestamp": "2024-06-05T09:13:16Z"
+      },
+      "spec": {
+        "description": "Disables passing host environment variable to plugin processes",
+        "stage": "experimental",
+        "codeowner": "@grafana/plugins-platform-backend"
+      }
+    },
+    {
+      "metadata": {
+        "name": "transformationsVariableSupport",
+        "resourceVersion": "1717578796182",
+        "creationTimestamp": "2024-06-05T09:13:16Z"
+      },
+      "spec": {
+        "description": "Allows using variables in transformations",
+        "stage": "preview",
+        "codeowner": "@grafana/dataviz-squad",
+        "frontend": true
+      }
+    },
+    {
+      "metadata": {
+        "name": "panelTitleSearchInV1",
+        "resourceVersion": "1717578796182",
+        "creationTimestamp": "2024-06-05T09:13:16Z"
+      },
+      "spec": {
+        "description": "Enable searching for dashboards using panel title in search v1",
+        "stage": "experimental",
+        "codeowner": "@grafana/search-and-storage",
+        "requiresDevMode": true
+      }
+    },
+    {
+      "metadata": {
+        "name": "featureHighlights",
+        "resourceVersion": "1717578796182",
+        "creationTimestamp": "2024-06-05T09:13:16Z"
+      },
+      "spec": {
+        "description": "Highlight Grafana Enterprise features",
+        "stage": "GA",
+        "codeowner": "@grafana/grafana-as-code",
+        "allowSelfServe": true
+      }
+    },
+    {
+      "metadata": {
+        "name": "autoMigrateWorldmapPanel",
+        "resourceVersion": "1717578796182",
+        "creationTimestamp": "2024-06-05T09:13:16Z"
+      },
+      "spec": {
+        "description": "Migrate old worldmap panel to supported geomap panel - broken out from autoMigrateOldPanels to enable granular tracking",
+        "stage": "preview",
+        "codeowner": "@grafana/dataviz-squad",
+        "frontend": true
+      }
+    },
+    {
+      "metadata": {
+        "name": "influxdbBackendMigration",
+        "resourceVersion": "1717578796182",
+        "creationTimestamp": "2024-06-05T09:13:16Z"
+      },
+      "spec": {
+        "description": "Query InfluxDB InfluxQL without the proxy",
+        "stage": "GA",
+        "codeowner": "@grafana/observability-metrics",
+        "frontend": true
+      }
+    },
+    {
+      "metadata": {
+        "name": "influxdbRunQueriesInParallel",
+        "resourceVersion": "1717578796182",
+        "creationTimestamp": "2024-06-05T09:13:16Z"
+      },
+      "spec": {
+        "description": "Enables running InfluxDB Influxql queries in parallel",
+        "stage": "privatePreview",
+        "codeowner": "@grafana/observability-metrics"
+      }
+    },
+    {
+      "metadata": {
+        "name": "scenes",
+        "resourceVersion": "1717578796182",
+        "creationTimestamp": "2024-06-05T09:13:16Z",
+        "deletionTimestamp": "2024-06-05T18:54:05Z"
+      },
+      "spec": {
+        "description": "Experimental framework to build interactive dashboards",
+        "stage": "experimental",
+        "codeowner": "@grafana/dashboards-squad",
+        "frontend": true
+      }
+    },
+    {
+      "metadata": {
+        "name": "enableElasticsearchBackendQuerying",
+        "resourceVersion": "1717578796182",
+        "creationTimestamp": "2024-06-05T09:13:16Z",
+        "deletionTimestamp": "2024-06-05T14:07:54Z"
+      },
+      "spec": {
+        "description": "Enable the processing of queries and responses in the Elasticsearch data source through backend",
         "stage": "GA",
         "codeowner": "@grafana/observability-logs",
         "allowSelfServe": true
->>>>>>> 20c90ff6
-      }
-    },
-    {
-      "metadata": {
-<<<<<<< HEAD
-        "name": "unifiedRequestLog",
-        "resourceVersion": "1716888253619",
-        "creationTimestamp": "2024-05-28T09:24:13Z"
-      },
-      "spec": {
-        "description": "Writes error logs to the request logger",
-        "stage": "experimental",
-        "codeowner": "@grafana/grafana-backend-group"
-      }
-    },
-    {
-      "metadata": {
-        "name": "autoMigrateXYChartPanel",
-        "resourceVersion": "1716888253619",
-        "creationTimestamp": "2024-05-28T09:24:13Z"
-      },
-      "spec": {
-        "description": "Migrate old XYChart panel to new XYChart2 model",
-        "stage": "preview",
-        "codeowner": "@grafana/dataviz-squad",
-        "frontend": true
-=======
-        "name": "kubernetesSnapshots",
-        "resourceVersion": "1717578796182",
-        "creationTimestamp": "2024-06-05T09:13:16Z"
-      },
-      "spec": {
-        "description": "Routes snapshot requests from /api to the /apis endpoint",
+      }
+    },
+    {
+      "metadata": {
+        "name": "externalServiceAccounts",
+        "resourceVersion": "1717578796182",
+        "creationTimestamp": "2024-06-05T09:13:16Z"
+      },
+      "spec": {
+        "description": "Automatic service account and token setup for plugins",
+        "stage": "preview",
+        "codeowner": "@grafana/identity-access-team",
+        "hideFromAdminPage": true
+      }
+    },
+    {
+      "metadata": {
+        "name": "lokiStructuredMetadata",
+        "resourceVersion": "1717578796182",
+        "creationTimestamp": "2024-06-05T09:13:16Z"
+      },
+      "spec": {
+        "description": "Enables the loki data source to request structured metadata from the Loki server",
+        "stage": "GA",
+        "codeowner": "@grafana/observability-logs"
+      }
+    },
+    {
+      "metadata": {
+        "name": "pluginProxyPreserveTrailingSlash",
+        "resourceVersion": "1717581171624",
+        "creationTimestamp": "2024-06-05T09:52:51Z"
+      },
+      "spec": {
+        "description": "Preserve plugin proxy trailing slash.",
+        "stage": "GA",
+        "codeowner": "@grafana/plugins-platform-backend"
+      }
+    },
+    {
+      "metadata": {
+        "name": "kubernetesDashboards",
+        "resourceVersion": "1717593661635",
+        "creationTimestamp": "2024-06-05T13:21:01Z"
+      },
+      "spec": {
+        "description": "Use the kubernetes API in the frontend for dashboards",
         "stage": "experimental",
         "codeowner": "@grafana/grafana-app-platform-squad",
-        "requiresRestart": true
->>>>>>> 20c90ff6
-      }
-    },
-    {
-      "metadata": {
-<<<<<<< HEAD
-        "name": "nestedFolders",
-        "resourceVersion": "1716888253619",
-        "creationTimestamp": "2024-05-28T09:24:13Z"
-      },
-      "spec": {
-        "description": "Enable folder nesting",
-        "stage": "GA",
-        "codeowner": "@grafana/search-and-storage"
-=======
-        "name": "sqlExpressions",
-        "resourceVersion": "1717578796182",
-        "creationTimestamp": "2024-06-05T09:13:16Z"
-      },
-      "spec": {
-        "description": "Enables using SQL and DuckDB functions as Expressions.",
-        "stage": "experimental",
-        "codeowner": "@grafana/grafana-app-platform-squad"
->>>>>>> 20c90ff6
-      }
-    },
-    {
-      "metadata": {
-<<<<<<< HEAD
-        "name": "mlExpressions",
-        "resourceVersion": "1716888253619",
-        "creationTimestamp": "2024-05-28T09:24:13Z"
-      },
-      "spec": {
-        "description": "Enable support for Machine Learning in server-side expressions",
-        "stage": "experimental",
-        "codeowner": "@grafana/alerting-squad"
-=======
-        "name": "prometheusConfigOverhaulAuth",
-        "resourceVersion": "1717578796182",
-        "creationTimestamp": "2024-06-05T09:13:16Z"
-      },
-      "spec": {
-        "description": "Update the Prometheus configuration page with the new auth component",
-        "stage": "GA",
-        "codeowner": "@grafana/observability-metrics"
->>>>>>> 20c90ff6
-      }
-    },
-    {
-      "metadata": {
-<<<<<<< HEAD
-        "name": "recoveryThreshold",
-        "resourceVersion": "1716888253619",
-        "creationTimestamp": "2024-05-28T09:24:13Z"
-      },
-      "spec": {
-        "description": "Enables feature recovery threshold (aka hysteresis) for threshold server-side expression",
-        "stage": "GA",
-        "codeowner": "@grafana/alerting-squad",
-        "requiresRestart": true
-=======
-        "name": "formatString",
-        "resourceVersion": "1717578796182",
-        "creationTimestamp": "2024-06-05T09:13:16Z"
-      },
-      "spec": {
-        "description": "Enable format string transformer",
-        "stage": "preview",
-        "codeowner": "@grafana/dataviz-squad",
-        "frontend": true
->>>>>>> 20c90ff6
-      }
-    },
-    {
-      "metadata": {
-<<<<<<< HEAD
-        "name": "alertmanagerRemoteOnly",
-        "resourceVersion": "1716888253619",
-        "creationTimestamp": "2024-05-28T09:24:13Z"
-      },
-      "spec": {
-        "description": "Disable the internal Alertmanager and only use the external one defined.",
-        "stage": "experimental",
-        "codeowner": "@grafana/alerting-squad"
-=======
-        "name": "queryServiceFromUI",
-        "resourceVersion": "1717578796182",
-        "creationTimestamp": "2024-06-05T09:13:16Z"
-      },
-      "spec": {
-        "description": "Routes requests to the new query service",
-        "stage": "experimental",
-        "codeowner": "@grafana/grafana-app-platform-squad",
-        "frontend": true
->>>>>>> 20c90ff6
-      }
-    },
-    {
-      "metadata": {
-<<<<<<< HEAD
-        "name": "ssoSettingsSAML",
-        "resourceVersion": "1716888253619",
-        "creationTimestamp": "2024-05-28T09:24:13Z"
-=======
-        "name": "tableSharedCrosshair",
-        "resourceVersion": "1717578796182",
-        "creationTimestamp": "2024-06-05T09:13:16Z"
->>>>>>> 20c90ff6
-      },
-      "spec": {
-        "description": "Enables shared crosshair in table panel",
-        "stage": "experimental",
-        "codeowner": "@grafana/dataviz-squad",
-        "frontend": true
-      }
-    },
-    {
-      "metadata": {
-<<<<<<< HEAD
-        "name": "lokiExperimentalStreaming",
-        "resourceVersion": "1716888253619",
-        "creationTimestamp": "2024-05-28T09:24:13Z"
-      },
-      "spec": {
-        "description": "Support new streaming approach for loki (prototype, needs special loki build)",
-        "stage": "experimental",
-        "codeowner": "@grafana/observability-logs"
-=======
-        "name": "dataplaneFrontendFallback",
-        "resourceVersion": "1717578796182",
-        "creationTimestamp": "2024-06-05T09:13:16Z"
-      },
-      "spec": {
-        "description": "Support dataplane contract field name change for transformations and field name matchers where the name is different",
-        "stage": "GA",
-        "codeowner": "@grafana/observability-metrics",
-        "frontend": true,
-        "allowSelfServe": true
->>>>>>> 20c90ff6
-      }
-    },
-    {
-      "metadata": {
-<<<<<<< HEAD
-        "name": "storage",
-        "resourceVersion": "1716888253619",
-        "creationTimestamp": "2024-05-28T09:24:13Z"
-      },
-      "spec": {
-        "description": "Configurable storage for dashboards, datasources, and resources",
-        "stage": "experimental",
-        "codeowner": "@grafana/grafana-app-platform-squad"
-=======
-        "name": "pluginsAPIMetrics",
-        "resourceVersion": "1717578796182",
-        "creationTimestamp": "2024-06-05T09:13:16Z"
-      },
-      "spec": {
-        "description": "Sends metrics of public grafana packages usage by plugins",
-        "stage": "experimental",
-        "codeowner": "@grafana/plugins-platform-backend",
-        "frontend": true
->>>>>>> 20c90ff6
-      }
-    },
-    {
-      "metadata": {
-<<<<<<< HEAD
-        "name": "dataplaneFrontendFallback",
-        "resourceVersion": "1716888253619",
-        "creationTimestamp": "2024-05-28T09:24:13Z"
-      },
-      "spec": {
-        "description": "Support dataplane contract field name change for transformations and field name matchers where the name is different",
-        "stage": "GA",
-        "codeowner": "@grafana/observability-metrics",
-        "frontend": true,
-        "allowSelfServe": true
-=======
-        "name": "cachingOptimizeSerializationMemoryUsage",
-        "resourceVersion": "1717578796182",
-        "creationTimestamp": "2024-06-05T09:13:16Z"
-      },
-      "spec": {
-        "description": "If enabled, the caching backend gradually serializes query responses for the cache, comparing against the configured `[caching]max_value_mb` value as it goes. This can can help prevent Grafana from running out of memory while attempting to cache very large query responses.",
-        "stage": "experimental",
-        "codeowner": "@grafana/grafana-operator-experience-squad"
->>>>>>> 20c90ff6
-      }
-    },
-    {
-      "metadata": {
-<<<<<<< HEAD
-        "name": "pluginsFrontendSandbox",
-        "resourceVersion": "1716888253619",
-        "creationTimestamp": "2024-05-28T09:24:13Z"
-      },
-      "spec": {
-        "description": "Enables the plugins frontend sandbox",
-        "stage": "experimental",
-        "codeowner": "@grafana/plugins-platform-backend",
-        "frontend": true
-=======
-        "name": "alertingDisableSendAlertsExternal",
-        "resourceVersion": "1717578796182",
-        "creationTimestamp": "2024-06-05T09:13:16Z"
-      },
-      "spec": {
-        "description": "Disables the ability to send alerts to an external Alertmanager datasource.",
-        "stage": "experimental",
-        "codeowner": "@grafana/alerting-squad",
-        "hideFromAdminPage": true,
-        "hideFromDocs": true
->>>>>>> 20c90ff6
-      }
-    },
-    {
-      "metadata": {
-<<<<<<< HEAD
-        "name": "disableNumericMetricsSortingInExpressions",
-        "resourceVersion": "1716888253619",
-        "creationTimestamp": "2024-05-28T09:24:13Z"
-      },
-      "spec": {
-        "description": "In server-side expressions, disable the sorting of numeric-kind metrics by their metric name or labels.",
-        "stage": "experimental",
-        "codeowner": "@grafana/observability-metrics",
-        "requiresRestart": true
-=======
-        "name": "publicDashboardsEmailSharing",
-        "resourceVersion": "1717578796182",
-        "creationTimestamp": "2024-06-05T09:13:16Z"
-      },
-      "spec": {
-        "description": "Enables public dashboard sharing to be restricted to only allowed emails",
-        "stage": "preview",
-        "codeowner": "@grafana/sharing-squad",
-        "hideFromAdminPage": true,
-        "hideFromDocs": true
->>>>>>> 20c90ff6
-      }
-    },
-    {
-      "metadata": {
-<<<<<<< HEAD
-        "name": "autoMigrateOldPanels",
-        "resourceVersion": "1716888253619",
-        "creationTimestamp": "2024-05-28T09:24:13Z"
-      },
-      "spec": {
-        "description": "Migrate old angular panels to supported versions (graph, table-old, worldmap, etc)",
-        "stage": "preview",
-        "codeowner": "@grafana/dataviz-squad",
-        "frontend": true
-=======
-        "name": "disableSSEDataplane",
-        "resourceVersion": "1717578796182",
-        "creationTimestamp": "2024-06-05T09:13:16Z"
-      },
-      "spec": {
-        "description": "Disables dataplane specific processing in server side expressions.",
-        "stage": "experimental",
-        "codeowner": "@grafana/observability-metrics"
->>>>>>> 20c90ff6
-      }
-    },
-    {
-      "metadata": {
-<<<<<<< HEAD
-        "name": "prometheusMetricEncyclopedia",
-        "resourceVersion": "1716888253619",
-        "creationTimestamp": "2024-05-28T09:24:13Z"
-=======
-        "name": "dashboardSceneSolo",
-        "resourceVersion": "1717578796182",
-        "creationTimestamp": "2024-06-05T09:13:16Z"
->>>>>>> 20c90ff6
-      },
-      "spec": {
-        "description": "Adds the metrics explorer component to the Prometheus query builder as an option in metric select",
-        "stage": "GA",
-        "codeowner": "@grafana/observability-metrics",
-        "frontend": true,
-        "allowSelfServe": true
-      }
-    },
-    {
-      "metadata": {
-<<<<<<< HEAD
-        "name": "cachingOptimizeSerializationMemoryUsage",
-        "resourceVersion": "1716888253619",
-        "creationTimestamp": "2024-05-28T09:24:13Z"
-      },
-      "spec": {
-        "description": "If enabled, the caching backend gradually serializes query responses for the cache, comparing against the configured `[caching]max_value_mb` value as it goes. This can can help prevent Grafana from running out of memory while attempting to cache very large query responses.",
-        "stage": "experimental",
-        "codeowner": "@grafana/grafana-operator-experience-squad"
-=======
-        "name": "reportingRetries",
-        "resourceVersion": "1717578796182",
-        "creationTimestamp": "2024-06-05T09:13:16Z"
-      },
-      "spec": {
-        "description": "Enables rendering retries for the reporting feature",
-        "stage": "preview",
-        "codeowner": "@grafana/sharing-squad",
-        "requiresRestart": true
->>>>>>> 20c90ff6
-      }
-    },
-    {
-      "metadata": {
-<<<<<<< HEAD
-        "name": "newPDFRendering",
-        "resourceVersion": "1716888253619",
-        "creationTimestamp": "2024-05-28T09:24:13Z"
-      },
-      "spec": {
-        "description": "New implementation for the dashboard-to-PDF rendering",
-=======
-        "name": "canvasPanelPanZoom",
-        "resourceVersion": "1717578796182",
-        "creationTimestamp": "2024-06-05T09:13:16Z"
-      },
-      "spec": {
-        "description": "Allow pan and zoom in canvas panel",
->>>>>>> 20c90ff6
-        "stage": "preview",
-        "codeowner": "@grafana/sharing-squad"
-      }
-    },
-    {
-      "metadata": {
-<<<<<<< HEAD
-        "name": "expressionParser",
-        "resourceVersion": "1716888253619",
-        "creationTimestamp": "2024-05-28T09:24:13Z"
-      },
-      "spec": {
-        "description": "Enable new expression parser",
-        "stage": "experimental",
-        "codeowner": "@grafana/grafana-app-platform-squad",
-        "requiresRestart": true
-=======
-        "name": "oauthRequireSubClaim",
-        "resourceVersion": "1717578796182",
-        "creationTimestamp": "2024-06-05T09:13:16Z"
-      },
-      "spec": {
-        "description": "Require that sub claims is present in oauth tokens.",
+        "frontend": true
+      }
+    },
+    {
+      "metadata": {
+        "name": "authZGRPCServer",
+        "resourceVersion": "1717613645905",
+        "creationTimestamp": "2024-06-05T18:54:05Z"
+      },
+      "spec": {
+        "description": "Enables the gRPC server for authorization",
         "stage": "experimental",
         "codeowner": "@grafana/identity-access-team",
         "hideFromAdminPage": true,
         "hideFromDocs": true
->>>>>>> 20c90ff6
-      }
-    },
-    {
-      "metadata": {
-<<<<<<< HEAD
-        "name": "lokiLogsDataplane",
-        "resourceVersion": "1716888253619",
-        "creationTimestamp": "2024-05-28T09:24:13Z"
-      },
-      "spec": {
-        "description": "Changes logs responses from Loki to be compliant with the dataplane specification.",
-        "stage": "experimental",
-        "codeowner": "@grafana/observability-logs"
-=======
-        "name": "datasourceQueryMultiStatus",
-        "resourceVersion": "1717578796182",
-        "creationTimestamp": "2024-06-05T09:13:16Z"
-      },
-      "spec": {
-        "description": "Introduce HTTP 207 Multi Status for api/ds/query",
-        "stage": "experimental",
-        "codeowner": "@grafana/plugins-platform-backend"
->>>>>>> 20c90ff6
-      }
-    },
-    {
-      "metadata": {
-<<<<<<< HEAD
-        "name": "awsDatasourcesNewFormStyling",
-        "resourceVersion": "1716888253619",
-        "creationTimestamp": "2024-05-28T09:24:13Z"
-      },
-      "spec": {
-        "description": "Applies new form styling for configuration and query editors in AWS plugins",
-        "stage": "GA",
-        "codeowner": "@grafana/aws-datasources",
-        "frontend": true
-=======
-        "name": "alertingNoNormalState",
-        "resourceVersion": "1717578796182",
-        "creationTimestamp": "2024-06-05T09:13:16Z"
-      },
-      "spec": {
-        "description": "Stop maintaining state of alerts that are not firing",
-        "stage": "preview",
-        "codeowner": "@grafana/alerting-squad",
-        "hideFromAdminPage": true
->>>>>>> 20c90ff6
-      }
-    },
-    {
-      "metadata": {
-<<<<<<< HEAD
-        "name": "queryService",
-        "resourceVersion": "1716888253619",
-        "creationTimestamp": "2024-05-28T09:24:13Z"
-      },
-      "spec": {
-        "description": "Register /apis/query.grafana.app/ -- will eventually replace /api/ds/query",
-        "stage": "experimental",
-        "codeowner": "@grafana/grafana-app-platform-squad",
-        "requiresRestart": true
-=======
-        "name": "mlExpressions",
-        "resourceVersion": "1717578796182",
-        "creationTimestamp": "2024-06-05T09:13:16Z"
-      },
-      "spec": {
-        "description": "Enable support for Machine Learning in server-side expressions",
-        "stage": "experimental",
-        "codeowner": "@grafana/alerting-squad"
->>>>>>> 20c90ff6
-      }
-    },
-    {
-      "metadata": {
-<<<<<<< HEAD
-        "name": "alertmanagerRemoteSecondary",
-        "resourceVersion": "1716888253619",
-        "creationTimestamp": "2024-05-28T09:24:13Z",
-        "deletionTimestamp": "2024-06-03T09:22:21Z"
-      },
-      "spec": {
-        "description": "Enable Grafana to sync configuration and state with a remote Alertmanager.",
-        "stage": "experimental",
-        "codeowner": "@grafana/alerting-squad"
-=======
-        "name": "grafanaAPIServerWithExperimentalAPIs",
-        "resourceVersion": "1717578796182",
-        "creationTimestamp": "2024-06-05T09:13:16Z"
-      },
-      "spec": {
-        "description": "Register experimental APIs with the k8s API server",
-        "stage": "experimental",
-        "codeowner": "@grafana/grafana-app-platform-squad",
-        "requiresDevMode": true,
-        "requiresRestart": true
->>>>>>> 20c90ff6
-      }
-    },
-    {
-      "metadata": {
-<<<<<<< HEAD
-        "name": "ssoSettingsApi",
-        "resourceVersion": "1716888253619",
-        "creationTimestamp": "2024-05-28T09:24:13Z"
-      },
-      "spec": {
-        "description": "Enables the SSO settings API and the OAuth configuration UIs in Grafana",
-        "stage": "GA",
-        "codeowner": "@grafana/identity-access-team",
-        "allowSelfServe": true
-=======
-        "name": "betterPageScrolling",
-        "resourceVersion": "1717578796182",
-        "creationTimestamp": "2024-06-05T09:13:16Z"
-      },
-      "spec": {
-        "description": "Removes CustomScrollbar from the UI, relying on native browser scrollbars",
-        "stage": "GA",
-        "codeowner": "@grafana/grafana-frontend-platform",
-        "frontend": true
->>>>>>> 20c90ff6
-      }
-    },
-    {
-      "metadata": {
-<<<<<<< HEAD
-        "name": "groupByVariable",
-        "resourceVersion": "1716888253619",
-        "creationTimestamp": "2024-05-28T09:24:13Z"
-      },
-      "spec": {
-        "description": "Enable groupBy variable support in scenes dashboards",
-        "stage": "experimental",
-        "codeowner": "@grafana/dashboards-squad",
-=======
-        "name": "authAPIAccessTokenAuth",
-        "resourceVersion": "1717578796182",
-        "creationTimestamp": "2024-06-05T09:13:16Z"
-      },
-      "spec": {
-        "description": "Enables the use of Auth API access tokens for authentication",
-        "stage": "experimental",
-        "codeowner": "@grafana/identity-access-team",
->>>>>>> 20c90ff6
-        "hideFromAdminPage": true,
-        "hideFromDocs": true
-      }
-    },
-    {
-      "metadata": {
-<<<<<<< HEAD
-        "name": "scopeFilters",
-        "resourceVersion": "1716888253619",
-        "creationTimestamp": "2024-05-28T09:24:13Z"
-      },
-      "spec": {
-        "description": "Enables the use of scope filters in Grafana",
-        "stage": "experimental",
-        "codeowner": "@grafana/dashboards-squad",
-        "hideFromAdminPage": true,
-        "hideFromDocs": true
-=======
-        "name": "influxqlStreamingParser",
-        "resourceVersion": "1717578796182",
-        "creationTimestamp": "2024-06-05T09:13:16Z"
-      },
-      "spec": {
-        "description": "Enable streaming JSON parser for InfluxDB datasource InfluxQL query language",
-        "stage": "experimental",
-        "codeowner": "@grafana/observability-metrics"
->>>>>>> 20c90ff6
-      }
-    },
-    {
-      "metadata": {
-<<<<<<< HEAD
-        "name": "panelTitleSearch",
-        "resourceVersion": "1716888253619",
-        "creationTimestamp": "2024-05-28T09:24:13Z"
-      },
-      "spec": {
-        "description": "Search for dashboards using panel title",
-        "stage": "preview",
-        "codeowner": "@grafana/grafana-app-platform-squad",
-        "hideFromAdminPage": true
-=======
-        "name": "alertStateHistoryLokiPrimary",
-        "resourceVersion": "1717578796182",
-        "creationTimestamp": "2024-06-05T09:13:16Z"
-      },
-      "spec": {
-        "description": "Enable a remote Loki instance as the primary source for state history reads.",
-        "stage": "experimental",
-        "codeowner": "@grafana/alerting-squad"
->>>>>>> 20c90ff6
-      }
-    },
-    {
-      "metadata": {
-<<<<<<< HEAD
-        "name": "logsContextDatasourceUi",
-        "resourceVersion": "1716888253619",
-        "creationTimestamp": "2024-05-28T09:24:13Z"
-      },
-      "spec": {
-        "description": "Allow datasource to provide custom UI for context view",
-        "stage": "GA",
-        "codeowner": "@grafana/observability-logs",
-        "frontend": true,
-        "allowSelfServe": true
-=======
-        "name": "frontendSandboxMonitorOnly",
-        "resourceVersion": "1717578796182",
-        "creationTimestamp": "2024-06-05T09:13:16Z"
-      },
-      "spec": {
-        "description": "Enables monitor only in the plugin frontend sandbox (if enabled)",
-        "stage": "experimental",
-        "codeowner": "@grafana/plugins-platform-backend",
-        "frontend": true
->>>>>>> 20c90ff6
-      }
-    },
-    {
-      "metadata": {
-<<<<<<< HEAD
-        "name": "accessControlOnCall",
-        "resourceVersion": "1716888253619",
-        "creationTimestamp": "2024-05-28T09:24:13Z",
-        "deletionTimestamp": "2024-06-03T09:22:21Z"
-      },
-      "spec": {
-        "description": "Access control primitives for OnCall",
-        "stage": "preview",
-        "codeowner": "@grafana/identity-access-team",
-        "hideFromAdminPage": true
-=======
-        "name": "alertingNoDataErrorExecution",
-        "resourceVersion": "1717578796182",
-        "creationTimestamp": "2024-06-05T09:13:16Z"
-      },
-      "spec": {
-        "description": "Changes how Alerting state manager handles execution of NoData/Error",
-        "stage": "GA",
-        "codeowner": "@grafana/alerting-squad",
-        "requiresRestart": true
->>>>>>> 20c90ff6
-      }
-    },
-    {
-      "metadata": {
-<<<<<<< HEAD
-        "name": "renderAuthJWT",
-        "resourceVersion": "1716888253619",
-        "creationTimestamp": "2024-05-28T09:24:13Z"
-      },
-      "spec": {
-        "description": "Uses JWT-based auth for rendering instead of relying on remote cache",
-        "stage": "preview",
-        "codeowner": "@grafana/grafana-as-code",
-        "hideFromAdminPage": true
-=======
-        "name": "flameGraphItemCollapsing",
-        "resourceVersion": "1717578796182",
-        "creationTimestamp": "2024-06-05T09:13:16Z"
-      },
-      "spec": {
-        "description": "Allow collapsing of flame graph items",
-        "stage": "experimental",
-        "codeowner": "@grafana/observability-traces-and-profiling",
-        "frontend": true
->>>>>>> 20c90ff6
-      }
-    },
-    {
-      "metadata": {
-<<<<<<< HEAD
-        "name": "logsInfiniteScrolling",
-        "resourceVersion": "1716888253619",
-        "creationTimestamp": "2024-05-28T09:24:13Z"
-      },
-      "spec": {
-        "description": "Enables infinite scrolling for the Logs panel in Explore and Dashboards",
-        "stage": "experimental",
-        "codeowner": "@grafana/observability-logs",
-        "frontend": true
-=======
-        "name": "kubernetesFeatureToggles",
-        "resourceVersion": "1717578796182",
-        "creationTimestamp": "2024-06-05T09:13:16Z"
-      },
-      "spec": {
-        "description": "Use the kubernetes API for feature toggle management in the frontend",
-        "stage": "experimental",
-        "codeowner": "@grafana/grafana-operator-experience-squad",
-        "frontend": true,
-        "hideFromAdminPage": true
-      }
-    },
-    {
-      "metadata": {
-        "name": "autofixDSUID",
-        "resourceVersion": "1717578796182",
-        "creationTimestamp": "2024-06-05T09:13:16Z"
-      },
-      "spec": {
-        "description": "Automatically migrates invalid datasource UIDs",
-        "stage": "experimental",
-        "codeowner": "@grafana/plugins-platform-backend"
->>>>>>> 20c90ff6
-      }
-    },
-    {
-      "metadata": {
-<<<<<<< HEAD
-        "name": "regressionTransformation",
-        "resourceVersion": "1716888253619",
-        "creationTimestamp": "2024-05-28T09:24:13Z"
-      },
-      "spec": {
-        "description": "Enables regression analysis transformation",
-=======
-        "name": "enableDatagridEditing",
-        "resourceVersion": "1717578796182",
-        "creationTimestamp": "2024-06-05T09:13:16Z"
-      },
-      "spec": {
-        "description": "Enables the edit functionality in the datagrid panel",
->>>>>>> 20c90ff6
-        "stage": "preview",
-        "codeowner": "@grafana/dataviz-squad",
-        "frontend": true
-      }
-    },
-    {
-      "metadata": {
-<<<<<<< HEAD
-        "name": "publicDashboardsScene",
-        "resourceVersion": "1716888253619",
-        "creationTimestamp": "2024-05-28T09:24:13Z"
-=======
-        "name": "alertingInsights",
-        "resourceVersion": "1717578796182",
-        "creationTimestamp": "2024-06-05T09:13:16Z"
->>>>>>> 20c90ff6
-      },
-      "spec": {
-        "description": "Enables public dashboard rendering using scenes",
-        "stage": "experimental",
-        "codeowner": "@grafana/sharing-squad",
-        "frontend": true
-      }
-    },
-    {
-      "metadata": {
-<<<<<<< HEAD
-        "name": "disableSecretsCompatibility",
-        "resourceVersion": "1716888253619",
-        "creationTimestamp": "2024-05-28T09:24:13Z"
-      },
-      "spec": {
-        "description": "Disable duplicated secret storage in legacy tables",
-        "stage": "experimental",
-        "codeowner": "@grafana/hosted-grafana-team",
-        "requiresRestart": true
-=======
-        "name": "enableNativeHTTPHistogram",
-        "resourceVersion": "1717578796182",
-        "creationTimestamp": "2024-06-05T09:13:16Z"
-      },
-      "spec": {
-        "description": "Enables native HTTP Histograms",
-        "stage": "experimental",
-        "codeowner": "@grafana/hosted-grafana-team"
->>>>>>> 20c90ff6
-      }
-    },
-    {
-      "metadata": {
-<<<<<<< HEAD
-        "name": "lokiQuerySplittingConfig",
-        "resourceVersion": "1716888253619",
-        "creationTimestamp": "2024-05-28T09:24:13Z",
-        "deletionTimestamp": "2024-06-03T09:22:21Z"
-      },
-      "spec": {
-        "description": "Give users the option to configure split durations for Loki queries",
-        "stage": "experimental",
-        "codeowner": "@grafana/observability-logs",
-=======
-        "name": "addFieldFromCalculationStatFunctions",
-        "resourceVersion": "1717578796182",
-        "creationTimestamp": "2024-06-05T09:13:16Z"
-      },
-      "spec": {
-        "description": "Add cumulative and window functions to the add field from calculation transformation",
-        "stage": "preview",
-        "codeowner": "@grafana/dataviz-squad",
->>>>>>> 20c90ff6
-        "frontend": true
-      }
-    },
-    {
-      "metadata": {
-<<<<<<< HEAD
-        "name": "alertingNoDataErrorExecution",
-        "resourceVersion": "1716888253619",
-        "creationTimestamp": "2024-05-28T09:24:13Z"
-      },
-      "spec": {
-        "description": "Changes how Alerting state manager handles execution of NoData/Error",
-        "stage": "GA",
-        "codeowner": "@grafana/alerting-squad",
-        "requiresRestart": true
-=======
-        "name": "renderAuthJWT",
-        "resourceVersion": "1717578796182",
-        "creationTimestamp": "2024-06-05T09:13:16Z"
-      },
-      "spec": {
-        "description": "Uses JWT-based auth for rendering instead of relying on remote cache",
-        "stage": "preview",
-        "codeowner": "@grafana/grafana-as-code",
-        "hideFromAdminPage": true
->>>>>>> 20c90ff6
-      }
-    },
-    {
-      "metadata": {
-<<<<<<< HEAD
-        "name": "pluginsSkipHostEnvVars",
-        "resourceVersion": "1716888253619",
-        "creationTimestamp": "2024-05-28T09:24:13Z"
-      },
-      "spec": {
-        "description": "Disables passing host environment variable to plugin processes",
-        "stage": "experimental",
-        "codeowner": "@grafana/plugins-platform-backend"
-=======
-        "name": "refactorVariablesTimeRange",
-        "resourceVersion": "1717578796182",
-        "creationTimestamp": "2024-06-05T09:13:16Z"
-      },
-      "spec": {
-        "description": "Refactor time range variables flow to reduce number of API calls made when query variables are chained",
-        "stage": "preview",
-        "codeowner": "@grafana/dashboards-squad",
-        "hideFromAdminPage": true
->>>>>>> 20c90ff6
-      }
-    },
-    {
-      "metadata": {
-<<<<<<< HEAD
-        "name": "oauthRequireSubClaim",
-        "resourceVersion": "1716888253619",
-        "creationTimestamp": "2024-05-28T09:24:13Z"
-      },
-      "spec": {
-        "description": "Require that sub claims is present in oauth tokens.",
-        "stage": "experimental",
-        "codeowner": "@grafana/identity-access-team",
-        "hideFromAdminPage": true,
-        "hideFromDocs": true
-=======
-        "name": "awsAsyncQueryCaching",
-        "resourceVersion": "1717578796182",
-        "creationTimestamp": "2024-06-05T09:13:16Z"
-      },
-      "spec": {
-        "description": "Enable caching for async queries for Redshift and Athena. Requires that the datasource has caching and async query support enabled",
-        "stage": "GA",
-        "codeowner": "@grafana/aws-datasources"
->>>>>>> 20c90ff6
-      }
-    },
-    {
-      "metadata": {
-<<<<<<< HEAD
-        "name": "notificationBanner",
-        "resourceVersion": "1716888253619",
-        "creationTimestamp": "2024-05-28T09:24:13Z"
-      },
-      "spec": {
-        "description": "Enables the notification banner UI and API",
-        "stage": "experimental",
-        "codeowner": "@grafana/grafana-frontend-platform"
-=======
-        "name": "aiGeneratedDashboardChanges",
-        "resourceVersion": "1717578796182",
-        "creationTimestamp": "2024-06-05T09:13:16Z"
-      },
-      "spec": {
-        "description": "Enable AI powered features for dashboards to auto-summary changes when saving",
-        "stage": "experimental",
-        "codeowner": "@grafana/dashboards-squad",
-        "frontend": true
->>>>>>> 20c90ff6
-      }
-    },
-    {
-      "metadata": {
-<<<<<<< HEAD
-        "name": "autoMigrateGraphPanel",
-        "resourceVersion": "1716888253619",
-        "creationTimestamp": "2024-05-28T09:24:13Z"
-      },
-      "spec": {
-        "description": "Migrate old graph panel to supported time series panel - broken out from autoMigrateOldPanels to enable granular tracking",
-        "stage": "preview",
-        "codeowner": "@grafana/dataviz-squad",
-        "frontend": true
-=======
-        "name": "cloudWatchCrossAccountQuerying",
-        "resourceVersion": "1717578796182",
-        "creationTimestamp": "2024-06-05T09:13:16Z"
-      },
-      "spec": {
-        "description": "Enables cross-account querying in CloudWatch datasources",
-        "stage": "GA",
-        "codeowner": "@grafana/aws-datasources",
-        "allowSelfServe": true
->>>>>>> 20c90ff6
-      }
-    },
-    {
-      "metadata": {
-<<<<<<< HEAD
-        "name": "dualWritePlaylistsMode2",
-        "resourceVersion": "1716888253619",
-        "creationTimestamp": "2024-05-28T09:24:13Z",
-        "deletionTimestamp": "2024-06-03T09:22:21Z"
-      },
-      "spec": {
-        "description": "Enables dual writing of playlists to both legacy and k8s storage in mode 2",
-=======
-        "name": "mysqlAnsiQuotes",
-        "resourceVersion": "1717578796182",
-        "creationTimestamp": "2024-06-05T09:13:16Z"
-      },
-      "spec": {
-        "description": "Use double quotes to escape keyword in a MySQL query",
->>>>>>> 20c90ff6
-        "stage": "experimental",
-        "codeowner": "@grafana/search-and-storage"
-      }
-    },
-    {
-      "metadata": {
-<<<<<<< HEAD
-        "name": "alertingBacktesting",
-        "resourceVersion": "1716888253619",
-        "creationTimestamp": "2024-05-28T09:24:13Z"
-      },
-      "spec": {
-        "description": "Rule backtesting API for alerting",
-        "stage": "experimental",
-        "codeowner": "@grafana/alerting-squad"
-=======
-        "name": "lokiQuerySplitting",
-        "resourceVersion": "1717578796182",
-        "creationTimestamp": "2024-06-05T09:13:16Z"
-      },
-      "spec": {
-        "description": "Split large interval queries into subqueries with smaller time intervals",
-        "stage": "GA",
-        "codeowner": "@grafana/observability-logs",
-        "frontend": true,
-        "allowSelfServe": true
->>>>>>> 20c90ff6
-      }
-    },
-    {
-      "metadata": {
-<<<<<<< HEAD
-        "name": "influxqlStreamingParser",
-        "resourceVersion": "1716888253619",
-        "creationTimestamp": "2024-05-28T09:24:13Z"
-      },
-      "spec": {
-        "description": "Enable streaming JSON parser for InfluxDB datasource InfluxQL query language",
-        "stage": "experimental",
-        "codeowner": "@grafana/observability-metrics"
-=======
-        "name": "prometheusDataplane",
-        "resourceVersion": "1717578796182",
-        "creationTimestamp": "2024-06-05T09:13:16Z"
-      },
-      "spec": {
-        "description": "Changes responses to from Prometheus to be compliant with the dataplane specification. In particular, when this feature toggle is active, the numeric `Field.Name` is set from 'Value' to the value of the `__name__` label.",
-        "stage": "GA",
-        "codeowner": "@grafana/observability-metrics",
-        "allowSelfServe": true
->>>>>>> 20c90ff6
-      }
-    },
-    {
-      "metadata": {
-<<<<<<< HEAD
-        "name": "flameGraphItemCollapsing",
-        "resourceVersion": "1716888253619",
-        "creationTimestamp": "2024-05-28T09:24:13Z"
-      },
-      "spec": {
-        "description": "Allow collapsing of flame graph items",
-        "stage": "experimental",
-        "codeowner": "@grafana/observability-traces-and-profiling",
-=======
-        "name": "panelMonitoring",
-        "resourceVersion": "1717578796182",
-        "creationTimestamp": "2024-06-05T09:13:16Z"
-      },
-      "spec": {
-        "description": "Enables panel monitoring through logs and measurements",
-        "stage": "GA",
-        "codeowner": "@grafana/dataviz-squad",
->>>>>>> 20c90ff6
-        "frontend": true
-      }
-    },
-    {
-      "metadata": {
-<<<<<<< HEAD
-        "name": "lokiQueryHints",
-        "resourceVersion": "1716888253619",
-        "creationTimestamp": "2024-05-28T09:24:13Z"
-      },
-      "spec": {
-        "description": "Enables query hints for Loki",
-        "stage": "GA",
-        "codeowner": "@grafana/observability-logs",
-        "frontend": true
-=======
-        "name": "teamHttpHeaders",
-        "resourceVersion": "1717578796182",
-        "creationTimestamp": "2024-06-05T09:13:16Z"
-      },
-      "spec": {
-        "description": "Enables Team LBAC for datasources to apply team headers to the client requests",
-        "stage": "preview",
-        "codeowner": "@grafana/identity-access-team"
->>>>>>> 20c90ff6
-      }
-    },
-    {
-      "metadata": {
-<<<<<<< HEAD
-        "name": "jitterAlertRulesWithinGroups",
-        "resourceVersion": "1716888253619",
-        "creationTimestamp": "2024-05-28T09:24:13Z"
-      },
-      "spec": {
-        "description": "Distributes alert rule evaluations more evenly over time, including spreading out rules within the same group",
-        "stage": "preview",
-        "codeowner": "@grafana/alerting-squad",
-        "requiresRestart": true,
-        "hideFromDocs": true
-=======
-        "name": "extractFieldsNameDeduplication",
-        "resourceVersion": "1717578796182",
-        "creationTimestamp": "2024-06-05T09:13:16Z"
-      },
-      "spec": {
-        "description": "Make sure extracted field names are unique in the dataframe",
-        "stage": "experimental",
-        "codeowner": "@grafana/dataviz-squad",
-        "frontend": true
->>>>>>> 20c90ff6
-      }
-    },
-    {
-      "metadata": {
-<<<<<<< HEAD
-        "name": "promQLScope",
-        "resourceVersion": "1716888253619",
-        "creationTimestamp": "2024-05-28T09:24:13Z"
-      },
-      "spec": {
-        "description": "In-development feature that will allow injection of labels into prometheus queries.",
-        "stage": "experimental",
-        "codeowner": "@grafana/observability-metrics"
-=======
-        "name": "newFolderPicker",
-        "resourceVersion": "1717578796182",
-        "creationTimestamp": "2024-06-05T09:13:16Z"
-      },
-      "spec": {
-        "description": "Enables the nested folder picker without having nested folders enabled",
-        "stage": "experimental",
-        "codeowner": "@grafana/grafana-frontend-platform",
-        "frontend": true
->>>>>>> 20c90ff6
-      }
-    },
-    {
-      "metadata": {
-<<<<<<< HEAD
-        "name": "grpcServer",
-        "resourceVersion": "1716888253619",
-        "creationTimestamp": "2024-05-28T09:24:13Z"
-      },
-      "spec": {
-        "description": "Run the GRPC server",
-        "stage": "preview",
-        "codeowner": "@grafana/grafana-app-platform-squad",
-        "hideFromAdminPage": true
-=======
-        "name": "preserveDashboardStateWhenNavigating",
-        "resourceVersion": "1717578796182",
-        "creationTimestamp": "2024-06-05T09:13:16Z"
-      },
-      "spec": {
-        "description": "Enables possibility to preserve dashboard variables and time range when navigating between dashboards",
-        "stage": "experimental",
-        "codeowner": "@grafana/dashboards-squad",
-        "hideFromAdminPage": true,
-        "hideFromDocs": true
->>>>>>> 20c90ff6
-      }
-    },
-    {
-      "metadata": {
-<<<<<<< HEAD
-        "name": "unifiedStorage",
-        "resourceVersion": "1716888253619",
-        "creationTimestamp": "2024-05-28T09:24:13Z"
-      },
-      "spec": {
-        "description": "SQL-based k8s storage",
-        "stage": "experimental",
-        "codeowner": "@grafana/grafana-app-platform-squad",
-        "requiresRestart": true
-=======
-        "name": "disableEnvelopeEncryption",
-        "resourceVersion": "1717578796182",
-        "creationTimestamp": "2024-06-05T09:13:16Z"
-      },
-      "spec": {
-        "description": "Disable envelope encryption (emergency only)",
-        "stage": "GA",
-        "codeowner": "@grafana/grafana-as-code",
-        "hideFromAdminPage": true
->>>>>>> 20c90ff6
-      }
-    },
-    {
-      "metadata": {
-<<<<<<< HEAD
-        "name": "groupToNestedTableTransformation",
-        "resourceVersion": "1716888253619",
-        "creationTimestamp": "2024-05-28T09:24:13Z"
-      },
-      "spec": {
-        "description": "Enables the group to nested table transformation",
-        "stage": "preview",
-        "codeowner": "@grafana/dataviz-squad",
-        "frontend": true
-      }
-    },
-    {
-      "metadata": {
-        "name": "onPremToCloudMigrations",
-        "resourceVersion": "1716888253619",
-        "creationTimestamp": "2024-05-28T09:24:13Z"
-      },
-      "spec": {
-        "description": "In-development feature that will allow users to easily migrate their on-prem Grafana instances to Grafana Cloud.",
-        "stage": "experimental",
-        "codeowner": "@grafana/grafana-operator-experience-squad"
-      }
-    },
-    {
-      "metadata": {
-        "name": "libraryPanelRBAC",
-        "resourceVersion": "1716888253619",
-        "creationTimestamp": "2024-05-28T09:24:13Z"
-      },
-      "spec": {
-        "description": "Enables RBAC support for library panels",
-        "stage": "experimental",
-        "codeowner": "@grafana/dashboards-squad",
-=======
-        "name": "unifiedStorage",
-        "resourceVersion": "1717578796182",
-        "creationTimestamp": "2024-06-05T09:13:16Z"
-      },
-      "spec": {
-        "description": "SQL-based k8s storage",
-        "stage": "experimental",
-        "codeowner": "@grafana/grafana-app-platform-squad",
->>>>>>> 20c90ff6
-        "requiresRestart": true
-      }
-    },
-    {
-      "metadata": {
-<<<<<<< HEAD
-        "name": "cloudRBACRoles",
-        "resourceVersion": "1716888253619",
-        "creationTimestamp": "2024-05-28T09:24:13Z"
-=======
-        "name": "logsInfiniteScrolling",
-        "resourceVersion": "1717578796182",
-        "creationTimestamp": "2024-06-05T09:13:16Z"
->>>>>>> 20c90ff6
-      },
-      "spec": {
-        "description": "Enables infinite scrolling for the Logs panel in Explore and Dashboards",
-        "stage": "GA",
-        "codeowner": "@grafana/observability-logs",
-        "frontend": true
-      }
-    },
-    {
-      "metadata": {
-<<<<<<< HEAD
-        "name": "panelFilterVariable",
-        "resourceVersion": "1716888253619",
-        "creationTimestamp": "2024-05-28T09:24:13Z"
-      },
-      "spec": {
-        "description": "Enables use of the `systemPanelFilterVar` variable to filter panels in a dashboard",
-        "stage": "experimental",
-        "codeowner": "@grafana/dashboards-squad",
-        "frontend": true,
-        "hideFromDocs": true
-=======
-        "name": "disableNumericMetricsSortingInExpressions",
-        "resourceVersion": "1717578796182",
-        "creationTimestamp": "2024-06-05T09:13:16Z"
-      },
-      "spec": {
-        "description": "In server-side expressions, disable the sorting of numeric-kind metrics by their metric name or labels.",
-        "stage": "experimental",
-        "codeowner": "@grafana/observability-metrics",
-        "requiresRestart": true
->>>>>>> 20c90ff6
-      }
-    },
-    {
-      "metadata": {
-<<<<<<< HEAD
-        "name": "autofixDSUID",
-        "resourceVersion": "1716888253619",
-        "creationTimestamp": "2024-05-28T09:24:13Z"
-      },
-      "spec": {
-        "description": "Automatically migrates invalid datasource UIDs",
-        "stage": "experimental",
-        "codeowner": "@grafana/plugins-platform-backend"
-      }
-    },
-    {
-      "metadata": {
-        "name": "autoMigrateStatPanel",
-        "resourceVersion": "1716888253619",
-        "creationTimestamp": "2024-05-28T09:24:13Z"
-      },
-      "spec": {
-        "description": "Migrate old stat panel to supported stat panel - broken out from autoMigrateOldPanels to enable granular tracking",
-=======
-        "name": "autoMigrateGraphPanel",
-        "resourceVersion": "1717578796182",
-        "creationTimestamp": "2024-06-05T09:13:16Z"
-      },
-      "spec": {
-        "description": "Migrate old graph panel to supported time series panel - broken out from autoMigrateOldPanels to enable granular tracking",
->>>>>>> 20c90ff6
-        "stage": "preview",
-        "codeowner": "@grafana/dataviz-squad",
-        "frontend": true
-      }
-    },
-    {
-      "metadata": {
-<<<<<<< HEAD
-        "name": "individualCookiePreferences",
-        "resourceVersion": "1716888253619",
-        "creationTimestamp": "2024-05-28T09:24:13Z"
-      },
-      "spec": {
-        "description": "Support overriding cookie preferences per user",
-        "stage": "experimental",
-        "codeowner": "@grafana/grafana-backend-group"
-=======
-        "name": "dashgpt",
-        "resourceVersion": "1717578796182",
-        "creationTimestamp": "2024-06-05T09:13:16Z"
-      },
-      "spec": {
-        "description": "Enable AI powered features in dashboards",
-        "stage": "GA",
-        "codeowner": "@grafana/dashboards-squad",
-        "frontend": true
->>>>>>> 20c90ff6
-      }
-    },
-    {
-      "metadata": {
-<<<<<<< HEAD
-        "name": "metricsSummary",
-        "resourceVersion": "1716888253619",
-        "creationTimestamp": "2024-05-28T09:24:13Z"
-      },
-      "spec": {
-        "description": "Enables metrics summary queries in the Tempo data source",
-        "stage": "experimental",
-        "codeowner": "@grafana/observability-traces-and-profiling",
-=======
-        "name": "groupToNestedTableTransformation",
-        "resourceVersion": "1717578796182",
-        "creationTimestamp": "2024-06-05T09:13:16Z"
-      },
-      "spec": {
-        "description": "Enables the group to nested table transformation",
-        "stage": "preview",
-        "codeowner": "@grafana/dataviz-squad",
->>>>>>> 20c90ff6
-        "frontend": true
-      }
-    },
-    {
-      "metadata": {
-<<<<<<< HEAD
-        "name": "panelTitleSearchInV1",
-        "resourceVersion": "1716888253619",
-        "creationTimestamp": "2024-05-28T09:24:13Z"
-=======
-        "name": "groupByVariable",
-        "resourceVersion": "1717578796182",
-        "creationTimestamp": "2024-06-05T09:13:16Z"
->>>>>>> 20c90ff6
-      },
-      "spec": {
-        "description": "Enable searching for dashboards using panel title in search v1",
-        "stage": "experimental",
-        "codeowner": "@grafana/search-and-storage",
-        "requiresDevMode": true
-      }
-    },
-    {
-      "metadata": {
-        "name": "kubernetesFeatureToggles",
-        "resourceVersion": "1716888253619",
-        "creationTimestamp": "2024-05-28T09:24:13Z"
-      },
-      "spec": {
-        "description": "Use the kubernetes API for feature toggle management in the frontend",
-        "stage": "experimental",
-        "codeowner": "@grafana/grafana-operator-experience-squad",
-        "frontend": true,
-        "hideFromAdminPage": true
-      }
-    },
-    {
-      "metadata": {
-        "name": "newFolderPicker",
-        "resourceVersion": "1716888253619",
-        "creationTimestamp": "2024-05-28T09:24:13Z",
-        "deletionTimestamp": "2024-06-03T09:22:21Z"
-      },
-      "spec": {
-        "description": "Enables the nested folder picker without having nested folders enabled",
-        "stage": "experimental",
-        "codeowner": "@grafana/grafana-frontend-platform",
-        "frontend": true
-      }
-    },
-    {
-      "metadata": {
-<<<<<<< HEAD
-        "name": "sqlExpressions",
-        "resourceVersion": "1716888253619",
-        "creationTimestamp": "2024-05-28T09:24:13Z"
-=======
-        "name": "alertmanagerRemotePrimary",
-        "resourceVersion": "1717578796182",
-        "creationTimestamp": "2024-06-05T09:13:16Z"
->>>>>>> 20c90ff6
-      },
-      "spec": {
-        "description": "Enable Grafana to have a remote Alertmanager instance as the primary Alertmanager.",
-        "stage": "experimental",
-        "codeowner": "@grafana/alerting-squad"
-      }
-    },
-    {
-      "metadata": {
-<<<<<<< HEAD
-        "name": "betterPageScrolling",
-        "resourceVersion": "1716888253619",
-        "creationTimestamp": "2024-05-28T09:24:13Z",
-        "deletionTimestamp": "2024-06-03T09:22:21Z"
-      },
-      "spec": {
-        "description": "Removes CustomScrollbar from the UI, relying on native browser scrollbars",
-        "stage": "GA",
-        "codeowner": "@grafana/grafana-frontend-platform",
-        "frontend": true
-      }
-    },
-    {
-      "metadata": {
-        "name": "live-service-web-worker",
-        "resourceVersion": "1716888253619",
-        "creationTimestamp": "2024-05-28T09:24:13Z"
-      },
-      "spec": {
-        "description": "This will use a webworker thread to processes events rather than the main thread",
-        "stage": "experimental",
-        "codeowner": "@grafana/grafana-app-platform-squad",
-=======
-        "name": "exploreMetrics",
-        "resourceVersion": "1717578796182",
-        "creationTimestamp": "2024-06-05T09:13:16Z"
-      },
-      "spec": {
-        "description": "Enables the new Explore Metrics core app",
-        "stage": "GA",
-        "codeowner": "@grafana/dashboards-squad",
->>>>>>> 20c90ff6
-        "frontend": true
-      }
-    },
-    {
-      "metadata": {
-<<<<<<< HEAD
-        "name": "datasourceQueryMultiStatus",
-        "resourceVersion": "1716888253619",
-        "creationTimestamp": "2024-05-28T09:24:13Z"
-      },
-      "spec": {
-        "description": "Introduce HTTP 207 Multi Status for api/ds/query",
-        "stage": "experimental",
-        "codeowner": "@grafana/plugins-platform-backend"
-=======
-        "name": "autoMigrateTablePanel",
-        "resourceVersion": "1717578796182",
-        "creationTimestamp": "2024-06-05T09:13:16Z"
-      },
-      "spec": {
-        "description": "Migrate old table panel to supported table panel - broken out from autoMigrateOldPanels to enable granular tracking",
-        "stage": "preview",
-        "codeowner": "@grafana/dataviz-squad",
-        "frontend": true
-      }
-    },
-    {
-      "metadata": {
-        "name": "disableAngular",
-        "resourceVersion": "1717578796182",
-        "creationTimestamp": "2024-06-05T09:13:16Z"
-      },
-      "spec": {
-        "description": "Dynamic flag to disable angular at runtime. The preferred method is to set `angular_support_enabled` to `false` in the [security] settings, which allows you to change the state at runtime.",
-        "stage": "preview",
-        "codeowner": "@grafana/dataviz-squad",
-        "frontend": true,
-        "hideFromAdminPage": true
-      }
-    },
-    {
-      "metadata": {
-        "name": "featureToggleAdminPage",
-        "resourceVersion": "1717578796182",
-        "creationTimestamp": "2024-06-05T09:13:16Z"
-      },
-      "spec": {
-        "description": "Enable admin page for managing feature toggles from the Grafana front-end. Grafana Cloud only.",
-        "stage": "experimental",
-        "codeowner": "@grafana/grafana-operator-experience-squad",
-        "requiresRestart": true,
-        "hideFromDocs": true
->>>>>>> 20c90ff6
-      }
-    },
-    {
-      "metadata": {
-<<<<<<< HEAD
-        "name": "grafanaManagedRecordingRules",
-        "resourceVersion": "1716888253619",
-        "creationTimestamp": "2024-05-28T09:24:13Z"
-      },
-      "spec": {
-        "description": "Enables Grafana-managed recording rules.",
-        "stage": "experimental",
-        "codeowner": "@grafana/alerting-squad",
-        "hideFromAdminPage": true,
-        "hideFromDocs": true
-      }
-    },
-    {
-      "metadata": {
-        "name": "featureToggleAdminPage",
-        "resourceVersion": "1716888253619",
-        "creationTimestamp": "2024-05-28T09:24:13Z"
-      },
-      "spec": {
-        "description": "Enable admin page for managing feature toggles from the Grafana front-end. Grafana Cloud only.",
-        "stage": "experimental",
-        "codeowner": "@grafana/grafana-operator-experience-squad",
-        "requiresRestart": true,
-        "hideFromDocs": true
-      }
-    },
-    {
-      "metadata": {
-        "name": "nodeGraphDotLayout",
-        "resourceVersion": "1717013772166",
-        "creationTimestamp": "2024-05-28T09:24:13Z",
-        "annotations": {
-          "grafana.app/updatedTimestamp": "2024-05-29 20:16:12.166494928 +0000 UTC"
-        }
-      },
-      "spec": {
-        "description": "Changed the layout algorithm for the node graph",
-        "stage": "experimental",
-        "codeowner": "@grafana/observability-traces-and-profiling",
-        "frontend": true
-=======
-        "name": "idForwarding",
-        "resourceVersion": "1717578796182",
-        "creationTimestamp": "2024-06-05T09:13:16Z"
-      },
-      "spec": {
-        "description": "Generate signed id token for identity that can be forwarded to plugins and external services",
-        "stage": "experimental",
-        "codeowner": "@grafana/identity-access-team"
->>>>>>> 20c90ff6
-      }
-    },
-    {
-      "metadata": {
-<<<<<<< HEAD
-        "name": "logsExploreTableDefaultVisualization",
-        "resourceVersion": "1716888253619",
-        "creationTimestamp": "2024-05-28T09:24:13Z"
-      },
-      "spec": {
-        "description": "Sets the logs table as default visualisation in logs explore",
-=======
-        "name": "lokiQuerySplittingConfig",
-        "resourceVersion": "1717578796182",
-        "creationTimestamp": "2024-06-05T09:13:16Z"
-      },
-      "spec": {
-        "description": "Give users the option to configure split durations for Loki queries",
->>>>>>> 20c90ff6
-        "stage": "experimental",
-        "codeowner": "@grafana/observability-logs",
-        "frontend": true
-      }
-    },
-    {
-      "metadata": {
-<<<<<<< HEAD
-        "name": "influxdbBackendMigration",
-        "resourceVersion": "1716888253619",
-        "creationTimestamp": "2024-05-28T09:24:13Z"
-      },
-      "spec": {
-        "description": "Query InfluxDB InfluxQL without the proxy",
-        "stage": "GA",
-        "codeowner": "@grafana/observability-metrics",
-        "frontend": true
-=======
-        "name": "alertingQueryOptimization",
-        "resourceVersion": "1717578796182",
-        "creationTimestamp": "2024-06-05T09:13:16Z"
-      },
-      "spec": {
-        "description": "Optimizes eligible queries in order to reduce load on datasources",
-        "stage": "GA",
-        "codeowner": "@grafana/alerting-squad"
->>>>>>> 20c90ff6
-      }
-    },
-    {
-      "metadata": {
-<<<<<<< HEAD
-        "name": "alertStateHistoryLokiSecondary",
-        "resourceVersion": "1716888253619",
-        "creationTimestamp": "2024-05-28T09:24:13Z"
-      },
-      "spec": {
-        "description": "Enable Grafana to write alert state history to an external Loki instance in addition to Grafana annotations.",
-        "stage": "experimental",
-        "codeowner": "@grafana/alerting-squad"
-=======
-        "name": "panelTitleSearch",
-        "resourceVersion": "1717578796182",
-        "creationTimestamp": "2024-06-05T09:13:16Z"
-      },
-      "spec": {
-        "description": "Search for dashboards using panel title",
-        "stage": "preview",
-        "codeowner": "@grafana/grafana-app-platform-squad",
-        "hideFromAdminPage": true
->>>>>>> 20c90ff6
-      }
-    },
-    {
-      "metadata": {
-<<<<<<< HEAD
-        "name": "prometheusCodeModeMetricNamesSearch",
-        "resourceVersion": "1716888253619",
-        "creationTimestamp": "2024-05-28T09:24:13Z"
-      },
-      "spec": {
-        "description": "Enables search for metric names in Code Mode, to improve performance when working with an enormous number of metric names",
-        "stage": "experimental",
-        "codeowner": "@grafana/observability-metrics",
-        "frontend": true
-=======
-        "name": "storage",
-        "resourceVersion": "1717578796182",
-        "creationTimestamp": "2024-06-05T09:13:16Z"
-      },
-      "spec": {
-        "description": "Configurable storage for dashboards, datasources, and resources",
-        "stage": "experimental",
-        "codeowner": "@grafana/grafana-app-platform-squad"
->>>>>>> 20c90ff6
-      }
-    },
-    {
-      "metadata": {
-<<<<<<< HEAD
-        "name": "annotationPermissionUpdate",
-        "resourceVersion": "1716888253619",
-        "creationTimestamp": "2024-05-28T09:24:13Z"
-      },
-      "spec": {
-        "description": "Change the way annotation permissions work by scoping them to folders and dashboards.",
-        "stage": "GA",
-        "codeowner": "@grafana/identity-access-team"
-      }
-    },
-    {
-      "metadata": {
-        "name": "pdfTables",
-        "resourceVersion": "1716888253619",
-        "creationTimestamp": "2024-05-28T09:24:13Z"
-      },
-      "spec": {
-        "description": "Enables generating table data as PDF in reporting",
-        "stage": "preview",
-        "codeowner": "@grafana/sharing-squad"
-      }
-    },
-    {
-      "metadata": {
-        "name": "logsExploreTableVisualisation",
-        "resourceVersion": "1716888253619",
-        "creationTimestamp": "2024-05-28T09:24:13Z"
-      },
-      "spec": {
-        "description": "A table visualisation for logs in Explore",
-        "stage": "GA",
-        "codeowner": "@grafana/observability-logs",
-        "frontend": true
-=======
-        "name": "disableSecretsCompatibility",
-        "resourceVersion": "1717578796182",
-        "creationTimestamp": "2024-06-05T09:13:16Z"
-      },
-      "spec": {
-        "description": "Disable duplicated secret storage in legacy tables",
-        "stage": "experimental",
-        "codeowner": "@grafana/hosted-grafana-team",
-        "requiresRestart": true
->>>>>>> 20c90ff6
-      }
-    },
-    {
-      "metadata": {
-<<<<<<< HEAD
-        "name": "externalCorePlugins",
-        "resourceVersion": "1716888253619",
-        "creationTimestamp": "2024-05-28T09:24:13Z"
-      },
-      "spec": {
-        "description": "Allow core plugins to be loaded as external",
-        "stage": "experimental",
-        "codeowner": "@grafana/plugins-platform-backend"
-      }
-    },
-    {
-      "metadata": {
-        "name": "dashgpt",
-        "resourceVersion": "1716888253619",
-        "creationTimestamp": "2024-05-28T09:24:13Z"
-      },
-      "spec": {
-        "description": "Enable AI powered features in dashboards",
-        "stage": "GA",
-        "codeowner": "@grafana/dashboards-squad",
-        "frontend": true
-      }
-    },
-    {
-      "metadata": {
-        "name": "nestedFolderPicker",
-        "resourceVersion": "1716888253619",
-        "creationTimestamp": "2024-05-28T09:24:13Z"
-      },
-      "spec": {
-        "description": "Enables the new folder picker to work with nested folders. Requires the nestedFolders feature toggle",
-        "stage": "GA",
-        "codeowner": "@grafana/grafana-frontend-platform",
-        "frontend": true,
-        "allowSelfServe": true
-      }
-    },
-    {
-      "metadata": {
-        "name": "influxdbRunQueriesInParallel",
-        "resourceVersion": "1716888253619",
-        "creationTimestamp": "2024-05-28T09:24:13Z"
-      },
-      "spec": {
-        "description": "Enables running InfluxDB Influxql queries in parallel",
-        "stage": "privatePreview",
-        "codeowner": "@grafana/observability-metrics"
-      }
-    },
-    {
-      "metadata": {
-        "name": "prometheusPromQAIL",
-        "resourceVersion": "1716888253619",
-        "creationTimestamp": "2024-05-28T09:24:13Z"
-      },
-      "spec": {
-        "description": "Prometheus and AI/ML to assist users in creating a query",
-        "stage": "experimental",
-        "codeowner": "@grafana/observability-metrics",
-        "frontend": true
-=======
-        "name": "logsContextDatasourceUi",
-        "resourceVersion": "1717578796182",
-        "creationTimestamp": "2024-06-05T09:13:16Z"
-      },
-      "spec": {
-        "description": "Allow datasource to provide custom UI for context view",
-        "stage": "GA",
-        "codeowner": "@grafana/observability-logs",
-        "frontend": true,
-        "allowSelfServe": true
->>>>>>> 20c90ff6
-      }
-    },
-    {
-      "metadata": {
-<<<<<<< HEAD
-        "name": "prometheusDataplane",
-        "resourceVersion": "1716888253619",
-        "creationTimestamp": "2024-05-28T09:24:13Z"
-      },
-      "spec": {
-        "description": "Changes responses to from Prometheus to be compliant with the dataplane specification. In particular, when this feature toggle is active, the numeric `Field.Name` is set from 'Value' to the value of the `__name__` label.",
-        "stage": "GA",
-        "codeowner": "@grafana/observability-metrics",
-        "allowSelfServe": true
-      }
-    },
-    {
-      "metadata": {
-        "name": "managedPluginsInstall",
-        "resourceVersion": "1716888253619",
-        "creationTimestamp": "2024-05-28T09:24:13Z"
-      },
-      "spec": {
-        "description": "Install managed plugins directly from plugins catalog",
-        "stage": "GA",
-        "codeowner": "@grafana/plugins-platform-backend"
-      }
-    },
-    {
-      "metadata": {
-        "name": "canvasPanelPanZoom",
-        "resourceVersion": "1716888253619",
-        "creationTimestamp": "2024-05-28T09:24:13Z"
-      },
-      "spec": {
-        "description": "Allow pan and zoom in canvas panel",
-        "stage": "preview",
-        "codeowner": "@grafana/dataviz-squad",
-        "frontend": true
-=======
-        "name": "showDashboardValidationWarnings",
-        "resourceVersion": "1717578796182",
-        "creationTimestamp": "2024-06-05T09:13:16Z"
-      },
-      "spec": {
-        "description": "Show warnings when dashboards do not validate against the schema",
-        "stage": "experimental",
-        "codeowner": "@grafana/dashboards-squad"
->>>>>>> 20c90ff6
-      }
-    },
-    {
-      "metadata": {
-<<<<<<< HEAD
-        "name": "datasourceProxyDisableRBAC",
-        "resourceVersion": "1716888253619",
-        "creationTimestamp": "2024-05-28T09:24:13Z"
-      },
-      "spec": {
-        "description": "Disables applying a plugin route's ReqAction field to authorization",
-        "stage": "GA",
-        "codeowner": "@grafana/identity-access-team",
-        "hideFromDocs": true
-=======
-        "name": "recoveryThreshold",
-        "resourceVersion": "1717578796182",
-        "creationTimestamp": "2024-06-05T09:13:16Z"
-      },
-      "spec": {
-        "description": "Enables feature recovery threshold (aka hysteresis) for threshold server-side expression",
-        "stage": "GA",
-        "codeowner": "@grafana/alerting-squad",
-        "requiresRestart": true
->>>>>>> 20c90ff6
-      }
-    },
-    {
-      "metadata": {
-<<<<<<< HEAD
-        "name": "awsAsyncQueryCaching",
-        "resourceVersion": "1716888253619",
-        "creationTimestamp": "2024-05-28T09:24:13Z"
-      },
-      "spec": {
-        "description": "Enable caching for async queries for Redshift and Athena. Requires that the datasource has caching and async query support enabled",
-        "stage": "GA",
-        "codeowner": "@grafana/aws-datasources"
-=======
-        "name": "prometheusCodeModeMetricNamesSearch",
-        "resourceVersion": "1717578796182",
-        "creationTimestamp": "2024-06-05T09:13:16Z"
-      },
-      "spec": {
-        "description": "Enables search for metric names in Code Mode, to improve performance when working with an enormous number of metric names",
-        "stage": "experimental",
-        "codeowner": "@grafana/observability-metrics",
-        "frontend": true
->>>>>>> 20c90ff6
-      }
-    },
-    {
-      "metadata": {
-<<<<<<< HEAD
-        "name": "reportingRetries",
-        "resourceVersion": "1716888253619",
-        "creationTimestamp": "2024-05-28T09:24:13Z"
-      },
-      "spec": {
-        "description": "Enables rendering retries for the reporting feature",
-        "stage": "preview",
-        "codeowner": "@grafana/sharing-squad",
-        "requiresRestart": true
-=======
-        "name": "regressionTransformation",
-        "resourceVersion": "1717578796182",
-        "creationTimestamp": "2024-06-05T09:13:16Z"
-      },
-      "spec": {
-        "description": "Enables regression analysis transformation",
-        "stage": "preview",
-        "codeowner": "@grafana/dataviz-squad",
-        "frontend": true
->>>>>>> 20c90ff6
-      }
-    },
-    {
-      "metadata": {
-<<<<<<< HEAD
-        "name": "grafanaAPIServerEnsureKubectlAccess",
-        "resourceVersion": "1716888253619",
-        "creationTimestamp": "2024-05-28T09:24:13Z",
-        "deletionTimestamp": "2024-06-03T09:22:21Z"
-=======
-        "name": "logRequestsInstrumentedAsUnknown",
-        "resourceVersion": "1717578796182",
-        "creationTimestamp": "2024-06-05T09:13:16Z"
->>>>>>> 20c90ff6
-      },
-      "spec": {
-        "description": "Logs the path for requests that are instrumented as unknown",
-        "stage": "experimental",
-        "codeowner": "@grafana/hosted-grafana-team"
-      }
-    },
-    {
-      "metadata": {
-<<<<<<< HEAD
-        "name": "permissionsFilterRemoveSubquery",
-        "resourceVersion": "1716888253619",
-        "creationTimestamp": "2024-05-28T09:24:13Z",
-        "deletionTimestamp": "2024-06-03T09:22:21Z"
-      },
-      "spec": {
-        "description": "Alternative permission filter implementation that does not use subqueries for fetching the dashboard folder",
-        "stage": "experimental",
-        "codeowner": "@grafana/grafana-backend-group"
-=======
-        "name": "alertStateHistoryLokiOnly",
-        "resourceVersion": "1717578796182",
-        "creationTimestamp": "2024-06-05T09:13:16Z"
-      },
-      "spec": {
-        "description": "Disable Grafana alerts from emitting annotations when a remote Loki instance is available.",
-        "stage": "experimental",
-        "codeowner": "@grafana/alerting-squad"
->>>>>>> 20c90ff6
-      }
-    },
-    {
-      "metadata": {
-<<<<<<< HEAD
-        "name": "queryServiceFromUI",
-        "resourceVersion": "1716888253619",
-        "creationTimestamp": "2024-05-28T09:24:13Z"
-      },
-      "spec": {
-        "description": "Routes requests to the new query service",
-        "stage": "experimental",
-        "codeowner": "@grafana/grafana-app-platform-squad",
-        "frontend": true
-=======
-        "name": "libraryPanelRBAC",
-        "resourceVersion": "1717578796182",
-        "creationTimestamp": "2024-06-05T09:13:16Z"
-      },
-      "spec": {
-        "description": "Enables RBAC support for library panels",
-        "stage": "experimental",
-        "codeowner": "@grafana/dashboards-squad",
-        "requiresRestart": true
->>>>>>> 20c90ff6
-      }
-    },
-    {
-      "metadata": {
-<<<<<<< HEAD
-        "name": "lokiStructuredMetadata",
-        "resourceVersion": "1716888253619",
-        "creationTimestamp": "2024-05-28T09:24:13Z"
-      },
-      "spec": {
-        "description": "Enables the loki data source to request structured metadata from the Loki server",
-        "stage": "GA",
-        "codeowner": "@grafana/observability-logs"
-=======
-        "name": "pdfTables",
-        "resourceVersion": "1717578796182",
-        "creationTimestamp": "2024-06-05T09:13:16Z"
-      },
-      "spec": {
-        "description": "Enables generating table data as PDF in reporting",
-        "stage": "preview",
-        "codeowner": "@grafana/sharing-squad"
->>>>>>> 20c90ff6
-      }
-    },
-    {
-      "metadata": {
-<<<<<<< HEAD
-        "name": "tableSharedCrosshair",
-        "resourceVersion": "1716888253619",
-        "creationTimestamp": "2024-05-28T09:24:13Z"
-      },
-      "spec": {
-        "description": "Enables shared crosshair in table panel",
-        "stage": "experimental",
-        "codeowner": "@grafana/dataviz-squad",
-        "frontend": true
-=======
-        "name": "topnav",
-        "resourceVersion": "1717578796182",
-        "creationTimestamp": "2024-06-05T09:13:16Z"
-      },
-      "spec": {
-        "description": "Enables topnav support in external plugins. The new Grafana navigation cannot be disabled.",
-        "stage": "deprecated",
-        "codeowner": "@grafana/grafana-frontend-platform"
->>>>>>> 20c90ff6
-      }
-    },
-    {
-      "metadata": {
-<<<<<<< HEAD
-        "name": "dashboardRestore",
-        "resourceVersion": "1716888253619",
-        "creationTimestamp": "2024-05-28T09:24:13Z",
-        "deletionTimestamp": "2024-06-03T09:22:21Z"
-=======
-        "name": "alertingBacktesting",
-        "resourceVersion": "1717578796182",
-        "creationTimestamp": "2024-06-05T09:13:16Z"
->>>>>>> 20c90ff6
-      },
-      "spec": {
-        "description": "Enables deleted dashboard restore feature",
-        "stage": "experimental",
-        "codeowner": "@grafana/grafana-frontend-platform",
-        "hideFromAdminPage": true
-      }
-    },
-    {
-      "metadata": {
-<<<<<<< HEAD
-        "name": "disableSSEDataplane",
-        "resourceVersion": "1716888253619",
-        "creationTimestamp": "2024-05-28T09:24:13Z"
-      },
-      "spec": {
-        "description": "Disables dataplane specific processing in server side expressions.",
-        "stage": "experimental",
-        "codeowner": "@grafana/observability-metrics"
-=======
-        "name": "queryService",
-        "resourceVersion": "1717578796182",
-        "creationTimestamp": "2024-06-05T09:13:16Z"
-      },
-      "spec": {
-        "description": "Register /apis/query.grafana.app/ -- will eventually replace /api/ds/query",
-        "stage": "experimental",
-        "codeowner": "@grafana/grafana-app-platform-squad",
-        "requiresRestart": true
->>>>>>> 20c90ff6
-      }
-    },
-    {
-      "metadata": {
-<<<<<<< HEAD
-        "name": "sqlDatasourceDatabaseSelection",
-        "resourceVersion": "1716888253619",
-        "creationTimestamp": "2024-05-28T09:24:13Z"
-      },
-      "spec": {
-        "description": "Enables previous SQL data source dataset dropdown behavior",
-        "stage": "preview",
-        "codeowner": "@grafana/dataviz-squad",
-        "frontend": true,
-        "hideFromAdminPage": true
-=======
-        "name": "alertmanagerRemoteSecondary",
-        "resourceVersion": "1717578796182",
-        "creationTimestamp": "2024-06-05T09:13:16Z"
-      },
-      "spec": {
-        "description": "Enable Grafana to sync configuration and state with a remote Alertmanager.",
-        "stage": "experimental",
-        "codeowner": "@grafana/alerting-squad"
->>>>>>> 20c90ff6
-      }
-    },
-    {
-      "metadata": {
-<<<<<<< HEAD
-        "name": "lokiFormatQuery",
-        "resourceVersion": "1716888253619",
-        "creationTimestamp": "2024-05-28T09:24:13Z"
-      },
-      "spec": {
-        "description": "Enables the ability to format Loki queries",
-        "stage": "experimental",
-        "codeowner": "@grafana/observability-logs",
-        "frontend": true
-=======
-        "name": "grpcServer",
-        "resourceVersion": "1717578796182",
-        "creationTimestamp": "2024-06-05T09:13:16Z"
-      },
-      "spec": {
-        "description": "Run the GRPC server",
-        "stage": "preview",
-        "codeowner": "@grafana/grafana-app-platform-squad",
-        "hideFromAdminPage": true
->>>>>>> 20c90ff6
-      }
-    },
-    {
-      "metadata": {
-<<<<<<< HEAD
-        "name": "publicDashboardsEmailSharing",
-        "resourceVersion": "1716888253619",
-        "creationTimestamp": "2024-05-28T09:24:13Z"
-      },
-      "spec": {
-        "description": "Enables public dashboard sharing to be restricted to only allowed emails",
-        "stage": "preview",
-        "codeowner": "@grafana/sharing-squad",
-        "hideFromAdminPage": true,
-        "hideFromDocs": true
-=======
-        "name": "faroDatasourceSelector",
-        "resourceVersion": "1717578796182",
-        "creationTimestamp": "2024-06-05T09:13:16Z"
-      },
-      "spec": {
-        "description": "Enable the data source selector within the Frontend Apps section of the Frontend Observability",
-        "stage": "preview",
-        "codeowner": "@grafana/app-o11y",
-        "frontend": true
->>>>>>> 20c90ff6
-      }
-    },
-    {
-      "metadata": {
-<<<<<<< HEAD
-        "name": "dualWritePlaylistsMode3",
-        "resourceVersion": "1716888253619",
-        "creationTimestamp": "2024-05-28T09:24:13Z",
-        "deletionTimestamp": "2024-06-03T09:22:21Z"
-      },
-      "spec": {
-        "description": "Enables dual writing of playlists to both legacy and k8s storage in mode 3",
-        "stage": "experimental",
-        "codeowner": "@grafana/search-and-storage"
-=======
-        "name": "pluginsSkipHostEnvVars",
-        "resourceVersion": "1717578796182",
-        "creationTimestamp": "2024-06-05T09:13:16Z"
-      },
-      "spec": {
-        "description": "Disables passing host environment variable to plugin processes",
-        "stage": "experimental",
-        "codeowner": "@grafana/plugins-platform-backend"
->>>>>>> 20c90ff6
-      }
-    },
-    {
-      "metadata": {
-<<<<<<< HEAD
-        "name": "alertStateHistoryLokiOnly",
-        "resourceVersion": "1716888253619",
-        "creationTimestamp": "2024-05-28T09:24:13Z"
-      },
-      "spec": {
-        "description": "Disable Grafana alerts from emitting annotations when a remote Loki instance is available.",
-        "stage": "experimental",
-        "codeowner": "@grafana/alerting-squad"
-=======
-        "name": "transformationsVariableSupport",
-        "resourceVersion": "1717578796182",
-        "creationTimestamp": "2024-06-05T09:13:16Z"
-      },
-      "spec": {
-        "description": "Allows using variables in transformations",
-        "stage": "preview",
-        "codeowner": "@grafana/dataviz-squad",
-        "frontend": true
->>>>>>> 20c90ff6
-      }
-    },
-    {
-      "metadata": {
-<<<<<<< HEAD
-        "name": "enableElasticsearchBackendQuerying",
-        "resourceVersion": "1716888253619",
-        "creationTimestamp": "2024-05-28T09:24:13Z"
-      },
-      "spec": {
-        "description": "Enable the processing of queries and responses in the Elasticsearch data source through backend",
-        "stage": "GA",
-        "codeowner": "@grafana/observability-logs",
-        "allowSelfServe": true
-=======
-        "name": "panelTitleSearchInV1",
-        "resourceVersion": "1717578796182",
-        "creationTimestamp": "2024-06-05T09:13:16Z"
-      },
-      "spec": {
-        "description": "Enable searching for dashboards using panel title in search v1",
-        "stage": "experimental",
-        "codeowner": "@grafana/search-and-storage",
-        "requiresDevMode": true
->>>>>>> 20c90ff6
-      }
-    },
-    {
-      "metadata": {
-<<<<<<< HEAD
-        "name": "enableDatagridEditing",
-        "resourceVersion": "1716888253619",
-        "creationTimestamp": "2024-05-28T09:24:13Z"
-      },
-      "spec": {
-        "description": "Enables the edit functionality in the datagrid panel",
-        "stage": "preview",
-        "codeowner": "@grafana/dataviz-squad",
-        "frontend": true
-=======
-        "name": "featureHighlights",
-        "resourceVersion": "1717578796182",
-        "creationTimestamp": "2024-06-05T09:13:16Z"
-      },
-      "spec": {
-        "description": "Highlight Grafana Enterprise features",
-        "stage": "GA",
-        "codeowner": "@grafana/grafana-as-code",
-        "allowSelfServe": true
->>>>>>> 20c90ff6
-      }
-    },
-    {
-      "metadata": {
-<<<<<<< HEAD
-        "name": "alertingSaveStatePeriodic",
-        "resourceVersion": "1716888253619",
-        "creationTimestamp": "2024-05-28T09:24:13Z"
-      },
-      "spec": {
-        "description": "Writes the state periodically to the database, asynchronous to rule evaluation",
-        "stage": "privatePreview",
-        "codeowner": "@grafana/alerting-squad"
-=======
-        "name": "autoMigrateWorldmapPanel",
-        "resourceVersion": "1717578796182",
-        "creationTimestamp": "2024-06-05T09:13:16Z"
-      },
-      "spec": {
-        "description": "Migrate old worldmap panel to supported geomap panel - broken out from autoMigrateOldPanels to enable granular tracking",
-        "stage": "preview",
-        "codeowner": "@grafana/dataviz-squad",
-        "frontend": true
->>>>>>> 20c90ff6
-      }
-    },
-    {
-      "metadata": {
-<<<<<<< HEAD
-        "name": "exploreContentOutline",
-        "resourceVersion": "1716888253619",
-        "creationTimestamp": "2024-05-28T09:24:13Z"
-      },
-      "spec": {
-        "description": "Content outline sidebar",
-        "stage": "GA",
-        "codeowner": "@grafana/explore-squad",
-        "frontend": true,
-        "allowSelfServe": true
-=======
-        "name": "influxdbBackendMigration",
-        "resourceVersion": "1717578796182",
-        "creationTimestamp": "2024-06-05T09:13:16Z"
-      },
-      "spec": {
-        "description": "Query InfluxDB InfluxQL without the proxy",
-        "stage": "GA",
-        "codeowner": "@grafana/observability-metrics",
-        "frontend": true
->>>>>>> 20c90ff6
-      }
-    },
-    {
-      "metadata": {
-<<<<<<< HEAD
-        "name": "cloudWatchCrossAccountQuerying",
-        "resourceVersion": "1716888253619",
-        "creationTimestamp": "2024-05-28T09:24:13Z"
-      },
-      "spec": {
-        "description": "Enables cross-account querying in CloudWatch datasources",
-        "stage": "GA",
-        "codeowner": "@grafana/aws-datasources",
-        "allowSelfServe": true
-=======
-        "name": "influxdbRunQueriesInParallel",
-        "resourceVersion": "1717578796182",
-        "creationTimestamp": "2024-06-05T09:13:16Z"
-      },
-      "spec": {
-        "description": "Enables running InfluxDB Influxql queries in parallel",
-        "stage": "privatePreview",
-        "codeowner": "@grafana/observability-metrics"
->>>>>>> 20c90ff6
-      }
-    },
-    {
-      "metadata": {
-<<<<<<< HEAD
-        "name": "dualWriteFoldersMode2",
-        "resourceVersion": "1716975422042",
-        "creationTimestamp": "2024-05-29T09:37:02Z",
-        "deletionTimestamp": "2024-06-03T09:22:21Z"
-      },
-      "spec": {
-        "description": "Enables dual writing of folders to both legacy and k8s storage in mode 2",
-        "stage": "experimental",
-        "codeowner": "@grafana/search-and-storage"
-=======
-        "name": "scenes",
-        "resourceVersion": "1717578796182",
-        "creationTimestamp": "2024-06-05T09:13:16Z"
-      },
-      "spec": {
-        "description": "Experimental framework to build interactive dashboards",
-        "stage": "experimental",
-        "codeowner": "@grafana/dashboards-squad",
-        "frontend": true
->>>>>>> 20c90ff6
-      }
-    },
-    {
-      "metadata": {
-<<<<<<< HEAD
-        "name": "dualWriteFoldersMode3",
-        "resourceVersion": "1716975422042",
-        "creationTimestamp": "2024-05-29T09:37:02Z",
-        "deletionTimestamp": "2024-06-03T09:22:21Z"
-      },
-      "spec": {
-        "description": "Enables dual writing of folders to both legacy and k8s storage in mode 3",
-        "stage": "experimental",
-        "codeowner": "@grafana/search-and-storage"
-=======
-        "name": "enableElasticsearchBackendQuerying",
-        "resourceVersion": "1717578796182",
-        "creationTimestamp": "2024-06-05T09:13:16Z",
-        "deletionTimestamp": "2024-06-05T14:07:54Z"
-      },
-      "spec": {
-        "description": "Enable the processing of queries and responses in the Elasticsearch data source through backend",
-        "stage": "GA",
-        "codeowner": "@grafana/observability-logs",
-        "allowSelfServe": true
->>>>>>> 20c90ff6
-      }
-    },
-    {
-      "metadata": {
-<<<<<<< HEAD
-        "name": "dualWriteDashboardsMode3",
-        "resourceVersion": "1716975422042",
-        "creationTimestamp": "2024-05-29T09:37:02Z",
-        "deletionTimestamp": "2024-06-03T09:22:21Z"
-      },
-      "spec": {
-        "description": "Enables dual writing of dashboards to both legacy and k8s storage in mode 3",
-        "stage": "experimental",
-        "codeowner": "@grafana/search-and-storage"
-=======
-        "name": "externalServiceAccounts",
-        "resourceVersion": "1717578796182",
-        "creationTimestamp": "2024-06-05T09:13:16Z"
-      },
-      "spec": {
-        "description": "Automatic service account and token setup for plugins",
-        "stage": "preview",
-        "codeowner": "@grafana/identity-access-team",
-        "hideFromAdminPage": true
->>>>>>> 20c90ff6
-      }
-    },
-    {
-      "metadata": {
-<<<<<<< HEAD
-        "name": "alertingCentralAlertHistory",
-        "resourceVersion": "1717013772166",
-        "creationTimestamp": "2024-05-29T20:16:12Z"
-=======
-        "name": "lokiStructuredMetadata",
-        "resourceVersion": "1717578796182",
-        "creationTimestamp": "2024-06-05T09:13:16Z"
->>>>>>> 20c90ff6
-      },
-      "spec": {
-        "description": "Enables the loki data source to request structured metadata from the Loki server",
-        "stage": "GA",
-        "codeowner": "@grafana/observability-logs"
-      }
-    },
-    {
-      "metadata": {
-<<<<<<< HEAD
-        "name": "authZGRPCServer",
-        "resourceVersion": "1717486675425",
-        "creationTimestamp": "2024-06-04T07:37:55Z"
-      },
-      "spec": {
-        "description": "Enables the gRPC server for authorization",
-        "stage": "experimental",
-        "codeowner": "@grafana/identity-access-team",
-        "hideFromAdminPage": true,
-        "hideFromDocs": true
-=======
-        "name": "pluginProxyPreserveTrailingSlash",
-        "resourceVersion": "1717581171624",
-        "creationTimestamp": "2024-06-05T09:52:51Z"
-      },
-      "spec": {
-        "description": "Preserve plugin proxy trailing slash.",
-        "stage": "GA",
-        "codeowner": "@grafana/plugins-platform-backend"
-      }
-    },
-    {
-      "metadata": {
-        "name": "kubernetesDashboards",
-        "resourceVersion": "1717593661635",
-        "creationTimestamp": "2024-06-05T13:21:01Z"
-      },
-      "spec": {
-        "description": "Use the kubernetes API in the frontend for dashboards",
-        "stage": "experimental",
-        "codeowner": "@grafana/grafana-app-platform-squad",
-        "frontend": true
->>>>>>> 20c90ff6
       }
     }
   ]
