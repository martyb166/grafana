// To change feature flags, edit:
//  pkg/services/featuremgmt/registry.go
// Then run tests in:
//  pkg/services/featuremgmt/toggles_gen_test.go
// twice to generate and validate the feature flag files

package featuremgmt

var (
	// Register each toggle here
	standardFeatureFlags = []FeatureFlag{
		{
			Name:        "trimDefaults",
			Description: "Use cue schema to remove values that will be applied automatically",
			State:       FeatureStateBeta,
			Owner:       grafanaAsCodeSquad,
		},
		{
			Name:        "disableEnvelopeEncryption",
			Description: "Disable envelope encryption (emergency only)",
			State:       FeatureStateStable,
			Owner:       grafanaAsCodeSquad,
		},
		{
			Name:         "live-service-web-worker",
			Description:  "This will use a webworker thread to processes events rather than the main thread",
			State:        FeatureStateAlpha,
			FrontendOnly: true,
			Owner:        grafanaAppPlatformSquad,
		},
		{
			Name:         "queryOverLive",
			Description:  "Use Grafana Live WebSocket to execute backend queries",
			State:        FeatureStateAlpha,
			FrontendOnly: true,
			Owner:        grafanaAppPlatformSquad,
		},
		{
			Name:        "panelTitleSearch",
			Description: "Search for dashboards using panel title",
			State:       FeatureStateBeta,
			Owner:       grafanaAppPlatformSquad,
		},
		{
			Name:        "prometheusAzureOverrideAudience",
			Description: "Experimental. Allow override default AAD audience for Azure Prometheus endpoint",
			State:       FeatureStateBeta,
			Owner:       grafanaObservabilityMetricsSquad,
		},
		{
			Name:        "publicDashboards",
			Description: "Enables public access to dashboards",
			State:       FeatureStateBeta,
			Owner:       grafanaDashboardsSquad,
		},
		{
			Name:            "publicDashboardsEmailSharing",
			Description:     "Enables public dashboard sharing to be restricted to only allowed emails",
			State:           FeatureStateBeta,
			RequiresLicense: true,
			Owner:           grafanaDashboardsSquad,
			HideFromDocs:    true,
		},
		{
			Name:        "lokiLive",
			Description: "Support WebSocket streaming for loki (early prototype)",
			State:       FeatureStateAlpha,
			Owner:       grafanaObservabilityLogsSquad,
		},
		{
			Name:        "featureHighlights",
			Description: "Highlight Grafana Enterprise features",
			State:       FeatureStateStable,
			Owner:       grafanaAsCodeSquad,
		},
		{
			Name:        "migrationLocking",
			Description: "Lock database during migrations",
			State:       FeatureStateBeta,
			Owner:       grafanaBackendPlatformSquad,
		},
		{
			Name:        "storage",
			Description: "Configurable storage for dashboards, datasources, and resources",
			State:       FeatureStateAlpha,
			Owner:       grafanaAppPlatformSquad,
		},
		{
			Name:         "exploreMixedDatasource",
			Description:  "Enable mixed datasource in Explore",
			State:        FeatureStateStable,
			FrontendOnly: true,
			Expression:   "true", // turned on by default
			Owner:        grafanaExploreSquad,
		},
		{
			Name:         "newTraceViewHeader",
			Description:  "Shows the new trace view header",
			State:        FeatureStateAlpha,
			FrontendOnly: true,
			Owner:        grafanaObservabilityTracesAndProfilingSquad,
		},
		{
			Name:        "correlations",
			Description: "Correlations page",
			State:       FeatureStateBeta,
			Owner:       grafanaExploreSquad,
		},
		{
			Name:        "datasourceQueryMultiStatus",
			Description: "Introduce HTTP 207 Multi Status for api/ds/query",
			State:       FeatureStateAlpha,
			Owner:       grafanaPluginsPlatformSquad,
		},
		{
			Name:         "traceToMetrics",
			Description:  "Enable trace to metrics links",
			State:        FeatureStateAlpha,
			FrontendOnly: true,
			Owner:        grafanaObservabilityTracesAndProfilingSquad,
		},
		{
			Name:        "newDBLibrary",
			Description: "Use jmoiron/sqlx rather than xorm for a few backend services",
			State:       FeatureStateBeta,
			Owner:       grafanaBackendPlatformSquad,
		},
		{
			Name:            "validateDashboardsOnSave",
			Description:     "Validate dashboard JSON POSTed to api/dashboards/db",
			State:           FeatureStateBeta,
			RequiresRestart: true,
			Owner:           grafanaAsCodeSquad,
		},
		{
			Name:         "autoMigrateOldPanels",
			Description:  "Migrate old angular panels to supported versions (graph, table-old, worldmap, etc)",
			State:        FeatureStateBeta,
			FrontendOnly: true,
			Owner:        grafanaDatavizSquad,
		},
		{
			Name:         "disableAngular",
			Description:  "Dynamic flag to disable angular at runtime. The preferred method is to set `angular_support_enabled` to `false` in the [security] settings, which allows you to change the state at runtime.",
			State:        FeatureStateBeta,
			FrontendOnly: true,
			Owner:        grafanaDatavizSquad,
		},
		{
			Name:        "prometheusWideSeries",
			Description: "Enable wide series responses in the Prometheus datasource",
			State:       FeatureStateAlpha,
			Owner:       grafanaObservabilityMetricsSquad,
		},
		{
			Name:         "canvasPanelNesting",
			Description:  "Allow elements nesting",
			State:        FeatureStateAlpha,
			FrontendOnly: true,
			Owner:        grafanaDatavizSquad,
		},
		{
			Name:         "scenes",
			Description:  "Experimental framework to build interactive dashboards",
			State:        FeatureStateAlpha,
			FrontendOnly: true,
			Owner:        grafanaDashboardsSquad,
		},
		{
			Name:            "disableSecretsCompatibility",
			Description:     "Disable duplicated secret storage in legacy tables",
			State:           FeatureStateAlpha,
			RequiresRestart: true,
			Owner:           hostedGrafanaTeam,
		},
		{
			Name:        "logRequestsInstrumentedAsUnknown",
			Description: "Logs the path for requests that are instrumented as unknown",
			State:       FeatureStateAlpha,
			Owner:       hostedGrafanaTeam,
		},
		{
			Name:        "dataConnectionsConsole",
			Description: "Enables a new top-level page called Connections. This page is an experiment that provides a better experience when you install and configure data sources and other plugins.",
			State:       FeatureStateStable,
			Expression:  "true", // turned on by default
			Owner:       grafanaPluginsPlatformSquad,
		},
		{
			Name:        "topnav",
			Description: "Enables new top navigation and page layouts",
			State:       FeatureStateStable,
			Expression:  "true", // enabled by default
			Owner:       grafanaUserEssentialsSquad,
		},
		{
			Name:        "grpcServer",
			Description: "Run the GRPC server",
			State:       FeatureStateBeta,
			Owner:       grafanaAppPlatformSquad,
		},
		{
			Name:            "entityStore",
			Description:     "SQL-based entity store (requires storage flag also)",
			State:           FeatureStateAlpha,
			RequiresDevMode: true,
			Owner:           grafanaAppPlatformSquad,
		},
		{
			Name:        "cloudWatchCrossAccountQuerying",
			Description: "Enables cross-account querying in CloudWatch datasources",
			State:       FeatureStateStable,
			Expression:  "true", // enabled by default
			Owner:       awsPluginsSquad,
		},
		{
			Name:         "redshiftAsyncQueryDataSupport",
			Description:  "Enable async query data support for Redshift",
			State:        FeatureStateAlpha,
			FrontendOnly: true,
			Owner:        awsPluginsSquad,
		},
		{
			Name:         "athenaAsyncQueryDataSupport",
			Description:  "Enable async query data support for Athena",
			State:        FeatureStateAlpha,
			FrontendOnly: true,
			Owner:        awsPluginsSquad,
		},
		{
			Name:         "newPanelChromeUI",
			Description:  "Show updated look and feel of grafana-ui PanelChrome: panel header, icons, and menu",
			State:        FeatureStateStable,
			FrontendOnly: true,
			Expression:   "true", // enabled by default
			Owner:        grafanaDashboardsSquad,
		},
		{
			Name:        "showDashboardValidationWarnings",
			Description: "Show warnings when dashboards do not validate against the schema",
			State:       FeatureStateAlpha,
			Owner:       grafanaDashboardsSquad,
		},
		{
			Name:        "mysqlAnsiQuotes",
			Description: "Use double quotes to escape keyword in a MySQL query",
			State:       FeatureStateAlpha,
			Owner:       grafanaBackendPlatformSquad,
		},
		{
			Name:        "accessControlOnCall",
			Description: "Access control primitives for OnCall",
			State:       FeatureStateBeta,
			Owner:       grafanaAuthnzSquad,
		},
		{
			Name:        "nestedFolders",
			Description: "Enable folder nesting",
			State:       FeatureStateBeta,
			Owner:       grafanaBackendPlatformSquad,
		},
		{
			Name:        "accessTokenExpirationCheck",
			Description: "Enable OAuth access_token expiration check and token refresh using the refresh_token",
			State:       FeatureStateStable,
			Owner:       grafanaAuthnzSquad,
		},
		{
			Name:        "showTraceId",
			Description: "Show trace ids for requests",
			State:       FeatureStateAlpha,
			Owner:       grafanaObservabilityLogsSquad,
		},
		{
			Name:         "emptyDashboardPage",
			Description:  "Enable the redesigned user interface of a dashboard page that includes no panels",
			State:        FeatureStateStable,
			FrontendOnly: true,
			Expression:   "true", // enabled by default
			Owner:        grafanaDashboardsSquad,
		},
		{
			Name:        "authnService",
			Description: "Use new auth service to perform authentication",
			State:       FeatureStateAlpha,
			Owner:       grafanaAuthnzSquad,
		},
		{
			Name:        "disablePrometheusExemplarSampling",
			Description: "Disable Prometheus exemplar sampling",
			State:       FeatureStateStable,
			Owner:       grafanaObservabilityMetricsSquad,
		},
		{
			Name:        "alertingBacktesting",
			Description: "Rule backtesting API for alerting",
			State:       FeatureStateAlpha,
			Owner:       grafanaAlertingSquad,
		},
		{
			Name:         "editPanelCSVDragAndDrop",
			Description:  "Enables drag and drop for CSV and Excel files",
			FrontendOnly: true,
			State:        FeatureStateAlpha,
			Owner:        grafanaBiSquad,
		},
		{
			Name:            "alertingNoNormalState",
			Description:     "Stop maintaining state of alerts that are not firing",
			State:           FeatureStateBeta,
			RequiresRestart: false,
			Owner:           grafanaAlertingSquad,
		},
		{

			Name:         "logsSampleInExplore",
			Description:  "Enables access to the logs sample feature in Explore",
			State:        FeatureStateStable,
			Expression:   "true", // turned on by default
			FrontendOnly: true,
			Owner:        grafanaObservabilityLogsSquad,
		},
		{
			Name:         "logsContextDatasourceUi",
			Description:  "Allow datasource to provide custom UI for context view",
			State:        FeatureStateStable,
			FrontendOnly: true,
			Owner:        grafanaObservabilityLogsSquad,
			Expression:   "true", // turned on by default
		},
		{
			Name:         "lokiQuerySplitting",
			Description:  "Split large interval queries into subqueries with smaller time intervals",
			State:        FeatureStateAlpha,
			FrontendOnly: true,
			Owner:        grafanaObservabilityLogsSquad,
		},
		{
			Name:         "lokiQuerySplittingConfig",
			Description:  "Give users the option to configure split durations for Loki queries",
			State:        FeatureStateAlpha,
			FrontendOnly: true,
			Owner:        grafanaObservabilityLogsSquad,
		},
		{
			Name:        "individualCookiePreferences",
			Description: "Support overriding cookie preferences per user",
			State:       FeatureStateAlpha,
			Owner:       grafanaBackendPlatformSquad,
		},
		{
			Name:        "onlyExternalOrgRoleSync",
			Description: "Prohibits a user from changing organization roles synced with external auth providers",
			State:       FeatureStateAlpha,
			Owner:       grafanaAuthnzSquad,
		},
		{
			Name:         "traceqlSearch",
			Description:  "Enables the 'TraceQL Search' tab for the Tempo datasource which provides a UI to generate TraceQL queries",
			State:        FeatureStateAlpha,
			FrontendOnly: true,
			Owner:        grafanaObservabilityTracesAndProfilingSquad,
		},
		{
			Name:         "prometheusMetricEncyclopedia",
			Description:  "Replaces the Prometheus query builder metric select option with a paginated and filterable component",
			State:        FeatureStateAlpha,
			FrontendOnly: true,
			Owner:        grafanaObservabilityMetricsSquad,
		},
		{
			Name:         "timeSeriesTable",
			Description:  "Enable time series table transformer & sparkline cell type",
			State:        FeatureStateAlpha,
			FrontendOnly: true,
			Owner:        appO11ySquad,
		},
		{
			Name:         "prometheusResourceBrowserCache",
			Description:  "Displays browser caching options in Prometheus data source configuration",
			State:        FeatureStateAlpha,
			FrontendOnly: true,
			Owner:        grafanaObservabilityMetricsSquad,
		},
		{
			Name:         "influxdbBackendMigration",
			Description:  "Query InfluxDB InfluxQL without the proxy",
			State:        FeatureStateAlpha,
			FrontendOnly: true,
			Owner:        grafanaObservabilityMetricsSquad,
		},
		{
			Name:        "clientTokenRotation",
			Description: "Replaces the current in-request token rotation so that the client initiates the rotation",
			State:       FeatureStateAlpha,
			Owner:       grafanaAuthnzSquad,
		},
		{
			Name:        "prometheusDataplane",
			Description: "Changes responses to from Prometheus to be compliant with the dataplane specification. In particular it sets the numeric Field.Name from 'Value' to the value of the `__name__` label when present.",
			Expression:  "true",
			State:       FeatureStateStable,
			Owner:       grafanaObservabilityMetricsSquad,
		},
		{
			Name:        "lokiMetricDataplane",
			Description: "Changes metric responses from Loki to be compliant with the dataplane specification.",
			State:       FeatureStateStable,
			Expression:  "true",
			Owner:       grafanaObservabilityLogsSquad,
		},
		{
			Name:         "dataplaneFrontendFallback",
			Description:  "Support dataplane contract field name change for transformations and field name matchers where the name is different",
			State:        FeatureStateStable,
			FrontendOnly: true,
			Expression:   "true",
			Owner:        grafanaObservabilityMetricsSquad,
		},
		{
			Name:        "disableSSEDataplane",
			Description: "Disables dataplane specific processing in server side expressions.",
			State:       FeatureStateAlpha,
			Owner:       grafanaObservabilityMetricsSquad,
		},
		{
			Name:        "alertStateHistoryLokiSecondary",
			Description: "Enable Grafana to write alert state history to an external Loki instance in addition to Grafana annotations.",
			State:       FeatureStateAlpha,
			Owner:       grafanaAlertingSquad,
		},
		{
			Name:         "alertingNotificationsPoliciesMatchingInstances",
			Description:  "Enables the preview of matching instances for notification policies",
			State:        FeatureStateStable,
			FrontendOnly: true,
			Expression:   "true", // enabled by default
			Owner:        grafanaAlertingSquad,
		},
		{
			Name:        "alertStateHistoryLokiPrimary",
			Description: "Enable a remote Loki instance as the primary source for state history reads.",
			State:       FeatureStateAlpha,
			Owner:       grafanaAlertingSquad,
		},
		{
			Name:        "alertStateHistoryLokiOnly",
			Description: "Disable Grafana alerts from emitting annotations when a remote Loki instance is available.",
			State:       FeatureStateAlpha,
			Owner:       grafanaAlertingSquad,
		},
		{
			Name:        "unifiedRequestLog",
			Description: "Writes error logs to the request logger",
			State:       FeatureStateAlpha,
			Owner:       grafanaBackendPlatformSquad,
		},
		{
			Name:        "renderAuthJWT",
			Description: "Uses JWT-based auth for rendering instead of relying on remote cache",
			State:       FeatureStateBeta,
			Owner:       grafanaAsCodeSquad,
		},
		{
			Name:        "pyroscopeFlameGraph",
			Description: "Changes flame graph to pyroscope one",
			State:       FeatureStateAlpha,
			Owner:       grafanaObservabilityTracesAndProfilingSquad,
		},
		{
			Name:            "externalServiceAuth",
			Description:     "Starts an OAuth2 authentication provider for external services",
			State:           FeatureStateAlpha,
			RequiresDevMode: true,
			Owner:           grafanaAuthnzSquad,
		},
		{
			Name:            "useCachingService",
			Description:     "When turned on, the new query and resource caching implementation using a wire service inject will be used in place of the previous middleware implementation",
			State:           FeatureStateStable,
			Owner:           grafanaOperatorExperienceSquad,
			RequiresRestart: true,
		},
		{
			Name:        "enableElasticsearchBackendQuerying",
			Description: "Enable the processing of queries and responses in the Elasticsearch data source through backend",
			State:       FeatureStateBeta,
			Owner:       grafanaObservabilityLogsSquad,
		},
		{
			Name:        "authenticationConfigUI",
			Description: "Enables authentication configuration UI",
			State:       FeatureStateAlpha,
			Owner:       grafanaAuthnzSquad,
		},
		{
			Name:        "pluginsAPIManifestKey",
			Description: "Use grafana.com API to retrieve the public manifest key",
			State:       FeatureStateAlpha,
			Owner:       grafanaPluginsPlatformSquad,
		},
		{
			Name:         "advancedDataSourcePicker",
			Description:  "Enable a new data source picker with contextual information, recently used order and advanced mode",
			State:        FeatureStateStable,
			FrontendOnly: true,
			Expression:   "true", // enabled by default
			Owner:        grafanaDashboardsSquad,
		},
		{
			Name:         "faroDatasourceSelector",
			Description:  "Enable the data source selector within the Frontend Apps section of the Frontend Observability",
			State:        FeatureStateBeta,
			FrontendOnly: true,
			Owner:        appO11ySquad,
		},
		{
			Name:         "enableDatagridEditing",
			Description:  "Enables the edit functionality in the datagrid panel",
			FrontendOnly: true,
			State:        FeatureStateBeta,
			Owner:        grafanaBiSquad,
		},
		{
			Name:         "dataSourcePageHeader",
			Description:  "Apply new pageHeader UI in data source edit page",
			FrontendOnly: true,
			State:        FeatureStateBeta,
			Owner:        enterpriseDatasourcesSquad,
		},
		{
			Name:         "extraThemes",
			Description:  "Enables extra themes",
			FrontendOnly: true,
			State:        FeatureStateAlpha,
			Owner:        grafanaUserEssentialsSquad,
		},
		{
<<<<<<< HEAD
=======
			Name:         "lokiPredefinedOperations",
			Description:  "Adds predefined query operations to Loki query editor",
			FrontendOnly: true,
			State:        FeatureStateAlpha,
			Owner:        grafanaObservabilityLogsSquad,
		},
		{
>>>>>>> a0a79b8c
			Name:         "pluginsFrontendSandbox",
			Description:  "Enables the plugins frontend sandbox",
			State:        FeatureStateAlpha,
			FrontendOnly: true,
			Owner:        grafanaPluginsPlatformSquad,
		},
	}
)<|MERGE_RESOLUTION|>--- conflicted
+++ resolved
@@ -536,8 +536,6 @@
 			Owner:        grafanaUserEssentialsSquad,
 		},
 		{
-<<<<<<< HEAD
-=======
 			Name:         "lokiPredefinedOperations",
 			Description:  "Adds predefined query operations to Loki query editor",
 			FrontendOnly: true,
@@ -545,7 +543,6 @@
 			Owner:        grafanaObservabilityLogsSquad,
 		},
 		{
->>>>>>> a0a79b8c
 			Name:         "pluginsFrontendSandbox",
 			Description:  "Enables the plugins frontend sandbox",
 			State:        FeatureStateAlpha,
