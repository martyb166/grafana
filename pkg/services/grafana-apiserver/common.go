--- conflicted
+++ resolved
@@ -50,12 +50,4 @@
 
 	// Namespace handlers are mounted under the namespace
 	Namespace []APIRouteHandler
-<<<<<<< HEAD
-
-	// Resource routes behave the same as pod/logs
-	// it looks like a sub-resource, however the response is backed directly by an http handler
-	// The current resource can be fetched through context
-	Resource map[string][]APIRouteHandler
-=======
->>>>>>> 1a53a716
 }