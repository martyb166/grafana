package accesscontrol

import (
	"context"
	"fmt"
	"strings"

	"github.com/grafana/grafana/pkg/models"
)

type Options struct {
	ReloadCache bool
}

type AccessControl interface {
	// Evaluate evaluates access to the given resources.
	Evaluate(ctx context.Context, user *models.SignedInUser, evaluator Evaluator) (bool, error)

	// GetUserPermissions returns user permissions.
	GetUserPermissions(ctx context.Context, user *models.SignedInUser, options Options) ([]*Permission, error)

	// GetUserRoles returns user roles.
	GetUserRoles(ctx context.Context, user *models.SignedInUser) ([]*RoleDTO, error)

	//IsDisabled returns if access control is enabled or not
	IsDisabled() bool

	// DeclareFixedRoles allows the caller to declare, to the service, fixed roles and their
	// assignments to organization roles ("Viewer", "Editor", "Admin") or "Grafana Admin"
	DeclareFixedRoles(...RoleRegistration) error

	// RegisterAttributeScopeResolver allows the caller to register a scope resolver for a
	// specific scope prefix (ex: datasources:name:)
	RegisterAttributeScopeResolver(scopePrefix string, resolver AttributeScopeResolveFunc)
}

type PermissionsProvider interface {
	GetUserPermissions(ctx context.Context, query GetUserPermissionsQuery) ([]*Permission, error)
}

type PermissionsServices interface {
	GetTeamService() PermissionsService
	GetFolderService() PermissionsService
	GetDashboardService() PermissionsService
	GetDataSourceService() PermissionsService
}

type PermissionsService interface {
	// GetPermissions returns all permissions for given resourceID
	GetPermissions(ctx context.Context, user *models.SignedInUser, resourceID string) ([]ResourcePermission, error)
	// SetUserPermission sets permission on resource for a user
	SetUserPermission(ctx context.Context, orgID int64, user User, resourceID, permission string) (*ResourcePermission, error)
	// SetTeamPermission sets permission on resource for a team
	SetTeamPermission(ctx context.Context, orgID, teamID int64, resourceID, permission string) (*ResourcePermission, error)
	// SetBuiltInRolePermission sets permission on resource for a built-in role (Admin, Editor, Viewer)
	SetBuiltInRolePermission(ctx context.Context, orgID int64, builtInRole string, resourceID string, permission string) (*ResourcePermission, error)
	// SetPermissions sets several permissions on resource for either built-in role, team or user
	SetPermissions(ctx context.Context, orgID int64, resourceID string, commands ...SetResourcePermissionCommand) ([]ResourcePermission, error)
	// MapActions will map actions for a ResourcePermissions to it's "friendly" name configured in PermissionsToActions map.
	MapActions(permission ResourcePermission) string
}

type User struct {
	ID         int64
	IsExternal bool
}

// Metadata contains user accesses for a given resource
// Ex: map[string]bool{"create":true, "delete": true}
type Metadata map[string]bool

// HasGlobalAccess checks user access with globally assigned permissions only
func HasGlobalAccess(ac AccessControl, c *models.ReqContext) func(fallback func(*models.ReqContext) bool, evaluator Evaluator) bool {
	return func(fallback func(*models.ReqContext) bool, evaluator Evaluator) bool {
		if ac.IsDisabled() {
			return fallback(c)
		}

		userCopy := *c.SignedInUser
		userCopy.OrgId = GlobalOrgID
		userCopy.OrgRole = ""
		userCopy.OrgName = ""
		hasAccess, err := ac.Evaluate(c.Req.Context(), &userCopy, evaluator)
		if err != nil {
			c.Logger.Error("Error from access control system", "error", err)
			return false
		}

		return hasAccess
	}
}

func HasAccess(ac AccessControl, c *models.ReqContext) func(fallback func(*models.ReqContext) bool, evaluator Evaluator) bool {
	return func(fallback func(*models.ReqContext) bool, evaluator Evaluator) bool {
		if ac.IsDisabled() {
			return fallback(c)
		}

		hasAccess, err := ac.Evaluate(c.Req.Context(), c.SignedInUser, evaluator)
		if err != nil {
			c.Logger.Error("Error from access control system", "error", err)
			return false
		}

		return hasAccess
	}
}

var ReqSignedIn = func(c *models.ReqContext) bool {
	return c.IsSignedIn
}

var ReqGrafanaAdmin = func(c *models.ReqContext) bool {
	return c.IsGrafanaAdmin
}

var ReqOrgAdmin = func(c *models.ReqContext) bool {
	return c.OrgRole == models.ROLE_ADMIN
}

var ReqOrgAdminOrEditor = func(c *models.ReqContext) bool {
	return c.OrgRole == models.ROLE_ADMIN || c.OrgRole == models.ROLE_EDITOR
}

func BuildPermissionsMap(permissions []*Permission) map[string]bool {
	permissionsMap := make(map[string]bool)
	for _, p := range permissions {
		permissionsMap[p.Action] = true
	}

	return permissionsMap
}

// GroupScopesByAction will group scopes on action
func GroupScopesByAction(permissions []*Permission) map[string][]string {
	m := make(map[string][]string)
	for _, p := range permissions {
		m[p.Action] = append(m[p.Action], p.Scope)
	}
	return m
}

func ValidateScope(scope string) bool {
	prefix, last := scope[:len(scope)-1], scope[len(scope)-1]
	// verify that last char is either ':' or '/' if last character of scope is '*'
	if len(prefix) > 0 && last == '*' {
		lastChar := prefix[len(prefix)-1]
		if lastChar != ':' && lastChar != '/' {
			return false
		}
	}
	return !strings.ContainsAny(prefix, "*?")
}

func addActionToMetadata(allMetadata map[string]Metadata, action, id string) map[string]Metadata {
	metadata, initialized := allMetadata[id]
	if !initialized {
		metadata = Metadata{action: true}
	} else {
		metadata[action] = true
	}
	allMetadata[id] = metadata
	return allMetadata
}

// GetResourcesMetadata returns a map of accesscontrol metadata, listing for each resource, users available actions
func GetResourcesMetadata(ctx context.Context, permissions map[string][]string, prefix string, resourceIDs map[string]bool) map[string]Metadata {
	rootPrefix, attributePrefix, ok := extractPrefixes(prefix)
	if !ok {
		return map[string]Metadata{}
	}

	allScope := GetResourceAllScope(strings.TrimSuffix(rootPrefix, ":"))
	allAttributeScope := Scope(strings.TrimSuffix(attributePrefix, ":"), "*")

	// index of the attribute in the scope
<<<<<<< HEAD
	attributeIndex := len(attributePrefix) + 1
=======
	attributeIndex := len(attributePrefix)
>>>>>>> 7ab1ef8d

	// Loop through permissions once
	result := map[string]Metadata{}

	for action, scopes := range permissions {
		for _, scope := range scopes {
			if scope == "*" || scope == allScope || scope == allAttributeScope {
				// Add global action to all resources
				for id := range resourceIDs {
					result = addActionToMetadata(result, action, id)
				}
			} else {
				if len(scope) > attributeIndex && strings.HasPrefix(scope, attributePrefix) && resourceIDs[scope[attributeIndex:]] {
					// Add action to a specific resource
					result = addActionToMetadata(result, action, scope[attributeIndex:])
				}
			}
		}
	}

	return result
}

func ManagedUserRoleName(userID int64) string {
	return fmt.Sprintf("managed:users:%d:permissions", userID)
}

func ManagedTeamRoleName(teamID int64) string {
	return fmt.Sprintf("managed:teams:%d:permissions", teamID)
}

func ManagedBuiltInRoleName(builtInRole string) string {
	return fmt.Sprintf("managed:builtins:%s:permissions", strings.ToLower(builtInRole))
}

func extractPrefixes(prefix string) (string, string, bool) {
	parts := strings.Split(strings.TrimSuffix(prefix, ":"), ":")
	if len(parts) != 2 {
		return "", "", false
	}
	rootPrefix := parts[0] + ":"
<<<<<<< HEAD
	attributePredix := rootPrefix + parts[1] + ":"
	return rootPrefix, attributePredix, true
=======
	attributePrefix := rootPrefix + parts[1] + ":"
	return rootPrefix, attributePrefix, true
>>>>>>> 7ab1ef8d
}<|MERGE_RESOLUTION|>--- conflicted
+++ resolved
@@ -174,11 +174,7 @@
 	allAttributeScope := Scope(strings.TrimSuffix(attributePrefix, ":"), "*")
 
 	// index of the attribute in the scope
-<<<<<<< HEAD
-	attributeIndex := len(attributePrefix) + 1
-=======
 	attributeIndex := len(attributePrefix)
->>>>>>> 7ab1ef8d
 
 	// Loop through permissions once
 	result := map[string]Metadata{}
@@ -220,11 +216,7 @@
 		return "", "", false
 	}
 	rootPrefix := parts[0] + ":"
-<<<<<<< HEAD
-	attributePredix := rootPrefix + parts[1] + ":"
-	return rootPrefix, attributePredix, true
-=======
+
 	attributePrefix := rootPrefix + parts[1] + ":"
 	return rootPrefix, attributePrefix, true
->>>>>>> 7ab1ef8d
 }