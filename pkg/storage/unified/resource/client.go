package resource

import (
	"github.com/fullstorydev/grpchan"
	"github.com/fullstorydev/grpchan/inprocgrpc"
	grpcAuth "github.com/grpc-ecosystem/go-grpc-middleware/v2/interceptors/auth"
	"google.golang.org/grpc"

	grpcUtils "github.com/grafana/grafana/pkg/storage/unified/resource/grpc"
)

type ResourceClient interface {
	ResourceStoreClient
	ResourceIndexClient
	DiagnosticsClient
}

// Internal implementation
type resourceClient struct {
	ResourceStoreClient
	ResourceIndexClient
	DiagnosticsClient
}

func NewResourceClient(channel *grpc.ClientConn) ResourceClient {
	cc := grpchan.InterceptClientConn(channel, grpcUtils.UnaryClientInterceptor, grpcUtils.StreamClientInterceptor)
	return &resourceClient{
		ResourceStoreClient: NewResourceStoreClient(cc),
		ResourceIndexClient: NewResourceIndexClient(cc),
		DiagnosticsClient:   NewDiagnosticsClient(cc),
	}
}

func NewLocalResourceClient(server ResourceServer) ResourceClient {
	channel := &inprocgrpc.Channel{}

	auth := &grpcUtils.Authenticator{}
<<<<<<< HEAD

	channel.RegisterService(
		&ResourceIndex_ServiceDesc,
		server,
	)
	channel.RegisterService(
		grpchan.InterceptServer(
			&ResourceStore_ServiceDesc,
			grpcAuth.UnaryServerInterceptor(auth.Authenticate),
			grpcAuth.StreamServerInterceptor(auth.Authenticate),
		),
		server, // Implements all the things
	)
=======
	for _, desc := range []*grpc.ServiceDesc{
		&ResourceStore_ServiceDesc,
		&ResourceIndex_ServiceDesc,
		&Diagnostics_ServiceDesc,
	} {
		channel.RegisterService(
			grpchan.InterceptServer(
				desc,
				grpcAuth.UnaryServerInterceptor(auth.Authenticate),
				grpcAuth.StreamServerInterceptor(auth.Authenticate),
			),
			server,
		)
	}
>>>>>>> caa967b2

	cc := grpchan.InterceptClientConn(channel, grpcUtils.UnaryClientInterceptor, grpcUtils.StreamClientInterceptor)
	return &resourceClient{
		ResourceStoreClient: NewResourceStoreClient(cc),
		ResourceIndexClient: NewResourceIndexClient(cc),
		DiagnosticsClient:   NewDiagnosticsClient(cc),
	}
}<|MERGE_RESOLUTION|>--- conflicted
+++ resolved
@@ -35,21 +35,12 @@
 	channel := &inprocgrpc.Channel{}
 
 	auth := &grpcUtils.Authenticator{}
-<<<<<<< HEAD
 
 	channel.RegisterService(
 		&ResourceIndex_ServiceDesc,
 		server,
 	)
-	channel.RegisterService(
-		grpchan.InterceptServer(
-			&ResourceStore_ServiceDesc,
-			grpcAuth.UnaryServerInterceptor(auth.Authenticate),
-			grpcAuth.StreamServerInterceptor(auth.Authenticate),
-		),
-		server, // Implements all the things
-	)
-=======
+
 	for _, desc := range []*grpc.ServiceDesc{
 		&ResourceStore_ServiceDesc,
 		&ResourceIndex_ServiceDesc,
@@ -64,7 +55,6 @@
 			server,
 		)
 	}
->>>>>>> caa967b2
 
 	cc := grpchan.InterceptClientConn(channel, grpcUtils.UnaryClientInterceptor, grpcUtils.StreamClientInterceptor)
 	return &resourceClient{
