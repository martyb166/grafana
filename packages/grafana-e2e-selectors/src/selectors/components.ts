// NOTE: by default Component string selectors are set up to be aria-labels,
// however there are many cases where your component may not need an aria-label
// (a <button> with clear text, for example, does not need an aria-label as it's already labeled)
// but you still might need to select it for testing,
// in that case please add the attribute data-testid={selector} in the component and
// prefix your selector string with 'data-testid' so that when create the selectors we know to search for it on the right attribute

import { VersionedSelectorGroup } from '../types';

import { MIN_GRAFANA_VERSION } from './constants';

import { Components } from '.';

/**
 * Selectors grouped/defined in Components
 */
export const versionedComponents: VersionedSelectorGroup = {
  RadioButton: {
    container: {
      '10.2.3': 'data-testid radio-button',
    },
  },
  Breadcrumbs: {
    breadcrumb: {
      '9.4.0': (title: string) => `data-testid ${title} breadcrumb`,
    },
  },
  TimePicker: {
    openButton: {
      [MIN_GRAFANA_VERSION]: 'data-testid TimePicker Open Button',
    },
    overlayContent: {
      '10.2.3': 'data-testid TimePicker Overlay Content',
    },
    fromField: {
      '10.2.3': 'data-testid Time Range from field',
      [MIN_GRAFANA_VERSION]: 'Time Range from field',
    },
    toField: {
      '10.2.3': 'data-testid Time Range to field',
      [MIN_GRAFANA_VERSION]: 'Time Range to field',
    },
    applyTimeRange: {
      [MIN_GRAFANA_VERSION]: 'data-testid TimePicker submit button',
    },
    copyTimeRange: {
      '10.4.0': 'data-testid TimePicker copy button',
    },
    pasteTimeRange: {
      '10.4.0': 'data-testid TimePicker paste button',
    },
    calendar: {
      label: {
        '10.2.3': 'data-testid Time Range calendar',
        [MIN_GRAFANA_VERSION]: 'Time Range calendar',
      },
      openButton: {
        '10.2.3': 'data-testid Open time range calendar',
        [MIN_GRAFANA_VERSION]: 'Open time range calendar',
      },
      closeButton: {
        '10.2.3': 'data-testid Close time range Calendar',
        [MIN_GRAFANA_VERSION]: 'Close time range Calendar',
      },
    },
    absoluteTimeRangeTitle: {
      [MIN_GRAFANA_VERSION]: 'data-testid-absolute-time-range-narrow',
    },
  },
  DataSourcePermissions: {
    form: { '9.5.0': () => 'form[name="addPermission"]' },
    roleType: {
      '9.5.0': 'Role to add new permission to',
    },
    rolePicker: {
      '9.5.0': 'Built-in role picker',
    },
    permissionLevel: {
      '9.5.0': 'Permission Level',
    },
  },
  DateTimePicker: {
    input: {
      '10.2.3': 'data-testid date-time-input',
    },
  },
  DataSource: {
    TestData: {
      QueryTab: {
        scenarioSelectContainer: {
          [MIN_GRAFANA_VERSION]: 'Test Data Query scenario select container',
        },
        scenarioSelect: {
          [MIN_GRAFANA_VERSION]: 'Test Data Query scenario select',
        },
        max: {
          [MIN_GRAFANA_VERSION]: 'TestData max',
        },
        min: {
          [MIN_GRAFANA_VERSION]: 'TestData min',
        },
        noise: {
          [MIN_GRAFANA_VERSION]: 'TestData noise',
        },
        seriesCount: {
          [MIN_GRAFANA_VERSION]: 'TestData series count',
        },
        spread: {
          [MIN_GRAFANA_VERSION]: 'TestData spread',
        },
        startValue: {
          [MIN_GRAFANA_VERSION]: 'TestData start value',
        },
        drop: {
          [MIN_GRAFANA_VERSION]: 'TestData drop values',
        },
      },
    },
    DataSourceHttpSettings: {
      urlInput: {
        '10.4.0': 'data-testid Datasource HTTP settings url',
        [MIN_GRAFANA_VERSION]: 'Datasource HTTP settings url',
      },
    },
    Jaeger: {
      traceIDInput: {
        [MIN_GRAFANA_VERSION]: 'Trace ID',
      },
    },
    Prometheus: {
      configPage: {
        connectionSettings: {
          [MIN_GRAFANA_VERSION]: 'Data source connection URL', // aria-label in grafana experimental
        },
        manageAlerts: {
          '10.4.0': 'prometheus-alerts-manager', // id for switch component
        },
        scrapeInterval: {
          '10.4.0': 'data-testid scrape interval',
        },
        queryTimeout: {
          '10.4.0': 'data-testid query timeout',
        },
        defaultEditor: {
          '10.4.0': 'data-testid default editor',
        },
        disableMetricLookup: {
          '10.4.0': 'disable-metric-lookup', // id for switch component
        },
        prometheusType: {
          '10.4.0': 'data-testid prometheus type',
        },
        prometheusVersion: {
          '10.4.0': 'data-testid prometheus version',
        },
        cacheLevel: {
          '10.4.0': 'data-testid cache level',
        },
        incrementalQuerying: {
          '10.4.0': 'prometheus-incremental-querying', // id for switch component
        },
        queryOverlapWindow: {
          '10.4.0': 'data-testid query overlap window',
        },
        disableRecordingRules: {
          '10.4.0': 'disable-recording-rules', // id for switch component
        },
        customQueryParameters: {
          '10.4.0': 'data-testid custom query parameters',
        },
        httpMethod: {
          '10.4.0': 'data-testid http method',
        },
        exemplarsAddButton: {
          '10.3.0': 'data-testid Add exemplar config button',
          [MIN_GRAFANA_VERSION]: 'Add exemplar config button',
        },
        internalLinkSwitch: {
          '10.3.0': 'data-testid Internal link switch',
          [MIN_GRAFANA_VERSION]: 'Internal link switch',
        },
        codeModeMetricNamesSuggestionLimit: {
          '11.1.0': 'data-testid code mode metric names suggestion limit',
        },
      },
      queryEditor: {
        // kickstart: '', see QueryBuilder queryPatterns below
        explain: {
          '10.4.0': 'data-testid prometheus explain switch wrapper',
        },
        editorToggle: {
          '10.4.0': 'data-testid QueryEditorModeToggle', // wrapper for toggle
        },
        options: {
          '10.4.0': 'data-testid prometheus options', // wrapper for options group
        },
        legend: {
          '10.4.0': 'data-testid prometheus legend wrapper', // wrapper for multiple compomnents
        },
        format: {
          '10.4.0': 'data-testid prometheus format',
        },
        step: {
          '10.4.0': 'prometheus-step', // id for autosize component
        },
        type: {
          '10.4.0': 'data-testid prometheus type', //wrapper for radio button group
        },
        exemplars: {
          '10.4.0': 'prometheus-exemplars', // id for editor switch component
        },
        builder: {
          // see QueryBuilder below for commented selectors
          // labelSelect: 'data-testid Select label',
          // valueSelect: 'data-testid Select value',
          // matchOperatorSelect: 'data-testid Select match operator',
          metricSelect: {
            '10.4.0': 'data-testid metric select',
          },
          hints: {
            '10.4.0': 'data-testid prometheus hints', // wrapper for hints component
          },
          metricsExplorer: {
            '10.4.0': 'data-testid metrics explorer',
          },
          queryAdvisor: {
            '10.4.0': 'data-testid query advisor',
          },
        },
        code: {
          queryField: {
            '10.4.0': 'data-testid prometheus query field',
          },
          metricsCountInfo: {
            '11.1.0': 'data-testid metrics count disclaimer',
          },
          metricsBrowser: {
            openButton: {
              '10.4.0': 'data-testid open metrics browser',
            },
            selectMetric: {
              '10.4.0': 'data-testid select a metric',
            },
            seriesLimit: {
              '10.3.1': 'data-testid series limit',
            },
            metricList: {
              '10.4.0': 'data-testid metric list',
            },
            labelNamesFilter: {
              '10.4.0': 'data-testid label names filter',
            },
            labelValuesFilter: {
              '10.4.0': 'data-testid label values filter',
            },
            useQuery: {
              '10.4.0': 'data-testid use query',
            },
            useAsRateQuery: {
              '10.4.0': 'data-testid use as rate query',
            },
            validateSelector: {
              '10.4.0': 'data-testid validate selector',
            },
            clear: {
              '10.4.0': 'data-testid clear',
            },
          },
        },
      },
      exemplarMarker: {
        '10.3.0': 'data-testid Exemplar marker',
        [MIN_GRAFANA_VERSION]: 'Exemplar marker',
      },
      variableQueryEditor: {
        queryType: {
          '10.4.0': 'data-testid query type',
        },
        labelnames: {
          metricRegex: {
            '10.4.0': 'data-testid label names metric regex',
          },
        },
        labelValues: {
          labelSelect: {
            '10.4.0': 'data-testid label values label select',
          },
          // metric select see queryEditor: builder for more context
          // label select for metric filtering see queryEditor: builder for more context
        },
        metricNames: {
          metricRegex: {
            '10.4.0': 'data-testid metric names metric regex',
          },
        },
        varQueryResult: {
          '10.4.0': 'data-testid variable query result',
        },
        seriesQuery: {
          '10.4.0': 'data-testid prometheus series query',
        },
        classicQuery: {
          '10.4.0': 'data-testid prometheus classic query',
        },
      },
      annotations: {
        minStep: {
          '10.4.0': 'prometheus-annotation-min-step', // id for autosize input
        },
        title: {
          '10.4.0': 'data-testid prometheus annotation title',
        },
        tags: {
          '10.4.0': 'data-testid prometheus annotation tags',
        },
        text: {
          '10.4.0': 'data-testid prometheus annotation text',
        },
        seriesValueAsTimestamp: {
          '10.4.0': 'data-testid prometheus annotation series value as timestamp',
        },
      },
    },
  },
  Menu: {
    MenuComponent: {
      [MIN_GRAFANA_VERSION]: (title: string) => `${title} menu`,
    },
    MenuGroup: {
      [MIN_GRAFANA_VERSION]: (title: string) => `${title} menu group`,
    },
    MenuItem: {
      [MIN_GRAFANA_VERSION]: (title: string) => `${title} menu item`,
    },
    SubMenu: {
      container: {
        '10.3.0': 'data-testid SubMenu container',
        [MIN_GRAFANA_VERSION]: 'SubMenu container',
      },
      icon: {
        '10.3.0': 'data-testid SubMenu icon',
        [MIN_GRAFANA_VERSION]: 'SubMenu icon',
      },
    },
  },
  Panels: {
    Panel: {
      title: {
        [MIN_GRAFANA_VERSION]: (title: string) => `data-testid Panel header ${title}`,
      },
      content: {
        '11.1.0': 'data-testid panel content',
      },
      headerItems: {
        '10.2.0': (item: string) => `data-testid Panel header item ${item}`,
      },
      menuItems: {
        '9.5.0': (item: string) => `data-testid Panel menu item ${item}`,
      },
      menu: {
        '9.5.0': (title: string) => `data-testid Panel menu ${title}`,
      },
      containerByTitle: {
        [MIN_GRAFANA_VERSION]: (title: string) => `${title} panel`,
      },
      headerCornerInfo: {
        [MIN_GRAFANA_VERSION]: (mode: string) => `Panel header ${mode}`,
      },
      status: {
        '10.2.0': (status: string) => `data-testid Panel status ${status}`,
        [MIN_GRAFANA_VERSION]: (_: string) => 'Panel status',
      },
      loadingBar: {
        '10.0.0': () => `Panel loading bar`,
      },
      HoverWidget: {
        container: {
          '10.1.0': 'data-testid hover-header-container',
          [MIN_GRAFANA_VERSION]: 'hover-header-container',
        },
        dragIcon: {
          '10.0.0': 'data-testid drag-icon',
        },
      },
      PanelDataErrorMessage: {
        '10.4.0': 'data-testid Panel data error message',
      },
    },
    Visualization: {
      Graph: {
        container: {
          '9.5.0': 'Graph container',
        },
        VisualizationTab: {
          legendSection: {
            [MIN_GRAFANA_VERSION]: 'Legend section',
          },
        },
        Legend: {
          legendItemAlias: {
            [MIN_GRAFANA_VERSION]: (name: string) => `gpl alias ${name}`,
          },
          showLegendSwitch: {
            [MIN_GRAFANA_VERSION]: 'gpl show legend',
          },
        },
        xAxis: {
          labels: {
            [MIN_GRAFANA_VERSION]: () => 'div.flot-x-axis > div.flot-tick-label',
          },
        },
      },
      BarGauge: {
        valueV2: {
          [MIN_GRAFANA_VERSION]: 'data-testid Bar gauge value',
        },
      },
      PieChart: {
        svgSlice: {
          '10.3.0': 'data testid Pie Chart Slice',
        },
      },
      Text: {
        container: { [MIN_GRAFANA_VERSION]: () => '.markdown-html' },
      },
      Table: {
        header: {
          [MIN_GRAFANA_VERSION]: 'table header',
        },
        footer: {
          [MIN_GRAFANA_VERSION]: 'table-footer',
        },
        body: {
          '10.2.0': 'data-testid table body',
        },
      },
    },
  },
  VizLegend: {
    seriesName: {
      '10.3.0': (name: string) => `data-testid VizLegend series ${name}`,
    },
  },
  Drawer: {
    General: {
      title: {
        [MIN_GRAFANA_VERSION]: (title: string) => `Drawer title ${title}`,
      },
      expand: {
        [MIN_GRAFANA_VERSION]: 'Drawer expand',
      },
      contract: {
        [MIN_GRAFANA_VERSION]: 'Drawer contract',
      },
      close: {
        '10.3.0': 'data-testid Drawer close',
        [MIN_GRAFANA_VERSION]: 'Drawer close',
      },
      rcContentWrapper: { '9.4.0': () => '.rc-drawer-content-wrapper' },
      subtitle: {
        '10.4.0': 'data-testid drawer subtitle',
      },
    },
    DashboardSaveDrawer: {
      saveButton: {
        '11.1.0': 'data-testid Save dashboard drawer button',
      },
      saveAsButton: {
        '11.1.0': 'data-testid Save as dashboard drawer button',
      },
      saveAsTitleInput: {
        '11.1.0': 'Save dashboard title field',
      },
    },
  },
  PanelEditor: {
    General: {
      content: {
        '11.1.0': 'data-testid Panel editor content',
        [MIN_GRAFANA_VERSION]: 'Panel editor content',
      },
    },
    OptionsPane: {
      content: {
        '11.1.0': 'data-testid Panel editor option pane content',
        [MIN_GRAFANA_VERSION]: 'Panel editor option pane content',
      },
      select: {
        [MIN_GRAFANA_VERSION]: 'Panel editor option pane select',
      },
      fieldLabel: {
        [MIN_GRAFANA_VERSION]: (type: string) => `${type} field property editor`,
      },
      fieldInput: {
        '11.0.0': (title: string) => `data-testid Panel editor option pane field input ${title}`,
      },
    },
    // not sure about the naming *DataPane*
    DataPane: {
      content: {
        '11.1.0': 'data-testid Panel editor data pane content',
        [MIN_GRAFANA_VERSION]: 'Panel editor data pane content',
      },
    },
    applyButton: {
      '9.2.0': 'data-testid Apply changes and go back to dashboard',
    },
    toggleVizPicker: {
      '10.0.0': 'data-testid toggle-viz-picker',
      [MIN_GRAFANA_VERSION]: 'toggle-viz-picker',
    },
    toggleVizOptions: {
      '10.1.0': 'data-testid toggle-viz-options',
      [MIN_GRAFANA_VERSION]: 'toggle-viz-options',
    },
    toggleTableView: {
      '11.1.0': 'data-testid toggle-table-view',
      [MIN_GRAFANA_VERSION]: 'toggle-table-view',
    },

    // [Geomap] Map controls
    showZoomField: {
      '10.2.0': 'Map controls Show zoom control field property editor',
    },
    showAttributionField: {
      '10.2.0': 'Map controls Show attribution field property editor',
    },
    showScaleField: {
      '10.2.0': 'Map controls Show scale field property editor',
    },
    showMeasureField: {
      '10.2.0': 'Map controls Show measure tools field property editor',
    },
    showDebugField: {
      '10.2.0': 'Map controls Show debug field property editor',
    },

    measureButton: {
      '9.2.0': 'show measure tools',
    },
  },
  PanelInspector: {
    Data: {
      content: {
        [MIN_GRAFANA_VERSION]: 'Panel inspector Data content',
      },
    },
    Stats: {
      content: {
        [MIN_GRAFANA_VERSION]: 'Panel inspector Stats content',
      },
    },
    Json: {
      content: {
        '11.1.0': 'data-testid Panel inspector Json content',
        [MIN_GRAFANA_VERSION]: 'Panel inspector Json content',
      },
    },
    Query: {
      content: {
        [MIN_GRAFANA_VERSION]: 'Panel inspector Query content',
      },
      refreshButton: {
        [MIN_GRAFANA_VERSION]: 'Panel inspector Query refresh button',
      },
      jsonObjectKeys: {
        [MIN_GRAFANA_VERSION]: () => '.json-formatter-key',
      },
    },
  },
  Tab: {
    title: {
      '11.2.0': (title: string) => `data-testid Tab ${title}`,
    },
    active: { [MIN_GRAFANA_VERSION]: () => '[class*="-activeTabStyle"]' },
  },
  RefreshPicker: {
    runButtonV2: {
      [MIN_GRAFANA_VERSION]: 'data-testid RefreshPicker run button',
    },
    intervalButtonV2: {
      [MIN_GRAFANA_VERSION]: 'data-testid RefreshPicker interval button',
    },
  },
  QueryTab: {
    content: {
      [MIN_GRAFANA_VERSION]: 'Query editor tab content',
    },
    queryInspectorButton: {
      [MIN_GRAFANA_VERSION]: 'Query inspector button',
    },
    queryHistoryButton: {
      '10.2.0': 'data-testid query-history-button',
      [MIN_GRAFANA_VERSION]: 'query-history-button',
    },
    addQuery: {
      '10.2.0': 'data-testid query-tab-add-query',
      [MIN_GRAFANA_VERSION]: 'Query editor add query button',
    },
    queryGroupTopSection: {
      '11.2.0': 'data-testid query group top section',
    },
    addExpression: {
      '11.2.0': 'data-testid query-tab-add-expression',
    },
  },
  QueryHistory: {
    queryText: {
      '9.0.0': 'Query text',
    },
  },
  QueryEditorRows: {
    rows: {
      [MIN_GRAFANA_VERSION]: 'Query editor row',
    },
  },
  QueryEditorRow: {
    actionButton: {
      '10.4.0': (title: string) => `data-testid ${title}`,
    },
    title: {
      [MIN_GRAFANA_VERSION]: (refId: string) => `Query editor row title ${refId}`,
    },
    container: {
      [MIN_GRAFANA_VERSION]: (refId: string) => `Query editor row ${refId}`,
    },
  },
  AlertTab: {
    content: {
      '10.2.3': 'data-testid Alert editor tab content',
      [MIN_GRAFANA_VERSION]: 'Alert editor tab content',
    },
  },
  AlertRules: {
    groupToggle: {
      '11.0.0': 'data-testid group-collapse-toggle',
    },
    toggle: {
      '11.0.0': 'data-testid collapse-toggle',
    },
    expandedContent: {
      '11.0.0': 'data-testid expanded-content',
    },
    previewButton: {
      '11.1.0': 'data-testid alert-rule preview-button',
    },
    ruleNameField: {
      '11.1.0': 'data-testid alert-rule name-field',
    },
    newFolderButton: {
      '11.1.0': 'data-testid alert-rule new-folder-button',
    },
    newFolderNameField: {
      '11.1.0': 'data-testid alert-rule name-folder-name-field',
    },
    newFolderNameCreateButton: {
      '11.1.0': 'data-testid alert-rule name-folder-name-create-button',
    },
    newEvaluationGroupButton: {
      '11.1.0': 'data-testid alert-rule new-evaluation-group-button',
    },
    newEvaluationGroupName: {
      '11.1.0': 'data-testid alert-rule new-evaluation-group-name',
    },
    newEvaluationGroupInterval: {
      '11.1.0': 'data-testid alert-rule new-evaluation-group-interval',
    },
    newEvaluationGroupCreate: {
      '11.1.0': 'data-testid alert-rule new-evaluation-group-create-button',
    },
  },
  Alert: {
    alertV2: {
      [MIN_GRAFANA_VERSION]: (severity: string) => `data-testid Alert ${severity}`,
    },
  },
  TransformTab: {
    content: {
      '10.1.0': 'data-testid Transform editor tab content',
      [MIN_GRAFANA_VERSION]: 'Transform editor tab content',
    },
    newTransform: {
      '10.1.0': (name: string) => `data-testid New transform ${name}`,
    },
    transformationEditor: {
      '10.1.0': (name: string) => `data-testid Transformation editor ${name}`,
    },
    transformationEditorDebugger: {
      '10.1.0': (name: string) => `data-testid Transformation editor debugger ${name}`,
    },
  },
  Transforms: {
    card: {
      '10.1.0': (name: string) => `data-testid New transform ${name}`,
    },
    disableTransformationButton: {
      '10.4.0': 'data-testid Disable transformation button',
    },
    Reduce: {
      modeLabel: {
        '10.2.3': 'data-testid Transform mode label',
        [MIN_GRAFANA_VERSION]: 'Transform mode label',
      },
      calculationsLabel: {
        '10.2.3': 'data-testid Transform calculations label',
        [MIN_GRAFANA_VERSION]: 'Transform calculations label',
      },
    },
    SpatialOperations: {
      actionLabel: {
        '9.1.2': 'root Action field property editor',
      },
      locationLabel: {
        '10.2.0': 'root Location Mode field property editor',
      },
      location: {
        autoOption: {
          '9.1.2': 'Auto location option',
        },
        coords: {
          option: {
            '9.1.2': 'Coords location option',
          },
          latitudeFieldLabel: {
            '9.1.2': 'root Latitude field field property editor',
          },
          longitudeFieldLabel: {
            '9.1.2': 'root Longitude field field property editor',
          },
        },
        geohash: {
          option: {
            '9.1.2': 'Geohash location option',
          },
          geohashFieldLabel: {
            '9.1.2': 'root Geohash field field property editor',
          },
        },
        lookup: {
          option: {
            '9.1.2': 'Lookup location option',
          },
          lookupFieldLabel: {
            '9.1.2': 'root Lookup field field property editor',
          },
          gazetteerFieldLabel: {
            '9.1.2': 'root Gazetteer field property editor',
          },
        },
      },
    },
    searchInput: {
      '10.2.3': 'data-testid search transformations',
      [MIN_GRAFANA_VERSION]: 'search transformations',
    },
    noTransformationsMessage: {
      '10.2.3': 'data-testid no transformations message',
    },
    addTransformationButton: {
      '10.1.0': 'data-testid add transformation button',
      [MIN_GRAFANA_VERSION]: 'add transformation button',
    },
    removeAllTransformationsButton: {
      '10.4.0': 'data-testid remove all transformations button',
    },
  },
  NavBar: {
    Configuration: {
      button: {
        '9.5.0': 'Configuration',
      },
    },
    Toggle: {
      button: {
        '10.2.3': 'data-testid Toggle menu',
        [MIN_GRAFANA_VERSION]: 'Toggle menu',
      },
    },
    Reporting: {
      button: {
        '9.5.0': 'Reporting',
      },
    },
  },
  NavMenu: {
    Menu: {
      '10.2.3': 'data-testid navigation mega-menu',
    },
    item: {
      '9.5.0': 'data-testid Nav menu item',
    },
  },
  NavToolbar: {
    container: {
      '9.4.0': 'data-testid Nav toolbar',
    },
    shareDashboard: {
      '11.1.0': 'data-testid Share dashboard',
    },
    markAsFavorite: {
      '11.1.0': 'data-testid Mark as favorite',
    },
    editDashboard: {
      editButton: {
        '11.1.0': 'data-testid Edit dashboard button',
      },
      saveButton: {
        '11.1.0': 'data-testid Save dashboard button',
      },
      exitButton: {
        '11.1.0': 'data-testid Exit edit mode button',
      },
      settingsButton: {
        '11.1.0': 'data-testid Dashboard settings',
      },
      addRowButton: {
        '11.1.0': 'data-testid Add row button',
      },
      addLibraryPanelButton: {
        '11.1.0': 'data-testid Add a panel from the panel library button',
      },
      addVisualizationButton: {
        '11.1.0': 'data-testid Add new visualization menu item',
      },
      pastePanelButton: {
        '11.1.0': 'data-testid Paste panel button',
      },
      discardChangesButton: {
        '11.1.0': 'data-testid Discard changes button',
      },
      discardLibraryPanelButton: {
        '11.1.0': 'data-testid Discard library panel button',
      },
      unlinkLibraryPanelButton: {
        '11.1.0': 'data-testid Unlink library panel button',
      },
      saveLibraryPanelButton: {
        '11.1.0': 'data-testid Save library panel button',
      },
      backToDashboardButton: {
        '11.1.0': 'data-testid Back to dashboard button',
      },
    },
  },

  PageToolbar: {
    container: { [MIN_GRAFANA_VERSION]: () => '.page-toolbar' },
    item: {
      [MIN_GRAFANA_VERSION]: (tooltip: string) => `${tooltip}`,
    },
    itemButton: {
      '9.5.0': (title: string) => `data-testid ${title}`,
    },
  },
  QueryEditorToolbarItem: {
    button: {
      [MIN_GRAFANA_VERSION]: (title: string) => `QueryEditor toolbar item button ${title}`,
    },
  },
  BackButton: {
    backArrow: {
      '10.3.0': 'data-testid Go Back',
      [MIN_GRAFANA_VERSION]: 'Go Back',
    },
  },
  OptionsGroup: {
    group: {
      '11.1.0': (title?: string) => (title ? `data-testid Options group ${title}` : 'data-testid Options group'),
      [MIN_GRAFANA_VERSION]: (title?: string) => (title ? `Options group ${title}` : 'Options group'),
    },
    toggle: {
      '11.1.0': (title?: string) =>
        title ? `data-testid Options group ${title} toggle` : 'data-testid Options group toggle',
      [MIN_GRAFANA_VERSION]: (title?: string) => (title ? `Options group ${title} toggle` : 'Options group toggle'),
    },
  },
  PluginVisualization: {
    item: {
      [MIN_GRAFANA_VERSION]: (title: string) => `Plugin visualization item ${title}`,
    },
    current: {
      [MIN_GRAFANA_VERSION]: () => '[class*="-currentVisualizationItem"]',
    },
  },
  Select: {
<<<<<<< HEAD
    option: {
      '11.1.0': 'data-testid Select option',
      [MIN_GRAFANA_VERSION]: 'Select option',
    },
    input: {
      [MIN_GRAFANA_VERSION]: () => 'input[id*="time-options-input"]',
    },
    singleValue: {
      [MIN_GRAFANA_VERSION]: () => 'div[class*="-singleValue"]',
    },
=======
    option: 'data-testid Select option',
    toggleAllOptions: 'data-testid toggle all options',
    input: () => 'input[id*="time-options-input"]',
    singleValue: () => 'div[class*="-singleValue"]',
>>>>>>> 826245f5
  },
  FieldConfigEditor: {
    content: {
      [MIN_GRAFANA_VERSION]: 'Field config editor content',
    },
  },
  OverridesConfigEditor: {
    content: {
      [MIN_GRAFANA_VERSION]: 'Field overrides editor content',
    },
  },
  FolderPicker: {
    containerV2: {
      [MIN_GRAFANA_VERSION]: 'data-testid Folder picker select container',
    },
    input: {
      '10.4.0': 'data-testid folder-picker-input',
    },
  },
  ReadonlyFolderPicker: {
    container: {
      [MIN_GRAFANA_VERSION]: 'data-testid Readonly folder picker select container',
    },
  },
  DataSourcePicker: {
    container: {
      '10.0.0': 'data-testid Data source picker select container',
      [MIN_GRAFANA_VERSION]: 'Data source picker select container',
    },
    inputV2: {
      '10.1.0': 'data-testid Select a data source',
      [MIN_GRAFANA_VERSION]: 'Select a data source',
    },
    dataSourceList: {
      '10.4.0': 'data-testid Data source list dropdown',
    },
    advancedModal: {
      dataSourceList: {
        '10.4.0': 'data-testid Data source list',
      },
      builtInDataSourceList: {
        '10.4.0': 'data-testid Built in data source list',
      },
    },
  },
  TimeZonePicker: {
    containerV2: {
      [MIN_GRAFANA_VERSION]: 'data-testid Time zone picker select container',
    },
    changeTimeSettingsButton: {
      '11.0.0': 'data-testid Time zone picker Change time settings button',
    },
  },
  WeekStartPicker: {
    containerV2: {
      [MIN_GRAFANA_VERSION]: 'data-testid Choose starting day of the week',
    },
    placeholder: {
      [MIN_GRAFANA_VERSION]: 'Choose starting day of the week',
    },
  },
  TraceViewer: {
    spanBar: {
      '9.0.0': 'data-testid SpanBar--wrapper',
    },
  },
  QueryField: {
    container: {
      '10.3.0': 'data-testid Query field',
      [MIN_GRAFANA_VERSION]: 'Query field',
    },
  },
  QueryBuilder: {
    queryPatterns: {
      '10.3.0': 'data-testid Query patterns',
      [MIN_GRAFANA_VERSION]: 'Query patterns',
    },
    labelSelect: {
      '10.3.0': 'data-testid Select label',
      [MIN_GRAFANA_VERSION]: 'Select label',
    },
    inputSelect: {
      '11.1.0': 'data-testid Select label-input',
    },
    valueSelect: {
      '10.3.0': 'data-testid Select value',
      [MIN_GRAFANA_VERSION]: 'Select value',
    },
    matchOperatorSelect: {
      '10.3.0': 'data-testid Select match operator',
      [MIN_GRAFANA_VERSION]: 'Select match operator',
    },
  },
  ValuePicker: {
    button: {
      '10.3.0': (name: string) => `data-testid Value picker button ${name}`,
    },
    select: {
      '10.3.0': (name: string) => `data-testid Value picker select ${name}`,
    },
  },
  Search: {
    sectionV2: {
      [MIN_GRAFANA_VERSION]: 'data-testid Search section',
    },
    itemsV2: {
      [MIN_GRAFANA_VERSION]: 'data-testid Search items',
    },
    cards: {
      [MIN_GRAFANA_VERSION]: 'data-testid Search cards',
    },
    collapseFolder: {
      [MIN_GRAFANA_VERSION]: (sectionId: string) => `data-testid Collapse folder ${sectionId}`,
    },
    expandFolder: {
      [MIN_GRAFANA_VERSION]: (sectionId: string) => `data-testid Expand folder ${sectionId}`,
    },
    dashboardItem: {
      [MIN_GRAFANA_VERSION]: (item: string) => `${Components.Search.dashboardItems} ${item}`,
    },
    dashboardCard: {
      [MIN_GRAFANA_VERSION]: (item: string) => `data-testid Search card ${item}`,
    },
    folderHeader: {
      '9.3.0': (folderName: string) => `data-testid Folder header ${folderName}`,
    },
    folderContent: {
      '9.3.0': (folderName: string) => `data-testid Folder content ${folderName}`,
    },
    dashboardItems: {
      [MIN_GRAFANA_VERSION]: 'data-testid Dashboard search item',
    },
  },
  DashboardLinks: {
    container: {
      [MIN_GRAFANA_VERSION]: 'data-testid Dashboard link container',
    },
    dropDown: {
      [MIN_GRAFANA_VERSION]: 'data-testid Dashboard link dropdown',
    },
    link: {
      [MIN_GRAFANA_VERSION]: 'data-testid Dashboard link',
    },
  },
  LoadingIndicator: {
    icon: {
      '10.4.0': 'data-testid Loading indicator',
      [MIN_GRAFANA_VERSION]: 'Loading indicator',
    },
  },
  CallToActionCard: {
    buttonV2: {
      [MIN_GRAFANA_VERSION]: (name: string) => `data-testid Call to action button ${name}`,
    },
  },
  DataLinksContextMenu: {
    singleLink: {
      '10.3.0': 'data-testid Data link',
      [MIN_GRAFANA_VERSION]: 'Data link',
    },
  },
  CodeEditor: {
    container: {
      '10.2.3': 'data-testid Code editor container',
      [MIN_GRAFANA_VERSION]: 'Code editor container',
    },
  },
  ReactMonacoEditor: {
    editorLazy: {
      '11.1.0': 'data-testid ReactMonacoEditor editorLazy',
    },
  },
  DashboardImportPage: {
    textarea: {
      [MIN_GRAFANA_VERSION]: 'data-testid-import-dashboard-textarea',
    },
    submit: {
      [MIN_GRAFANA_VERSION]: 'data-testid-load-dashboard',
    },
  },
  ImportDashboardForm: {
    name: {
      [MIN_GRAFANA_VERSION]: 'data-testid-import-dashboard-title',
    },
    submit: {
      [MIN_GRAFANA_VERSION]: 'data-testid-import-dashboard-submit',
    },
  },
  PanelAlertTabContent: {
    content: {
      '10.2.3': 'data-testid Unified alert editor tab content',
      [MIN_GRAFANA_VERSION]: 'Unified alert editor tab content',
    },
  },
  VisualizationPreview: {
    card: {
      [MIN_GRAFANA_VERSION]: (name: string) => `data-testid suggestion-${name}`,
    },
  },
  ColorSwatch: {
    name: {
      [MIN_GRAFANA_VERSION]: 'data-testid-colorswatch',
    },
  },
  DashboardRow: {
    title: {
      [MIN_GRAFANA_VERSION]: (title: string) => `data-testid dashboard-row-title-${title}`,
    },
  },
  UserProfile: {
    profileSaveButton: {
      [MIN_GRAFANA_VERSION]: 'data-testid-user-profile-save',
    },
    preferencesSaveButton: {
      [MIN_GRAFANA_VERSION]: 'data-testid-shared-prefs-save',
    },
    orgsTable: {
      [MIN_GRAFANA_VERSION]: 'data-testid-user-orgs-table',
    },
    sessionsTable: {
      [MIN_GRAFANA_VERSION]: 'data-testid-user-sessions-table',
    },
    extensionPointTabs: {
      '10.2.3': 'data-testid-extension-point-tabs',
    },
    extensionPointTab: {
      '10.2.3': (tabId: string) => `data-testid-extension-point-tab-${tabId}`,
    },
  },
  FileUpload: {
    inputField: {
      '9.0.0': 'data-testid-file-upload-input-field',
    },
    fileNameSpan: {
      '9.0.0': 'data-testid-file-upload-file-name',
    },
  },
  DebugOverlay: {
    wrapper: {
      '9.2.0': 'debug-overlay',
    },
  },
  OrgRolePicker: {
    input: {
      '9.5.0': 'Role',
    },
  },
  AnalyticsToolbarButton: {
    button: {
      '9.5.0': 'Dashboard insights',
    },
  },
  Variables: {
    variableOption: {
      '9.5.0': 'data-testid variable-option',
    },
    variableLinkWrapper: {
      '11.1.1': 'data-testid variable-link-wrapper',
    },
  },
  Annotations: {
    annotationsTypeInput: {
      '11.1.0': 'data-testid annotations-type-input',
      [MIN_GRAFANA_VERSION]: 'annotations-type-input',
    },
    annotationsChoosePanelInput: {
      '11.1.0': 'data-testid choose-panels-input',
      [MIN_GRAFANA_VERSION]: 'choose-panels-input',
    },
    editor: {
      testButton: {
        '11.0.0': 'data-testid annotations-test-button',
      },
      resultContainer: {
        '11.0.0': 'data-testid annotations-query-result-container',
      },
    },
  },
  Tooltip: {
    container: {
      '10.2.0': 'data-testid tooltip',
    },
  },
  ReturnToPrevious: {
    buttonGroup: {
      '11.0.0': 'data-testid dismissable button group',
    },
    backButton: {
      '11.0.0': 'data-testid back',
    },
    dismissButton: {
      '11.0.0': 'data-testid dismiss',
    },
  },
  SQLQueryEditor: {
    selectColumn: {
      '11.0.0': 'data-testid select-column',
    },
    selectAggregation: {
      '11.0.0': 'data-testid select-aggregation',
    },
    selectAlias: {
      '11.0.0': 'data-testid select-alias',
    },
    filterConjunction: {
      '11.0.0': 'data-testid filter-conjunction',
    },
    filterField: {
      '11.0.0': 'data-testid filter-field',
    },
    filterOperator: {
      '11.0.0': 'data-testid filter-operator',
    },
    headerTableSelector: {
      '11.0.0': 'data-testid header-table-selector',
    },
    headerFilterSwitch: {
      '11.0.0': 'data-testid header-filter-switch',
    },
    headerGroupSwitch: {
      '11.0.0': 'data-testid header-group-switch',
    },
    headerOrderSwitch: {
      '11.0.0': 'data-testid header-order-switch',
    },
    headerPreviewSwitch: {
      '11.0.0': 'data-testid header-preview-switch',
    },
  },
  EntityNotFound: {
    container: {
      '11.2.0': 'data-testid entity-not-found',
    },
  },
};

export type VersionedComponents = typeof versionedComponents;<|MERGE_RESOLUTION|>--- conflicted
+++ resolved
@@ -883,23 +883,19 @@
     },
   },
   Select: {
-<<<<<<< HEAD
     option: {
       '11.1.0': 'data-testid Select option',
       [MIN_GRAFANA_VERSION]: 'Select option',
     },
+    toggleAllOptions: {
+      '11.3.0': 'data-testid toggle all options',
+    },
     input: {
       [MIN_GRAFANA_VERSION]: () => 'input[id*="time-options-input"]',
     },
     singleValue: {
       [MIN_GRAFANA_VERSION]: () => 'div[class*="-singleValue"]',
     },
-=======
-    option: 'data-testid Select option',
-    toggleAllOptions: 'data-testid toggle all options',
-    input: () => 'input[id*="time-options-input"]',
-    singleValue: () => 'div[class*="-singleValue"]',
->>>>>>> 826245f5
   },
   FieldConfigEditor: {
     content: {
