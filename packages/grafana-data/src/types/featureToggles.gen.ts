--- conflicted
+++ resolved
@@ -203,10 +203,8 @@
   prometheusAzureOverrideAudience?: boolean;
   alertingFilterV2?: boolean;
   dataplaneAggregator?: boolean;
-<<<<<<< HEAD
   adhocFilterOneOf?: boolean;
   tableNG?: boolean;
-=======
   newFiltersUI?: boolean;
   lokiSendDashboardPanelNames?: boolean;
   singleTopNav?: boolean;
@@ -218,5 +216,4 @@
   groupAttributeSync?: boolean;
   improvedExternalSessionHandling?: boolean;
   useSessionStorageForRedirection?: boolean;
->>>>>>> 95b998d7
 }